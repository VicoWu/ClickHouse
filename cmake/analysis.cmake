# https://clang.llvm.org/extra/clang-tidy/
option (ENABLE_CLANG_TIDY "Use clang-tidy static analyzer" OFF)

if (ENABLE_CLANG_TIDY)
    if (${CMAKE_VERSION} VERSION_LESS "3.6.0")
        message(FATAL_ERROR "clang-tidy requires CMake version at least 3.6.")
    endif()

<<<<<<< HEAD
    find_program (CLANG_TIDY_PATH NAMES "clang-tidy" "clang-tidy-11" "clang-tidy-10" "clang-tidy-9" "clang-tidy-8")
=======
    find_program (CLANG_TIDY_PATH NAMES "clang-tidy" "clang-tidy-10" "clang-tidy-9" "clang-tidy-8")

>>>>>>> 9f944424
    if (CLANG_TIDY_PATH)
        message(STATUS
            "Using clang-tidy: ${CLANG_TIDY_PATH}.
            The checks will be run during build process.
            See the .clang-tidy file at the root directory to configure the checks.")

        set (USE_CLANG_TIDY ON)

        # The variable CMAKE_CXX_CLANG_TIDY will be set inside src and base directories with non third-party code.
        # set (CMAKE_CXX_CLANG_TIDY "${CLANG_TIDY_PATH}")
    elseif (FAIL_ON_UNSUPPORTED_OPTIONS_COMBINATION)
        message(FATAL_ERROR "clang-tidy is not found")
    else ()
        message(STATUS
            "clang-tidy is not found.
            This is normal - the tool is only used for code static analysis and isn't essential for the build.")
    endif ()
endif ()<|MERGE_RESOLUTION|>--- conflicted
+++ resolved
@@ -6,12 +6,8 @@
         message(FATAL_ERROR "clang-tidy requires CMake version at least 3.6.")
     endif()
 
-<<<<<<< HEAD
     find_program (CLANG_TIDY_PATH NAMES "clang-tidy" "clang-tidy-11" "clang-tidy-10" "clang-tidy-9" "clang-tidy-8")
-=======
-    find_program (CLANG_TIDY_PATH NAMES "clang-tidy" "clang-tidy-10" "clang-tidy-9" "clang-tidy-8")
 
->>>>>>> 9f944424
     if (CLANG_TIDY_PATH)
         message(STATUS
             "Using clang-tidy: ${CLANG_TIDY_PATH}.
