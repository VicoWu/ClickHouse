--- conflicted
+++ resolved
@@ -26,14 +26,9 @@
     access_key_id='minio',
     secret_access_key='minio123');"""
 
-<<<<<<< HEAD
-local_disk_def = "disk(type=object_storage, object_storage_type = 'local_blob_storage', metadata_type = 'plain', path = '/local_plain/{}/')"
-=======
 local_disk_def = (
-    "disk(type=object_storage, object_storage_type = 'local', metadata_type = 'plain'"
+    "disk(type=object_storage, object_storage_type = 'local', metadata_type = 'plain', path = '/local_plain/{}/'"
 )
-
->>>>>>> 69b5bd02
 
 @pytest.mark.parametrize(
     "table_name,backup_name,storage_policy,disk_def,min_bytes_for_wide_part",
@@ -72,14 +67,11 @@
         ),
     ],
 )
-<<<<<<< HEAD
-def test_attach_part(table_name, backup_name, storage_policy, disk_def, min_bytes_for_wide_part):
-    disk_definition = disk_def.format(backup_name)
-=======
+
 def test_attach_part(
     table_name, backup_name, storage_policy, disk_def, min_bytes_for_wide_part
 ):
->>>>>>> 69b5bd02
+    disk_definition = disk_def.format(backup_name)
     node.query(
         f"""
     -- Catch any errors (NOTE: warnings are ok)
