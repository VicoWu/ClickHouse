--- conflicted
+++ resolved
@@ -53,31 +53,18 @@
 d	Nullable(Bool)					
 42.42	[(1,'String'),(2,'abcd')]	{'key':42,'key2':24}	true
 JSONEachRow
-<<<<<<< HEAD
-d	Nullable(Bool)					
-b	Array(Tuple(Nullable(Float64), Nullable(String)))					
-c	Map(String, Nullable(Float64))					
-a	Nullable(Float64)					
-true	[(1,'String'),(2,'abcd')]	{'key':42,'key2':24}	42.42
-d	Nullable(Bool)					
-=======
 a	Nullable(Float64)					
 b	Array(Tuple(Nullable(Float64), Nullable(String)))					
 c	Map(String, Nullable(Float64))					
-d	Nullable(UInt8)					
-42.42	[(1,'String'),(2,'abcd')]	{'key':42,'key2':24}	1
+d	Nullable(Bool)					
+42.42	[(1,'String'),(2,'abcd')]	{'key':42,'key2':24}	true
 a	Nullable(Float64)					
->>>>>>> cda8a18f
 b	Array(Tuple(Nullable(Float64), Nullable(String)))					
 c	Map(String, Nullable(Float64))					
-d	Nullable(UInt8)					
+d	Nullable(Bool)					
 \N	[(1,'String'),(2,NULL)]	{'key':NULL,'key2':24}	\N
-<<<<<<< HEAD
-true	[(2,'String 2'),(3,'hello')]	{'key3':4242,'key4':2424}	32
-=======
-32	[(2,'String 2'),(3,'hello')]	{'key3':4242,'key4':2424}	1
+32	[(2,'String 2'),(3,'hello')]	{'key3':4242,'key4':2424}	true
 a	Nullable(Float64)					
->>>>>>> cda8a18f
 b	Nullable(String)					
 c	Array(Nullable(Float64))					
 1	s1	[]
