--- conflicted
+++ resolved
@@ -72,15 +72,8 @@
 SELECT * FROM t1 INNER ALL JOIN t2 ON t1.id == t2.id AND t2.key; -- { serverError ILLEGAL_TYPE_OF_ARGUMENT, INVALID_JOIN_ON_EXPRESSION }
 SELECT * FROM t1 JOIN t2_nullable as t2 ON t2.key == t2.key2 AND (t1.id == t2.id OR isNull(t2.key2)); -- { serverError NOT_IMPLEMENTED,INVALID_JOIN_ON_EXPRESSION }
 SELECT * FROM t1 JOIN t2 ON t2.key == t2.key2 OR t1.id == t2.id; -- { serverError INVALID_JOIN_ON_EXPRESSION }
-<<<<<<< HEAD
-SELECT * FROM t1 JOIN t2 ON (t2.key == t2.key2 AND (t1.key == t1.key2 AND t1.key != 'XXX' OR t1.id == t2.id)) AND t1.id == t2.id; -- { serverError NOT_IMPLEMENTED }
 SELECT * FROM t1 JOIN t2 ON t2.key == t2.key2 AND t1.key == t1.key2 AND t1.key != 'XXX' AND t1.id == t2.id OR t2.key == t2.key2 AND t1.key == t2.key2 AND t1.key == t2.key; -- { serverError NOT_IMPLEMENTED }
--- non-equi condition containing columns from different tables doesn't supported yet
-SELECT * FROM t1 INNER ALL JOIN t2 ON t1.id == t2.id AND t1.id >= t2.id; -- { serverError INVALID_JOIN_ON_EXPRESSION }
-SELECT * FROM t1 INNER ANY JOIN t2 ON t1.id == t2.id AND t2.key == t2.key2 AND t1.key == t1.key2 AND t1.id >= length(t2.key); -- { serverError INVALID_JOIN_ON_EXPRESSION }
-=======
 SELECT * FROM t1 JOIN t2 ON t2.key == t2.key2 AND t1.key == t1.key2 AND t1.key != 'XXX' AND t1.id == t2.id OR t2.key == t2.key2 AND t1.id == t2.id AND t1.id == t2.id; -- { serverError NOT_IMPLEMENTED }
->>>>>>> d65dd866
 
 SELECT '--';
 -- length(t1.key2) == length(t2.key2) is expression for columns from both tables, it works because it part of joining key
