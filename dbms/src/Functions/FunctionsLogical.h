#pragma once

#include <DataTypes/DataTypesNumber.h>
#include <Columns/ColumnsNumber.h>
#include <Columns/ColumnConst.h>
#include <Columns/ColumnNullable.h>
#include <DataTypes/DataTypeNullable.h>
#include <Common/typeid_cast.h>
#include <IO/WriteHelpers.h>
#include <Functions/IFunction.h>
#include <Functions/FunctionsArithmetic.h>
#include <Functions/FunctionHelpers.h>
#include <type_traits>

#if USE_EMBEDDED_COMPILER
#pragma GCC diagnostic push
#pragma GCC diagnostic ignored "-Wunused-parameter"
#include <llvm/IR/IRBuilder.h>
#pragma GCC diagnostic pop
#endif


namespace DB
{

namespace ErrorCodes
{
    extern const int NUMBER_OF_ARGUMENTS_DOESNT_MATCH;
}

/** Behaviour in presence of NULLs:
  *
  * Functions AND, XOR, NOT use default implementation for NULLs:
  * - if one of arguments is Nullable, they return Nullable result where NULLs are returned when at least one argument was NULL.
  *
  * But function OR is different.
  * It always return non-Nullable result and NULL are equivalent to 0 (false).
  * For example, 1 OR NULL returns 1, not NULL.
  */

struct AndImpl
{
    static inline constexpr bool isSaturable()
    {
        return true;
    }

    static inline constexpr bool isSaturatedValue(bool a)
    {
        return !a;
    }

    static inline constexpr bool apply(bool a, bool b)
    {
        return a && b;
    }

    static inline constexpr bool specialImplementationForNulls() { return false; }
};

struct OrImpl
{
    static inline constexpr bool isSaturable()
    {
        return true;
    }

    static inline constexpr bool isSaturatedValue(bool a)
    {
        return a;
    }

    static inline constexpr bool apply(bool a, bool b)
    {
        return a || b;
    }

    static inline constexpr bool specialImplementationForNulls() { return true; }
};

struct XorImpl
{
    static inline constexpr bool isSaturable()
    {
        return false;
    }

    static inline constexpr bool isSaturatedValue(bool)
    {
        return false;
    }

    static inline constexpr bool apply(bool a, bool b)
    {
        return a != b;
    }

    static inline constexpr bool specialImplementationForNulls() { return false; }

#if USE_EMBEDDED_COMPILER
    static inline llvm::Value * apply(llvm::IRBuilder<> & builder, llvm::Value * a, llvm::Value * b)
    {
        return builder.CreateXor(a, b);
    }
#endif
};

template <typename A>
struct NotImpl
{
    using ResultType = UInt8;

    static inline UInt8 apply(A a)
    {
        return !a;
    }

#if USE_EMBEDDED_COMPILER
    static inline llvm::Value * apply(llvm::IRBuilder<> & builder, llvm::Value * a)
    {
        return builder.CreateNot(a);
    }
#endif
};


using UInt8Container = ColumnUInt8::Container;
using UInt8ColumnPtrs = std::vector<const ColumnUInt8 *>;


template <typename Op, size_t N>
struct AssociativeOperationImpl
{
    /// Erases the N last columns from `in` (if there are less, then all) and puts into `result` their combination.
    static void NO_INLINE execute(UInt8ColumnPtrs & in, UInt8Container & result)
    {
        if (N > in.size())
        {
            AssociativeOperationImpl<Op, N - 1>::execute(in, result);
            return;
        }

        AssociativeOperationImpl<Op, N> operation(in);
        in.erase(in.end() - N, in.end());

        size_t n = result.size();
        for (size_t i = 0; i < n; ++i)
        {
            result[i] = operation.apply(i);
        }
    }

    const UInt8Container & vec;
    AssociativeOperationImpl<Op, N - 1> continuation;

    /// Remembers the last N columns from `in`.
    AssociativeOperationImpl(UInt8ColumnPtrs & in)
        : vec(in[in.size() - N]->getData()), continuation(in) {}

    /// Returns a combination of values in the i-th row of all columns stored in the constructor.
    inline UInt8 apply(size_t i) const
    {
        if (Op::isSaturable())
        {
            UInt8 a = vec[i];
            return Op::isSaturatedValue(a) ? a : continuation.apply(i);
        }
        else
        {
            return Op::apply(vec[i], continuation.apply(i));
        }
    }
};

template <typename Op>
struct AssociativeOperationImpl<Op, 1>
{
    static void execute(UInt8ColumnPtrs &, UInt8Container &)
    {
        throw Exception("Logical error: AssociativeOperationImpl<Op, 1>::execute called", ErrorCodes::LOGICAL_ERROR);
    }

    const UInt8Container & vec;

    AssociativeOperationImpl(UInt8ColumnPtrs & in)
        : vec(in[in.size() - 1]->getData()) {}

    inline UInt8 apply(size_t i) const
    {
        return vec[i];
    }
};


#if USE_EMBEDDED_COMPILER
static llvm::Value * isNativeTrueValue(llvm::IRBuilder<> & b, const DataTypePtr & type, llvm::Value * x)
{
    if (type->isNullable())
    {
        auto * subexpr = isNativeTrueValue(b, removeNullable(type), b.CreateExtractValue(x, {0}));
        return b.CreateAnd(b.CreateNot(b.CreateExtractValue(x, {1})), subexpr);
    }
    auto * zero = llvm::Constant::getNullValue(x->getType());
    return x->getType()->isIntegerTy() ? b.CreateICmpNE(x, zero) : b.CreateFCmpONE(x, zero); /// QNaN -> false
}
#endif


template <typename Impl, typename Name>
class FunctionAnyArityLogical : public IFunction
{
public:
    static constexpr auto name = Name::name;
    static FunctionPtr create(const Context &) { return std::make_shared<FunctionAnyArityLogical>(); };

private:
    bool extractConstColumns(ColumnRawPtrs & in, UInt8 & res)
    {
        bool has_res = false;
        for (int i = static_cast<int>(in.size()) - 1; i >= 0; --i)
        {
            if (!in[i]->isColumnConst())
                continue;

            Field value = (*in[i])[0];

            UInt8 x = !value.isNull() && applyVisitor(FieldVisitorConvertToNumber<bool>(), value);
            if (has_res)
            {
                res = Impl::apply(res, x);
            }
            else
            {
                res = x;
                has_res = true;
            }

            in.erase(in.begin() + i);
        }
        return has_res;
    }

    template <typename T>
    bool convertTypeToUInt8(const IColumn * column, UInt8Container & res)
    {
        auto col = checkAndGetColumn<ColumnVector<T>>(column);
        if (!col)
            return false;
        const auto & vec = col->getData();
        size_t n = res.size();
        for (size_t i = 0; i < n; ++i)
            res[i] = !!vec[i];

        return true;
    }

    template <typename T>
    bool convertNullableTypeToUInt8(const IColumn * column, UInt8Container & res)
    {
        auto col_nullable = checkAndGetColumn<ColumnNullable>(column);

        auto col = checkAndGetColumn<ColumnVector<T>>(&col_nullable->getNestedColumn());
        if (!col)
            return false;

        const auto & vec = col->getData();
        const auto & null_map = col_nullable->getNullMapData();

        size_t n = res.size();
        for (size_t i = 0; i < n; ++i)
            res[i] = !!vec[i] && !null_map[i];

        return true;
    }

    void convertToUInt8(const IColumn * column, UInt8Container & res)
    {
        if (!convertTypeToUInt8<Int8>(column, res) &&
            !convertTypeToUInt8<Int16>(column, res) &&
            !convertTypeToUInt8<Int32>(column, res) &&
            !convertTypeToUInt8<Int64>(column, res) &&
            !convertTypeToUInt8<UInt16>(column, res) &&
            !convertTypeToUInt8<UInt32>(column, res) &&
            !convertTypeToUInt8<UInt64>(column, res) &&
            !convertTypeToUInt8<Float32>(column, res) &&
            !convertTypeToUInt8<Float64>(column, res) &&
            !convertNullableTypeToUInt8<Int8>(column, res) &&
            !convertNullableTypeToUInt8<Int16>(column, res) &&
            !convertNullableTypeToUInt8<Int32>(column, res) &&
            !convertNullableTypeToUInt8<Int64>(column, res) &&
            !convertNullableTypeToUInt8<UInt8>(column, res) &&
            !convertNullableTypeToUInt8<UInt16>(column, res) &&
            !convertNullableTypeToUInt8<UInt32>(column, res) &&
            !convertNullableTypeToUInt8<UInt64>(column, res) &&
            !convertNullableTypeToUInt8<Float32>(column, res) &&
            !convertNullableTypeToUInt8<Float64>(column, res))
            throw Exception("Unexpected type of column: " + column->getName(), ErrorCodes::ILLEGAL_COLUMN);
    }

public:
    String getName() const override
    {
        return name;
    }

    bool isVariadic() const override { return true; }
    size_t getNumberOfArguments() const override { return 0; }

    bool useDefaultImplementationForNulls() const override { return !Impl::specialImplementationForNulls(); }

    /// Get result types by argument types. If the function does not apply to these arguments, throw an exception.
    DataTypePtr getReturnTypeImpl(const DataTypes & arguments) const override
    {
        if (arguments.size() < 2)
            throw Exception("Number of arguments for function " + getName() + " doesn't match: passed "
                + toString(arguments.size()) + ", should be at least 2.",
                ErrorCodes::NUMBER_OF_ARGUMENTS_DOESNT_MATCH);

        for (size_t i = 0; i < arguments.size(); ++i)
            if (!(arguments[i]->isNumber()
                || (Impl::specialImplementationForNulls() && (arguments[i]->onlyNull() || removeNullable(arguments[i])->isNumber()))))
                throw Exception("Illegal type ("
                    + arguments[i]->getName()
                    + ") of " + toString(i + 1) + " argument of function " + getName(),
                    ErrorCodes::ILLEGAL_TYPE_OF_ARGUMENT);

        return std::make_shared<DataTypeUInt8>();
    }

    void executeImpl(Block & block, const ColumnNumbers & arguments, size_t result, size_t /*input_rows_count*/) override
    {
        size_t num_arguments = arguments.size();
        ColumnRawPtrs in(num_arguments);
        for (size_t i = 0; i < num_arguments; ++i)
            in[i] = block.getByPosition(arguments[i]).column.get();

        size_t rows = in[0]->size();

        /// Combine all constant columns into a single value.
        UInt8 const_val = 0;
        bool has_consts = extractConstColumns(in, const_val);

        // If this value uniquely determines the result, return it.
        if (has_consts && (in.empty() || Impl::apply(const_val, 0) == Impl::apply(const_val, 1)))
        {
            if (!in.empty())
                const_val = Impl::apply(const_val, 0);
            block.getByPosition(result).column = DataTypeUInt8().createColumnConst(rows, toField(const_val));
            return;
        }

        /// If this value is a neutral element, let's forget about it.
        if (has_consts && Impl::apply(const_val, 0) == 0 && Impl::apply(const_val, 1) == 1)
            has_consts = false;

        auto col_res = ColumnUInt8::create();
        UInt8Container & vec_res = col_res->getData();

        if (has_consts)
        {
            vec_res.assign(rows, const_val);
            in.push_back(col_res.get());
        }
        else
        {
            vec_res.resize(rows);
        }

        /// Convert all columns to UInt8
        UInt8ColumnPtrs uint8_in;
        Columns converted_columns;

        for (const IColumn * column : in)
        {
            if (auto uint8_column = checkAndGetColumn<ColumnUInt8>(column))
                uint8_in.push_back(uint8_column);
            else
            {
                auto converted_column = ColumnUInt8::create(rows);
                convertToUInt8(column, converted_column->getData());
                uint8_in.push_back(converted_column.get());
                converted_columns.emplace_back(std::move(converted_column));
            }
        }

        /// Effeciently combine all the columns of the correct type.
        while (uint8_in.size() > 1)
        {
            /// With a large block size, combining 6 columns per pass is the fastest.
            /// When small - more, is faster.
            AssociativeOperationImpl<Impl, 10>::execute(uint8_in, vec_res);
            uint8_in.push_back(col_res.get());
        }

        /// This is possible if there is exactly one non-constant among the arguments, and it is of type UInt8.
        if (uint8_in[0] != col_res.get())
            vec_res.assign(uint8_in[0]->getData());

        block.getByPosition(result).column = std::move(col_res);
    }

#if USE_EMBEDDED_COMPILER
    bool isCompilableImpl(const DataTypes &) const override { return true; }

    llvm::Value * compileImpl(llvm::IRBuilderBase & builder, const DataTypes & types, ValuePlaceholders values) const override
    {
        auto & b = static_cast<llvm::IRBuilder<> &>(builder);
        if constexpr (!Impl::isSaturable())
        {
<<<<<<< HEAD
            auto * result = isNativeTrueValue(b, types[0], values[0]());
            for (size_t i = 1; i < types.size(); i++)
                result = Impl::apply(b, result, isNativeTrueValue(b, types[i], values[i]()));
=======
            auto * result = nativeBoolCast(b, types[0], values[0]());
            for (size_t i = 1; i < types.size(); i++)
                result = Impl::apply(b, result, nativeBoolCast(b, types[i], values[i]()));
>>>>>>> 2d70d9d6
            return b.CreateSelect(result, b.getInt8(1), b.getInt8(0));
        }
        constexpr bool breakOnTrue = Impl::isSaturatedValue(true);
        auto * next = b.GetInsertBlock();
        auto * stop = llvm::BasicBlock::Create(next->getContext(), "", next->getParent());
        b.SetInsertPoint(stop);
        auto * phi = b.CreatePHI(b.getInt8Ty(), values.size());
        for (size_t i = 0; i < types.size(); i++)
        {
            b.SetInsertPoint(next);
            auto * value = values[i]();
<<<<<<< HEAD
            auto * truth = isNativeTrueValue(b, types[i], value);
=======
            auto * truth = nativeBoolCast(b, types[i], value);
>>>>>>> 2d70d9d6
            if (!types[i]->equals(DataTypeUInt8{}))
                value = b.CreateSelect(truth, b.getInt8(1), b.getInt8(0));
            phi->addIncoming(value, b.GetInsertBlock());
            if (i + 1 < types.size())
            {
                next = llvm::BasicBlock::Create(next->getContext(), "", next->getParent());
                b.CreateCondBr(truth, breakOnTrue ? stop : next, breakOnTrue ? next : stop);
            }
        }
        b.CreateBr(stop);
        b.SetInsertPoint(stop);
        return phi;
    }
#endif
};


template <template <typename> class Impl, typename Name>
class FunctionUnaryLogical : public IFunction
{
public:
    static constexpr auto name = Name::name;
    static FunctionPtr create(const Context &) { return std::make_shared<FunctionUnaryLogical>(); };

private:
    template <typename T>
    bool executeType(Block & block, const ColumnNumbers & arguments, size_t result)
    {
        if (auto col = checkAndGetColumn<ColumnVector<T>>(block.getByPosition(arguments[0]).column.get()))
        {
            auto col_res = ColumnUInt8::create();

            typename ColumnUInt8::Container & vec_res = col_res->getData();
            vec_res.resize(col->getData().size());
            UnaryOperationImpl<T, Impl<T>>::vector(col->getData(), vec_res);

            block.getByPosition(result).column = std::move(col_res);
            return true;
        }

        return false;
    }

public:
    String getName() const override
    {
        return name;
    }

    size_t getNumberOfArguments() const override { return 1; }

    DataTypePtr getReturnTypeImpl(const DataTypes & arguments) const override
    {
        if (!arguments[0]->isNumber())
            throw Exception("Illegal type ("
                + arguments[0]->getName()
                + ") of argument of function " + getName(),
                ErrorCodes::ILLEGAL_TYPE_OF_ARGUMENT);

        return std::make_shared<DataTypeUInt8>();
    }

    bool useDefaultImplementationForConstants() const override { return true; }

    void executeImpl(Block & block, const ColumnNumbers & arguments, size_t result, size_t /*input_rows_count*/) override
    {
        if (!( executeType<UInt8>(block, arguments, result)
            || executeType<UInt16>(block, arguments, result)
            || executeType<UInt32>(block, arguments, result)
            || executeType<UInt64>(block, arguments, result)
            || executeType<Int8>(block, arguments, result)
            || executeType<Int16>(block, arguments, result)
            || executeType<Int32>(block, arguments, result)
            || executeType<Int64>(block, arguments, result)
            || executeType<Float32>(block, arguments, result)
            || executeType<Float64>(block, arguments, result)))
           throw Exception("Illegal column " + block.getByPosition(arguments[0]).column->getName()
                    + " of argument of function " + getName(),
                ErrorCodes::ILLEGAL_COLUMN);
    }

#if USE_EMBEDDED_COMPILER
    bool isCompilableImpl(const DataTypes &) const override { return true; }

    llvm::Value * compileImpl(llvm::IRBuilderBase & builder, const DataTypes & types, ValuePlaceholders values) const override
    {
        auto & b = static_cast<llvm::IRBuilder<> &>(builder);
<<<<<<< HEAD
        return b.CreateSelect(Impl<UInt8>::apply(b, isNativeTrueValue(b, types[0], values[0]())), b.getInt8(1), b.getInt8(0));
=======
        return b.CreateSelect(Impl<UInt8>::apply(b, nativeBoolCast(b, types[0], values[0]())), b.getInt8(1), b.getInt8(0));
>>>>>>> 2d70d9d6
    }
#endif
};


struct NameAnd { static constexpr auto name = "and"; };
struct NameOr { static constexpr auto name = "or"; };
struct NameXor { static constexpr auto name = "xor"; };
struct NameNot { static constexpr auto name = "not"; };

using FunctionAnd = FunctionAnyArityLogical<AndImpl, NameAnd>;
using FunctionOr = FunctionAnyArityLogical<OrImpl, NameOr>;
using FunctionXor = FunctionAnyArityLogical<XorImpl, NameXor>;
using FunctionNot = FunctionUnaryLogical<NotImpl, NameNot>;

}<|MERGE_RESOLUTION|>--- conflicted
+++ resolved
@@ -190,20 +190,6 @@
         return vec[i];
     }
 };
-
-
-#if USE_EMBEDDED_COMPILER
-static llvm::Value * isNativeTrueValue(llvm::IRBuilder<> & b, const DataTypePtr & type, llvm::Value * x)
-{
-    if (type->isNullable())
-    {
-        auto * subexpr = isNativeTrueValue(b, removeNullable(type), b.CreateExtractValue(x, {0}));
-        return b.CreateAnd(b.CreateNot(b.CreateExtractValue(x, {1})), subexpr);
-    }
-    auto * zero = llvm::Constant::getNullValue(x->getType());
-    return x->getType()->isIntegerTy() ? b.CreateICmpNE(x, zero) : b.CreateFCmpONE(x, zero); /// QNaN -> false
-}
-#endif
 
 
 template <typename Impl, typename Name>
@@ -407,15 +393,9 @@
         auto & b = static_cast<llvm::IRBuilder<> &>(builder);
         if constexpr (!Impl::isSaturable())
         {
-<<<<<<< HEAD
-            auto * result = isNativeTrueValue(b, types[0], values[0]());
-            for (size_t i = 1; i < types.size(); i++)
-                result = Impl::apply(b, result, isNativeTrueValue(b, types[i], values[i]()));
-=======
             auto * result = nativeBoolCast(b, types[0], values[0]());
             for (size_t i = 1; i < types.size(); i++)
                 result = Impl::apply(b, result, nativeBoolCast(b, types[i], values[i]()));
->>>>>>> 2d70d9d6
             return b.CreateSelect(result, b.getInt8(1), b.getInt8(0));
         }
         constexpr bool breakOnTrue = Impl::isSaturatedValue(true);
@@ -427,11 +407,7 @@
         {
             b.SetInsertPoint(next);
             auto * value = values[i]();
-<<<<<<< HEAD
-            auto * truth = isNativeTrueValue(b, types[i], value);
-=======
             auto * truth = nativeBoolCast(b, types[i], value);
->>>>>>> 2d70d9d6
             if (!types[i]->equals(DataTypeUInt8{}))
                 value = b.CreateSelect(truth, b.getInt8(1), b.getInt8(0));
             phi->addIncoming(value, b.GetInsertBlock());
@@ -519,11 +495,7 @@
     llvm::Value * compileImpl(llvm::IRBuilderBase & builder, const DataTypes & types, ValuePlaceholders values) const override
     {
         auto & b = static_cast<llvm::IRBuilder<> &>(builder);
-<<<<<<< HEAD
-        return b.CreateSelect(Impl<UInt8>::apply(b, isNativeTrueValue(b, types[0], values[0]())), b.getInt8(1), b.getInt8(0));
-=======
         return b.CreateSelect(Impl<UInt8>::apply(b, nativeBoolCast(b, types[0], values[0]())), b.getInt8(1), b.getInt8(0));
->>>>>>> 2d70d9d6
     }
 #endif
 };
