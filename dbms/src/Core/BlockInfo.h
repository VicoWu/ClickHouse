--- conflicted
+++ resolved
@@ -45,18 +45,6 @@
     void read(ReadBuffer & in);
 };
 
-<<<<<<< HEAD
-/// Block extention to support delayed defaults.
-/// It's expected that it would be lots unset defaults or none.
-/// NOTE It's possible to make better solution for sparse values.
-class BlockDelayedDefaults
-{
-public:
-    using BitMask = std::vector<bool>;
-    using MaskById = std::unordered_map<size_t, BitMask>;
-
-    const BitMask & getColumnBitmask(size_t column_idx) const;
-=======
 /// Block extention to support delayed defaults. Used in AddingDefaultsBlockInputStream to replace type defauls set by RowInputStream
 /// with column defaults.
 class BlockDelayedDefaults
@@ -65,21 +53,16 @@
     using RowsBitMask = std::vector<bool>; /// a bit per row for a column
 
     const RowsBitMask & getDefaultsBitmask(size_t column_idx) const;
->>>>>>> 3d133a6a
     void setBit(size_t column_idx, size_t row_idx);
     bool empty() const { return columns_defaults.empty(); }
     size_t size() const { return columns_defaults.size(); }
 
 private:
-<<<<<<< HEAD
-    MaskById columns_defaults;
-=======
     using RowsMaskByColumnId = std::unordered_map<size_t, RowsBitMask>;
 
     /// If columns_defaults[column_id][row_id] is true related value in Block should be replaced with column default.
     /// It could contain less columns and rows then related block.
     RowsMaskByColumnId columns_defaults;
->>>>>>> 3d133a6a
 };
 
 }