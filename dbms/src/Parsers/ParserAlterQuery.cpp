--- conflicted
+++ resolved
@@ -74,11 +74,8 @@
     ParserList parser_assignment_list(
         std::make_unique<ParserAssignment>(), std::make_unique<ParserToken>(TokenType::Comma),
         /* allow_empty = */ false);
-<<<<<<< HEAD
     ParserSetQuery parser_settings(true);
-=======
     ParserNameList values_p;
->>>>>>> e89e23c0
 
     if (is_live_view)
     {
@@ -397,20 +394,16 @@
                 return false;
             command->type = ASTAlterCommand::MODIFY_TTL;
         }
+        else if (s_modify_setting.ignore(pos, expected))
+        {
+            if (!parser_settings.parse(pos, command->settings_changes, expected))
+                return false;
+            command->type = ASTAlterCommand::MODIFY_SETTING;
+        }
         else
             return false;
+
     }
-<<<<<<< HEAD
-    else if (s_modify_setting.ignore(pos, expected))
-    {
-        if (!parser_settings.parse(pos, command->settings_changes, expected))
-            return false;
-        command->type = ASTAlterCommand::MODIFY_SETTING;
-    }
-    else
-        return false;
-=======
->>>>>>> e89e23c0
 
     if (command->col_decl)
         command->children.push_back(command->col_decl);
@@ -430,6 +423,8 @@
         command->children.push_back(command->comment);
     if (command->ttl)
         command->children.push_back(command->ttl);
+    if (command->settings_changes)
+        command->children.push_back(command->settings_changes);
 
     return true;
 }
