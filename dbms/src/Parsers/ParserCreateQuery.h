--- conflicted
+++ resolved
@@ -148,11 +148,8 @@
     ASTPtr default_expression;
     ASTPtr comment_expression;
     ASTPtr codec_expression;
-<<<<<<< HEAD
+    ASTPtr ttl_expression;
     ASTPtr pairs_list;
-=======
-    ASTPtr ttl_expression;
->>>>>>> 8ef7f358
 
     if (!s_default.checkWithoutMoving(pos, expected) &&
         !s_materialized.checkWithoutMoving(pos, expected) &&
@@ -190,16 +187,15 @@
             return false;
     }
 
-<<<<<<< HEAD
+    if (s_ttl.ignore(pos, expected))
+    {
+        if (!expression_parser.parse(pos, ttl_expression, expected))
+            return false;
+    }
+
     if (parse_key_value_pairs && !pairs_list_parser.parse(pos, pairs_list, expected))
     {
         return false;
-=======
-    if (s_ttl.ignore(pos, expected))
-    {
-        if (!expression_parser.parse(pos, ttl_expression, expected))
-            return false;
->>>>>>> 8ef7f358
     }
 
     const auto column_declaration = std::make_shared<ASTColumnDeclaration>();
@@ -231,17 +227,16 @@
         column_declaration->children.push_back(std::move(codec_expression));
     }
 
-<<<<<<< HEAD
+    if (ttl_expression)
+    {
+        column_declaration->ttl = ttl_expression;
+        column_declaration->children.push_back(std::move(ttl_expression));
+    }
+
     if (pairs_list)
     {
         column_declaration->expr_list = pairs_list;
         column_declaration->children.push_back(std::move(pairs_list));
-=======
-    if (ttl_expression)
-    {
-        column_declaration->ttl = ttl_expression;
-        column_declaration->children.push_back(std::move(ttl_expression));
->>>>>>> 8ef7f358
     }
 
     return true;
