--- conflicted
+++ resolved
@@ -119,7 +119,6 @@
     return buf.str();
 }
 
-<<<<<<< HEAD
 std::optional<ColumnDefault> parseDefaultInfo(ReadBufferFromString & buf)
 {
     if (*buf.position() == '\n')
@@ -195,7 +194,8 @@
     }
 
     assertChar('\n', buf);
-=======
+}
+
 CompressionCodecPtr ColumnsDescription::getCodec(const String & column_name, const CompressionSettings & /*compression_settings*/) const
 {
     const auto codec = codecs.find(column_name);
@@ -206,7 +206,6 @@
 //        return CompressionCodecFactory::instance().get(compression_settings.method, compression_settings.level);
 
     return codec->second;
->>>>>>> cdb37437
 }
 
 ColumnsDescription ColumnsDescription::parse(const String & str)
