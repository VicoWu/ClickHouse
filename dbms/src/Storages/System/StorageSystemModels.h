#pragma once

#include <ext/shared_ptr_helper.h>
#include <Storages/System/IStorageSystemOneBlock.h>


namespace DB
{

class Context;


class StorageSystemModels : public ext::shared_ptr_helper<StorageSystemModels>, public IStorageSystemOneBlock<StorageSystemModels>
{
public:
    std::string getName() const override { return "SystemModels"; }

<<<<<<< HEAD
    BlockInputStreams read(
            const Names & column_names,
            const SelectQueryInfo & query_info,
            const Context & context,
            QueryProcessingStage::Enum processed_stage,
            size_t max_block_size,
            unsigned num_streams) override;

private:
    const std::string name;
=======
    static NamesAndTypesList getNamesAndTypes();
>>>>>>> 2ebe6beb

protected:
    using IStorageSystemOneBlock::IStorageSystemOneBlock;

    void fillData(MutableColumns & res_columns, const Context & context, const SelectQueryInfo & query_info) const override;
};

}<|MERGE_RESOLUTION|>--- conflicted
+++ resolved
@@ -15,20 +15,7 @@
 public:
     std::string getName() const override { return "SystemModels"; }
 
-<<<<<<< HEAD
-    BlockInputStreams read(
-            const Names & column_names,
-            const SelectQueryInfo & query_info,
-            const Context & context,
-            QueryProcessingStage::Enum processed_stage,
-            size_t max_block_size,
-            unsigned num_streams) override;
-
-private:
-    const std::string name;
-=======
     static NamesAndTypesList getNamesAndTypes();
->>>>>>> 2ebe6beb
 
 protected:
     using IStorageSystemOneBlock::IStorageSystemOneBlock;
