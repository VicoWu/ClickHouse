#include <Databases/IDatabase.h>
#include <DataTypes/DataTypeString.h>
#include <Interpreters/Context.h>
#include <Storages/System/StorageSystemDatabases.h>


namespace DB
{

NamesAndTypesList StorageSystemDatabases::getNamesAndTypes()
{
    return {
        {"name", std::make_shared<DataTypeString>()},
        {"engine", std::make_shared<DataTypeString>()},
        {"data_path", std::make_shared<DataTypeString>()},
        {"metadata_path", std::make_shared<DataTypeString>()},
    };
}

<<<<<<< HEAD

BlockInputStreams StorageSystemDatabases::read(
    const Names & column_names,
    const SelectQueryInfo &,
    const Context & context,
    QueryProcessingStage::Enum processed_stage,
    const size_t /*max_block_size*/,
    const unsigned /*num_streams*/)
{
    check(column_names);
    checkQueryProcessingStage(processed_stage, context);

    MutableColumns res_columns = getSampleBlock().cloneEmptyColumns();

=======
void StorageSystemDatabases::fillData(MutableColumns & res_columns, const Context & context, const SelectQueryInfo &) const
{
>>>>>>> 2ebe6beb
    auto databases = context.getDatabases();
    for (const auto & database : databases)
    {
        res_columns[0]->insert(database.first);
        res_columns[1]->insert(database.second->getEngineName());
        res_columns[2]->insert(database.second->getDataPath());
        res_columns[3]->insert(database.second->getMetadataPath());
    }
}

}<|MERGE_RESOLUTION|>--- conflicted
+++ resolved
@@ -17,25 +17,8 @@
     };
 }
 
-<<<<<<< HEAD
-
-BlockInputStreams StorageSystemDatabases::read(
-    const Names & column_names,
-    const SelectQueryInfo &,
-    const Context & context,
-    QueryProcessingStage::Enum processed_stage,
-    const size_t /*max_block_size*/,
-    const unsigned /*num_streams*/)
-{
-    check(column_names);
-    checkQueryProcessingStage(processed_stage, context);
-
-    MutableColumns res_columns = getSampleBlock().cloneEmptyColumns();
-
-=======
 void StorageSystemDatabases::fillData(MutableColumns & res_columns, const Context & context, const SelectQueryInfo &) const
 {
->>>>>>> 2ebe6beb
     auto databases = context.getDatabases();
     for (const auto & database : databases)
     {
