#pragma once

#include <memory>

#include <Core/QueryProcessingStage.h>
#include <Interpreters/Context.h>
#include <Interpreters/IInterpreter.h>
#include <Interpreters/ExpressionAnalyzer.h>
#include <Interpreters/ExpressionActions.h>
#include <DataStreams/IBlockInputStream.h>
#include <Storages/SelectQueryInfo.h>


namespace Poco { class Logger; }

namespace DB
{

class ExpressionAnalyzer;
class ASTSelectQuery;
struct SubqueryForSet;
class InterpreterSelectWithUnionQuery;


/** Interprets the SELECT query. Returns the stream of blocks with the results of the query before `to_stage` stage.
  */
class InterpreterSelectQuery : public IInterpreter
{
public:
    /**
     * query_ptr
     * - A query AST to interpret.
     *
     * to_stage
     * - the stage to which the query is to be executed. By default - till to the end.
     *   You can perform till the intermediate aggregation state, which are combined from different servers for distributed query processing.
     *
     * subquery_depth
     * - to control the limit on the depth of nesting of subqueries. For subqueries, a value that is incremented by one is passed;
     *   for INSERT SELECT, a value 1 is passed instead of 0.
     *
     * required_result_column_names
     * - don't calculate all columns except the specified ones from the query
     *  - it is used to remove calculation (and reading) of unnecessary columns from subqueries.
     *   empty means - use all columns.
     */

    InterpreterSelectQuery(
        const ASTPtr & query_ptr_,
        const Context & context_,
        const Names & required_result_column_names = Names{},
        QueryProcessingStage::Enum to_stage_ = QueryProcessingStage::Complete,
        size_t subquery_depth_ = 0,
        bool only_analyze_ = false);

    /// Read data not from the table specified in the query, but from the prepared source `input`.
    InterpreterSelectQuery(
        const ASTPtr & query_ptr_,
        const Context & context_,
        const BlockInputStreamPtr & input_,
        QueryProcessingStage::Enum to_stage_ = QueryProcessingStage::Complete,
        bool only_analyze_ = false);

    /// Read data not from the table specified in the query, but from the specified `storage_`.
    InterpreterSelectQuery(
        const ASTPtr & query_ptr_,
        const Context & context_,
        const StoragePtr & storage_,
        QueryProcessingStage::Enum to_stage_ = QueryProcessingStage::Complete,
        bool only_analyze_ = false);

    ~InterpreterSelectQuery() override;

    /// Execute a query. Get the stream of blocks to read.
    BlockIO execute() override;

    /// Execute the query and return multuple streams for parallel processing.
    BlockInputStreams executeWithMultipleStreams();

    Block getSampleBlock();

    void ignoreWithTotals();

private:
    InterpreterSelectQuery(
        const ASTPtr & query_ptr_,
        const Context & context_,
        const BlockInputStreamPtr & input_,
        const StoragePtr & storage_,
        const Names & required_result_column_names,
        QueryProcessingStage::Enum to_stage_,
        size_t subquery_depth_,
        bool only_analyze_);


    struct Pipeline
    {
        /** Streams of data.
          * The source data streams are produced in the executeFetchColumns function.
          * Then they are converted (wrapped in other streams) using the `execute*` functions,
          *  to get the whole pipeline running the query.
          */
        BlockInputStreams streams;

        /** When executing FULL or RIGHT JOIN, there will be a data stream from which you can read "not joined" rows.
          * It has a special meaning, since reading from it should be done after reading from the main streams.
          * It is appended to the main streams in UnionBlockInputStream or ParallelAggregatingBlockInputStream.
          */
        BlockInputStreamPtr stream_with_non_joined_data;

        BlockInputStreamPtr & firstStream() { return streams.at(0); }

        template <typename Transform>
        void transform(Transform && transform)
        {
            for (auto & stream : streams)
                transform(stream);

            if (stream_with_non_joined_data)
                transform(stream_with_non_joined_data);
        }

        bool hasMoreThanOneStream() const
        {
            return streams.size() + (stream_with_non_joined_data ? 1 : 0) > 1;
        }
    };

    void executeImpl(Pipeline & pipeline, const BlockInputStreamPtr & input, bool dry_run);


    struct AnalysisResult
    {
        bool has_join       = false;
        bool has_where      = false;
        bool need_aggregate = false;
        bool has_having     = false;
        bool has_order_by   = false;
        bool has_limit_by   = false;

        bool remove_where_filter = false;

        ExpressionActionsPtr before_join;   /// including JOIN
        ExpressionActionsPtr before_where;
        ExpressionActionsPtr before_aggregation;
        ExpressionActionsPtr before_having;
        ExpressionActionsPtr before_order_and_select;
        ExpressionActionsPtr before_limit_by;
        ExpressionActionsPtr final_projection;

        /// Columns from the SELECT list, before renaming them to aliases.
        Names selected_columns;

        /// Do I need to perform the first part of the pipeline - running on remote servers during distributed processing.
        bool first_stage = false;
        /// Do I need to execute the second part of the pipeline - running on the initiating server during distributed processing.
        bool second_stage = false;

        SubqueriesForSets subqueries_for_sets;
        PrewhereInfoPtr prewhere_info;
    };

    AnalysisResult analyzeExpressions(QueryProcessingStage::Enum from_stage, bool dry_run);


    /** From which table to read. With JOIN, the "left" table is returned.
     */
    void getDatabaseAndTableNames(String & database_name, String & table_name);

    /// Different stages of query execution.

    /// dry_run - don't read from table, use empty header block instead.
    void executeWithMultipleStreamsImpl(Pipeline & pipeline, const BlockInputStreamPtr & input, bool dry_run);

<<<<<<< HEAD
    /// Fetch data from the table.
    void executeFetchColumns(QueryProcessingStage::Enum processing_stage, Pipeline & pipeline, bool dry_run,
                             const PrewhereInfoPtr & prewhere_info);
=======
    /// Fetch data from the table. Returns the stage to which the query was processed in Storage.
    QueryProcessingStage::Enum executeFetchColumns(Pipeline & pipeline);
>>>>>>> 2ebe6beb

    void executeWhere(Pipeline & pipeline, const ExpressionActionsPtr & expression, bool remove_filter);
    void executeAggregation(Pipeline & pipeline, const ExpressionActionsPtr & expression, bool overflow_row, bool final);
    void executeMergeAggregated(Pipeline & pipeline, bool overflow_row, bool final);
    void executeTotalsAndHaving(Pipeline & pipeline, bool has_having, const ExpressionActionsPtr & expression, bool overflow_row);
    void executeHaving(Pipeline & pipeline, const ExpressionActionsPtr & expression);
    void executeExpression(Pipeline & pipeline, const ExpressionActionsPtr & expression);
    void executeOrder(Pipeline & pipeline);
    void executeMergeSorted(Pipeline & pipeline);
    void executePreLimit(Pipeline & pipeline);
    void executeUnion(Pipeline & pipeline);
    void executeLimitBy(Pipeline & pipeline);
    void executeLimit(Pipeline & pipeline);
    void executeProjection(Pipeline & pipeline, const ExpressionActionsPtr & expression);
    void executeDistinct(Pipeline & pipeline, bool before_order, Names columns);
    void executeExtremes(Pipeline & pipeline);
    void executeSubqueriesInSetsAndJoins(Pipeline & pipeline, std::unordered_map<String, SubqueryForSet> & subqueries_for_sets);

    /** If there is a SETTINGS section in the SELECT query, then apply settings from it.
      *
      * Section SETTINGS - settings for a specific query.
      * Normally, the settings can be passed in other ways, not inside the query.
      * But the use of this section is justified if you need to set the settings for one subquery.
      */
    void initSettings();

    ASTPtr query_ptr;
    ASTSelectQuery & query;
    Context context;
    QueryProcessingStage::Enum to_stage;
    size_t subquery_depth = 0;
    std::unique_ptr<ExpressionAnalyzer> query_analyzer;

    /// How many streams we ask for storage to produce, and in how many threads we will do further processing.
    size_t max_streams = 1;

    /// The object was created only for query analysis.
    bool only_analyze = false;

    /// List of columns to read to execute the query.
    Names required_columns;
    /// Structure of query source (table, subquery, etc).
    Block source_header;
    /// Structure of query result.
    Block result_header;

    /// The subquery interpreter, if the subquery
    std::unique_ptr<InterpreterSelectWithUnionQuery> interpreter_subquery;

    /// Table from where to read data, if not subquery.
    StoragePtr storage;
    TableStructureReadLockPtr table_lock;

    /// Used when we read from prepared input, not table or subquery.
    BlockInputStreamPtr input;

    Poco::Logger * log;
};

}<|MERGE_RESOLUTION|>--- conflicted
+++ resolved
@@ -172,14 +172,7 @@
     /// dry_run - don't read from table, use empty header block instead.
     void executeWithMultipleStreamsImpl(Pipeline & pipeline, const BlockInputStreamPtr & input, bool dry_run);
 
-<<<<<<< HEAD
-    /// Fetch data from the table.
-    void executeFetchColumns(QueryProcessingStage::Enum processing_stage, Pipeline & pipeline, bool dry_run,
-                             const PrewhereInfoPtr & prewhere_info);
-=======
-    /// Fetch data from the table. Returns the stage to which the query was processed in Storage.
-    QueryProcessingStage::Enum executeFetchColumns(Pipeline & pipeline);
->>>>>>> 2ebe6beb
+    void executeFetchColumns(QueryProcessingStage::Enum processing_stage, Pipeline & pipeline, const PrewhereInfoPtr & prewhere_info);
 
     void executeWhere(Pipeline & pipeline, const ExpressionActionsPtr & expression, bool remove_filter);
     void executeAggregation(Pipeline & pipeline, const ExpressionActionsPtr & expression, bool overflow_row, bool final);
