--- conflicted
+++ resolved
@@ -25,8 +25,8 @@
     <logger>
         <!-- Possible levels: https://github.com/pocoproject/poco/blob/poco-1.9.4-release/Foundation/include/Poco/Logger.h#L105 -->
         <level>trace</level>
-        <log>/home/jokserfn/var/log/clickhouse-server/clickhouse-server.log</log>
-        <errorlog>/home/jokserfn/var/log/clickhouse-server/clickhouse-server.err.log</errorlog>
+        <log>/var/log/clickhouse-server/clickhouse-server.log</log>
+        <errorlog>/var/log/clickhouse-server/clickhouse-server.err.log</errorlog>
         <size>1000M</size>
         <count>10</count>
         <!-- <console>1</console> --> <!-- Default behavior is autodetection (log to console if not daemon mode and is tty) -->
@@ -128,10 +128,10 @@
 
 
     <!-- Path to data directory, with trailing slash. -->
-    <path>/home/jokserfn/var/lib/clickhouse/</path>
+    <path>/var/lib/clickhouse/</path>
 
     <!-- Path to temporary data for processing hard queries. -->
-    <tmp_path>/home/jokserfn/var/lib/clickhouse/tmp/</tmp_path>
+    <tmp_path>/var/lib/clickhouse/tmp/</tmp_path>
 
     <!-- Policy from the <storage_configuration> for the temporary files.
          If not set <tmp_path> is used, otherwise <tmp_path> is ignored.
@@ -145,7 +145,7 @@
     <!-- <tmp_policy>tmp</tmp_policy> -->
 
     <!-- Directory with user provided files that are accessible by 'file' table function. -->
-    <user_files_path>/home/jokserfn/var/lib/clickhouse/user_files/</user_files_path>
+    <user_files_path>/var/lib/clickhouse/user_files/</user_files_path>
 
     <!-- Path to configuration file with users, access rights, profiles of settings, quotas. -->
     <users_config>users.xml</users_config>
@@ -339,53 +339,49 @@
     -->
 
     <!-- Query log. Used only for queries with setting log_queries = 1. -->
-<!--    <query_log>
-        &lt;!&ndash; What table to insert data. If table is not exist, it will be created.
+    <query_log>
+        <!-- What table to insert data. If table is not exist, it will be created.
              When query log structure is changed after system update,
               then old table will be renamed and new table will be created automatically.
-        &ndash;&gt;
+        -->
         <database>system</database>
         <table>query_log</table>
-        &lt;!&ndash;
+        <!--
             PARTITION BY expr https://clickhouse.yandex/docs/en/table_engines/custom_partitioning_key/
             Example:
                 event_date
                 toMonday(event_date)
                 toYYYYMM(event_date)
                 toStartOfHour(event_time)
-        &ndash;&gt;
+        -->
         <partition_by>toYYYYMM(event_date)</partition_by>
-<<<<<<< HEAD
-        &lt;!&ndash; Interval of flushing data. &ndash;&gt;
-=======
 
         <!-- Instead of partition_by, you can provide full engine expression (starting with ENGINE = ) with parameters,
              Example: <engine>ENGINE = MergeTree PARTITION BY toYYYYMM(event_date) ORDER BY (event_date, event_time) SETTINGS index_granularity = 1024</engine>
           -->
 
         <!-- Interval of flushing data. -->
->>>>>>> 774a98b4
         <flush_interval_milliseconds>7500</flush_interval_milliseconds>
-    </query_log>-->
+    </query_log>
 
     <!-- Trace log. Stores stack traces collected by query profilers.
          See query_profiler_real_time_period_ns and query_profiler_cpu_time_period_ns settings. -->
-<!--    <trace_log>
+    <trace_log>
         <database>system</database>
         <table>trace_log</table>
 
         <partition_by>toYYYYMM(event_date)</partition_by>
         <flush_interval_milliseconds>7500</flush_interval_milliseconds>
-    </trace_log>-->
+    </trace_log>
 
     <!-- Query thread log. Has information about all threads participated in query execution.
          Used only for queries with setting log_query_threads = 1. -->
-<!--    <query_thread_log>
+    <query_thread_log>
         <database>system</database>
         <table>query_thread_log</table>
         <partition_by>toYYYYMM(event_date)</partition_by>
         <flush_interval_milliseconds>7500</flush_interval_milliseconds>
-    </query_thread_log>-->
+    </query_thread_log>
 
     <!-- Uncomment if use part log.
          Part log contains information about all actions with parts in MergeTree tables (creation, deletion, merges, downloads).
@@ -512,7 +508,7 @@
     <!-- Directory in <clickhouse-path> containing schema files for various input formats.
          The directory will be created if it doesn't exist.
       -->
-    <format_schema_path>/home/jokserfn/var/lib/clickhouse/format_schemas/</format_schema_path>
+    <format_schema_path>/var/lib/clickhouse/format_schemas/</format_schema_path>
 
 
     <!-- Uncomment to use query masking rules.
