---
slug: /en/sql-reference/data-types/dynamic
sidebar_position: 62
sidebar_label: Dynamic
---

# Dynamic

This type allows to store values of any type inside it without knowing all of them in advance.

To declare a column of `Dynamic` type, use the following syntax:

``` sql
<column_name> Dynamic(max_types=N)
```

Where `N` is an optional parameter between `1` and `255` indicating how many different data types can be stored inside a column with type `Dynamic` across single block of data that is stored separately (for example across single data part for MergeTree table). If this limit is exceeded, all new types will be converted to type `String`. Default value of `max_types` is `32`.

:::note
The Dynamic data type is an experimental feature. To use it, set `allow_experimental_dynamic_type = 1`.
:::

## Creating Dynamic

Using `Dynamic` type in table column definition:

```sql
CREATE TABLE test (d Dynamic) ENGINE = Memory;
INSERT INTO test VALUES (NULL), (42), ('Hello, World!'), ([1, 2, 3]);
SELECT d, dynamicType(d) FROM test;
```

```text
┌─d─────────────┬─dynamicType(d)─┐
│ ᴺᵁᴸᴸ          │ None           │
│ 42            │ Int64          │
│ Hello, World! │ String         │
│ [1,2,3]       │ Array(Int64)   │
└───────────────┴────────────────┘
```

Using CAST from ordinary column:

```sql
SELECT 'Hello, World!'::Dynamic as d, dynamicType(d);
```

```text
┌─d─────────────┬─dynamicType(d)─┐
│ Hello, World! │ String         │
└───────────────┴────────────────┘
```

Using CAST from `Variant` column:

```sql
SET allow_experimental_variant_type = 1, use_variant_as_common_type = 1;
SELECT multiIf((number % 3) = 0, number, (number % 3) = 1, range(number + 1), NULL)::Dynamic AS d, dynamicType(d) FROM numbers(3)
```

```text
┌─d─────┬─dynamicType(d)─┐
│ 0     │ UInt64         │
│ [0,1] │ Array(UInt64)  │
│ ᴺᵁᴸᴸ  │ None           │
└───────┴────────────────┘
```


## Reading Dynamic nested types as subcolumns

`Dynamic` type supports reading a single nested type from a `Dynamic` column using the type name as a subcolumn.
So, if you have column `d Dynamic` you can read a subcolumn of any valid type `T` using syntax `d.T`,
this subcolumn will have type `Nullable(T)` if `T` can be inside `Nullable` and `T` otherwise. This subcolumn will
be the same size as original `Dynamic` column and will contain `NULL` values (or empty values if `T` cannot be inside `Nullable`)
in all rows in which original `Dynamic` column doesn't have type `T`.

`Dynamic` subcolumns can be also read using function `dynamicElement(dynamic_column, type_name)`.

Examples:

```sql
CREATE TABLE test (d Dynamic) ENGINE = Memory;
INSERT INTO test VALUES (NULL), (42), ('Hello, World!'), ([1, 2, 3]);
SELECT d, dynamicType(d), d.String, d.Int64, d.`Array(Int64)`, d.Date, d.`Array(String)` FROM test;
```

```text
┌─d─────────────┬─dynamicType(d)─┬─d.String──────┬─d.Int64─┬─d.Array(Int64)─┬─d.Date─┬─d.Array(String)─┐
│ ᴺᵁᴸᴸ          │ None           │ ᴺᵁᴸᴸ          │    ᴺᵁᴸᴸ │ []             │   ᴺᵁᴸᴸ │ []              │
│ 42            │ Int64          │ ᴺᵁᴸᴸ          │      42 │ []             │   ᴺᵁᴸᴸ │ []              │
│ Hello, World! │ String         │ Hello, World! │    ᴺᵁᴸᴸ │ []             │   ᴺᵁᴸᴸ │ []              │
│ [1,2,3]       │ Array(Int64)   │ ᴺᵁᴸᴸ          │    ᴺᵁᴸᴸ │ [1,2,3]        │   ᴺᵁᴸᴸ │ []              │
└───────────────┴────────────────┴───────────────┴─────────┴────────────────┴────────┴─────────────────┘
```

```sql
SELECT toTypeName(d.String), toTypeName(d.Int64), toTypeName(d.`Array(Int64)`), toTypeName(d.Date), toTypeName(d.`Array(String)`)  FROM test LIMIT 1;
```

```text
┌─toTypeName(d.String)─┬─toTypeName(d.Int64)─┬─toTypeName(d.Array(Int64))─┬─toTypeName(d.Date)─┬─toTypeName(d.Array(String))─┐
│ Nullable(String)     │ Nullable(Int64)     │ Array(Int64)               │ Nullable(Date)     │ Array(String)               │
└──────────────────────┴─────────────────────┴────────────────────────────┴────────────────────┴─────────────────────────────┘
```

```sql
SELECT d, dynamicType(d), dynamicElement(d, 'String'), dynamicElement(d, 'Int64'), dynamicElement(d, 'Array(Int64)'), dynamicElement(d, 'Date'), dynamicElement(d, 'Array(String)') FROM test;```
```

```text
┌─d─────────────┬─dynamicType(d)─┬─dynamicElement(d, 'String')─┬─dynamicElement(d, 'Int64')─┬─dynamicElement(d, 'Array(Int64)')─┬─dynamicElement(d, 'Date')─┬─dynamicElement(d, 'Array(String)')─┐
│ ᴺᵁᴸᴸ          │ None           │ ᴺᵁᴸᴸ                        │                       ᴺᵁᴸᴸ │ []                                │                      ᴺᵁᴸᴸ │ []                                 │
│ 42            │ Int64          │ ᴺᵁᴸᴸ                        │                         42 │ []                                │                      ᴺᵁᴸᴸ │ []                                 │
│ Hello, World! │ String         │ Hello, World!               │                       ᴺᵁᴸᴸ │ []                                │                      ᴺᵁᴸᴸ │ []                                 │
│ [1,2,3]       │ Array(Int64)   │ ᴺᵁᴸᴸ                        │                       ᴺᵁᴸᴸ │ [1,2,3]                           │                      ᴺᵁᴸᴸ │ []                                 │
└───────────────┴────────────────┴─────────────────────────────┴────────────────────────────┴───────────────────────────────────┴───────────────────────────┴────────────────────────────────────┘
```

To know what variant is stored in each row function `dynamicType(dynamic_column)` can be used. It returns `String` with value type name for each row (or `'None'` if row is `NULL`).

Example:

```sql
CREATE TABLE test (d Dynamic) ENGINE = Memory;
INSERT INTO test VALUES (NULL), (42), ('Hello, World!'), ([1, 2, 3]);
SELECT dynamicType(d) from test;
```

```text
┌─dynamicType(d)─┐
│ None           │
│ Int64          │
│ String         │
│ Array(Int64)   │
└────────────────┘
```

## Conversion between Dynamic column and other columns

There are 4 possible conversions that can be performed with `Dynamic` column.

### Converting an ordinary column to a Dynamic column

```sql
SELECT 'Hello, World!'::Dynamic as d, dynamicType(d);
```

```text
┌─d─────────────┬─dynamicType(d)─┐
│ Hello, World! │ String         │
└───────────────┴────────────────┘
```

### Converting a String column to a Dynamic column through parsing

To parse `Dynamic` type values from a `String` column you can enable setting `cast_string_to_dynamic_use_inference`:

```sql
SET cast_string_to_dynamic_use_inference = 1;
SELECT CAST(materialize(map('key1', '42', 'key2', 'true', 'key3', '2020-01-01')), 'Map(String, Dynamic)') as map_of_dynamic, mapApply((k, v) -> (k, dynamicType(v)), map_of_dynamic) as map_of_dynamic_types;
```

```text
┌─map_of_dynamic──────────────────────────────┬─map_of_dynamic_types─────────────────────────┐
│ {'key1':42,'key2':true,'key3':'2020-01-01'} │ {'key1':'Int64','key2':'Bool','key3':'Date'} │
└─────────────────────────────────────────────┴──────────────────────────────────────────────┘
```

### Converting a Dynamic column to an ordinary column

It is possible to convert a `Dynamic` column to an ordinary column. In this case all nested types will be converted to a destination type:

```sql
CREATE TABLE test (d Dynamic) ENGINE = Memory;
INSERT INTO test VALUES (NULL), (42), ('42.42'), (true), ('e10');
SELECT d::Nullable(Float64) FROM test;
```

```text
┌─CAST(d, 'Nullable(Float64)')─┐
│                         ᴺᵁᴸᴸ │
│                           42 │
│                        42.42 │
│                            1 │
│                            0 │
└──────────────────────────────┘
```

### Converting a Variant column to Dynamic column

```sql
CREATE TABLE test (v Variant(UInt64, String, Array(UInt64))) ENGINE = Memory;
INSERT INTO test VALUES (NULL), (42), ('String'), ([1, 2, 3]);
SELECT v::Dynamic as d, dynamicType(d) from test; 
```

```text
┌─d───────┬─dynamicType(d)─┐
│ ᴺᵁᴸᴸ    │ None           │
│ 42      │ UInt64         │
│ String  │ String         │
│ [1,2,3] │ Array(UInt64)  │
└─────────┴────────────────┘
```

### Converting a Dynamic(max_types=N) column to another Dynamic(max_types=K)

If `K >= N` than during conversion the data doesn't change:

```sql
CREATE TABLE test (d Dynamic(max_types=3)) ENGINE = Memory;
INSERT INTO test VALUES (NULL), (42), (43), ('42.42'), (true);
SELECT d::Dynamic(max_types=5) as d2, dynamicType(d2) FROM test;
```

```text
┌─d─────┬─dynamicType(d)─┐
│ ᴺᵁᴸᴸ  │ None           │
│ 42    │ Int64          │
│ 43    │ Int64          │
│ 42.42 │ String         │
│ true  │ Bool           │
└───────┴────────────────┘
```

If `K < N`, then the values with the rarest types are converted to `String`:
```text
CREATE TABLE test (d Dynamic(max_types=4)) ENGINE = Memory;
INSERT INTO test VALUES (NULL), (42), (43), ('42.42'), (true), ([1, 2, 3]);
SELECT d, dynamicType(d), d::Dynamic(max_types=2) as d2, dynamicType(d2) FROM test;
```

```text
┌─d───────┬─dynamicType(d)─┬─d2──────┬─dynamicType(d2)─┐
│ ᴺᵁᴸᴸ    │ None           │ ᴺᵁᴸᴸ    │ None            │
│ 42      │ Int64          │ 42      │ Int64           │
│ 43      │ Int64          │ 43      │ Int64           │
│ 42.42   │ String         │ 42.42   │ String          │
│ true    │ Bool           │ true    │ String          │
│ [1,2,3] │ Array(Int64)   │ [1,2,3] │ String          │
└─────────┴────────────────┴─────────┴─────────────────┘
```

If `K=1`, all types are converted to `String`:

```text
CREATE TABLE test (d Dynamic(max_types=4)) ENGINE = Memory;
INSERT INTO test VALUES (NULL), (42), (43), ('42.42'), (true), ([1, 2, 3]);
SELECT d, dynamicType(d), d::Dynamic(max_types=1) as d2, dynamicType(d2) FROM test;
```

```text
┌─d───────┬─dynamicType(d)─┬─d2──────┬─dynamicType(d2)─┐
│ ᴺᵁᴸᴸ    │ None           │ ᴺᵁᴸᴸ    │ None            │
│ 42      │ Int64          │ 42      │ String          │
│ 43      │ Int64          │ 43      │ String          │
│ 42.42   │ String         │ 42.42   │ String          │
│ true    │ Bool           │ true    │ String          │
│ [1,2,3] │ Array(Int64)   │ [1,2,3] │ String          │
└─────────┴────────────────┴─────────┴─────────────────┘
```

## Reading Dynamic type from the data

All text formats (TSV, CSV, CustomSeparated, Values, JSONEachRow, etc) supports reading `Dynamic` type. During data parsing ClickHouse tries to infer the type of each value and use it during insertion to `Dynamic` column. 

Example:

```sql
SELECT
    d,
    dynamicType(d),
    dynamicElement(d, 'String') AS str,
    dynamicElement(d, 'Int64') AS num,
    dynamicElement(d, 'Float64') AS float,
    dynamicElement(d, 'Date') AS date,
    dynamicElement(d, 'Array(Int64)') AS arr
FROM format(JSONEachRow, 'd Dynamic', $$
{"d" : "Hello, World!"},
{"d" : 42},
{"d" : 42.42},
{"d" : "2020-01-01"},
{"d" : [1, 2, 3]}
$$)
```

```text
┌─d─────────────┬─dynamicType(d)─┬─str───────────┬──num─┬─float─┬───────date─┬─arr─────┐
│ Hello, World! │ String         │ Hello, World! │ ᴺᵁᴸᴸ │  ᴺᵁᴸᴸ │       ᴺᵁᴸᴸ │ []      │
│ 42            │ Int64          │ ᴺᵁᴸᴸ          │   42 │  ᴺᵁᴸᴸ │       ᴺᵁᴸᴸ │ []      │
│ 42.42         │ Float64        │ ᴺᵁᴸᴸ          │ ᴺᵁᴸᴸ │ 42.42 │       ᴺᵁᴸᴸ │ []      │
│ 2020-01-01    │ Date           │ ᴺᵁᴸᴸ          │ ᴺᵁᴸᴸ │  ᴺᵁᴸᴸ │ 2020-01-01 │ []      │
│ [1,2,3]       │ Array(Int64)   │ ᴺᵁᴸᴸ          │ ᴺᵁᴸᴸ │  ᴺᵁᴸᴸ │       ᴺᵁᴸᴸ │ [1,2,3] │
└───────────────┴────────────────┴───────────────┴──────┴───────┴────────────┴─────────┘
```

## Comparing values of Dynamic type

Values of `Dynamic` types are compared similar to values of `Variant` type:
The result of operator `<` for values `d1` with underlying type `T1` and `d2` with underlying type `T2`  of a type `Dynamic` is defined as follows:
- If `T1 = T2 = T`, the result will be `d1.T < d2.T` (underlying values will be compared).
- If `T1 != T2`, the result will be `T1 < T2` (type names will be compared).

Examples:
```sql
CREATE TABLE test (d1 Dynamic, d2 Dynamic) ENGINE=Memory;
INSERT INTO test VALUES (42, 42), (42, 43), (42, 'abc'), (42, [1, 2, 3]), (42, []), (42, NULL);
```

```sql
SELECT d2, dynamicType(d2) as d2_type from test order by d2;
```

```text
┌─d2──────┬─d2_type──────┐
│ []      │ Array(Int64) │
│ [1,2,3] │ Array(Int64) │
│ 42      │ Int64        │
│ 43      │ Int64        │
│ abc     │ String       │
│ ᴺᵁᴸᴸ    │ None         │
└─────────┴──────────────┘
```

```sql
SELECT d1, dynamicType(d1) as d1_type, d2, dynamicType(d2) as d2_type, d1 = d2, d1 < d2, d1 > d2 from test;
```

```text
┌─d1─┬─d1_type─┬─d2──────┬─d2_type──────┬─equals(d1, d2)─┬─less(d1, d2)─┬─greater(d1, d2)─┐
│ 42 │ Int64   │ 42      │ Int64        │              1 │            0 │               0 │
│ 42 │ Int64   │ 43      │ Int64        │              0 │            1 │               0 │
│ 42 │ Int64   │ abc     │ String       │              0 │            1 │               0 │
│ 42 │ Int64   │ [1,2,3] │ Array(Int64) │              0 │            0 │               1 │
│ 42 │ Int64   │ []      │ Array(Int64) │              0 │            0 │               1 │
│ 42 │ Int64   │ ᴺᵁᴸᴸ    │ None         │              0 │            1 │               0 │
└────┴─────────┴─────────┴──────────────┴────────────────┴──────────────┴─────────────────┘
```

If you need to find the row with specific `Dynamic` value, you can do one of the following:

- Cast value to the `Dynamic` type:

```sql
SELECT * FROM test WHERE d2 == [1,2,3]::Array(UInt32)::Dynamic;
```

```text
┌─d1─┬─d2──────┐
│ 42 │ [1,2,3] │
└────┴─────────┘
```

- Compare `Dynamic` subcolumn with required type:

```sql
SELECT * FROM test WHERE d2.`Array(Int65)` == [1,2,3] -- or using variantElement(d2, 'Array(UInt32)')
```

```text
┌─d1─┬─d2──────┐
│ 42 │ [1,2,3] │
└────┴─────────┘
```

Sometimes it can be useful to make additional check on dynamic type as subcolumns with complex types like `Array/Map/Tuple` cannot be inside `Nullable` and will have default values instead of `NULL` on rows with different types:

```sql
SELECT d2, d2.`Array(Int64)`, dynamicType(d2) FROM test WHERE d2.`Array(Int64)` == [];
```

```text
┌─d2───┬─d2.Array(UInt32)─┬─dynamicType(d2)─┐
│ 42   │ []               │ Int64           │
│ 43   │ []               │ Int64           │
│ abc  │ []               │ String          │
│ []   │ []               │ Array(Int32)    │
│ ᴺᵁᴸᴸ │ []               │ None            │
└──────┴──────────────────┴─────────────────┘
```

```sql
SELECT d2, d2.`Array(Int64)`, dynamicType(d2) FROM test WHERE dynamicType(d2) == 'Array(Int64)' AND d2.`Array(Int64)` == [];
```

```text
┌─d2─┬─d2.Array(UInt32)─┬─dynamicType(d2)─┐
│ [] │ []               │ Array(Int64)    │
└────┴──────────────────┴─────────────────┘
```

**Note:** values of dynamic types with different numeric types are considered as different values and not compared between each other, their type names are compared instead.

Example:

```sql
CREATE TABLE test (d Dynamic) ENGINE=Memory;
INSERT INTO test VALUES (1::UInt32), (1::Int64), (100::UInt32), (100::Int64);
SELECT d, dynamicType(d) FROM test ORDER by d;
```

```text
┌─v───┬─dynamicType(v)─┐
│ 1   │ Int64          │
│ 100 │ Int64          │
│ 1   │ UInt32         │
│ 100 │ UInt32         │
└─────┴────────────────┘
```

## Reaching the limit in number of different data types stored inside Dynamic

`Dynamic` data type can store only limited number of different data types inside. By default, this limit is 32, but you can change it in type declaration using syntax `Dynamic(max_types=N)` where N is between 1 and 255 (due to implementation details, it's impossible to have more than 255 different data types inside Dynamic).
When the limit is reached, all new data types inserted to `Dynamic` column will be casted to `String` and stored as `String` values.

Let's see what happens when the limit is reached in different scenarios.

### Reaching the limit during data parsing

During parsing of `Dynamic` values from the data, when the limit is reached for current block of data, all new values will be inserted as `String` values:

```sql
SELECT d, dynamicType(d) FROM format(JSONEachRow, 'd Dynamic(max_types=3)', '
{"d" : 42}
{"d" : [1, 2, 3]}
{"d" : "Hello, World!"}
{"d" : "2020-01-01"}
{"d" : ["str1", "str2", "str3"]}
{"d" : {"a" : 1, "b" : [1, 2, 3]}}
')
```

```text
┌─d──────────────────────────┬─dynamicType(d)─┐
│ 42                         │ Int64          │
│ [1,2,3]                    │ Array(Int64)   │
│ Hello, World!              │ String         │
│ 2020-01-01                 │ String         │
│ ["str1", "str2", "str3"]   │ String         │
│ {"a" : 1, "b" : [1, 2, 3]} │ String         │
└────────────────────────────┴────────────────┘
```

As we can see, after inserting 3 different data types `Int64`, `Array(Int64)` and `String` all new types were converted to `String`.

### During merges of data parts in MergeTree table engines

During merge of several data parts in MergeTree table the `Dynamic` column in the resulting data part can reach the limit of different data types inside and won't be able to store all types from source parts.
In this case ClickHouse chooses what types will remain after merge and what types will be casted to `String`.  In most cases ClickHouse tries to keep the most frequent types and cast the rarest types to `String`, but it depends on the implementation.

Let's see an example of such merge. First, let's create a table with `Dynamic` column, set the limit of different data types to `3` and insert values with `5` different types:

```sql
CREATE TABLE test (id UInt64, d Dynamic(max_types=3)) engine=MergeTree ORDER BY id;
SYSTEM STOP MERGES test;
INSERT INTO test SELECT number, number FROM numbers(5);
INSERT INTO test SELECT number, range(number) FROM numbers(4);
INSERT INTO test SELECT number, toDate(number) FROM numbers(3);
INSERT INTO test SELECT number, map(number, number) FROM numbers(2);
INSERT INTO test SELECT number, 'str_' || toString(number) FROM numbers(1);
```

Each insert will create a separate data pert with `Dynamic` column containing single type:
```sql
SELECT count(), dynamicType(d), _part FROM test GROUP BY _part, dynamicType(d) ORDER BY _part;
```

```text
┌─count()─┬─dynamicType(d)──────┬─_part─────┐
│       5 │ UInt64              │ all_1_1_0 │
│       4 │ Array(UInt64)       │ all_2_2_0 │
│       3 │ Date                │ all_3_3_0 │
│       2 │ Map(UInt64, UInt64) │ all_4_4_0 │
│       1 │ String              │ all_5_5_0 │
└─────────┴─────────────────────┴───────────┘
```

Now, let's merge all parts into one and see what will happen:

```sql
SYSTEM START MERGES test;
OPTIMIZE TABLE test FINAL;
SELECT count(), dynamicType(d), _part FROM test GROUP BY _part, dynamicType(d) ORDER BY _part;
```

```text
┌─count()─┬─dynamicType(d)─┬─_part─────┐
│       5 │ UInt64         │ all_1_5_2 │
│       6 │ String         │ all_1_5_2 │
│       4 │ Array(UInt64)  │ all_1_5_2 │
└─────────┴────────────────┴───────────┘
```

As we can see, ClickHouse kept the most frequent types `UInt64` and `Array(UInt64)` and casted all other types to `String`.

<<<<<<< HEAD

## Binary output format

In [RowBinary](../../interfaces/formats.md#rowbinary-rowbinary) format values of `Dynamic` type are serialized in the following format:

```text
<binary_encoded_data_type><value_in_binary_format_according_to_the_data_type>
```

See the [data types binary encoding specification](../../sql-reference/data-types/data-types-binary-encoding.md)

=======
>>>>>>> 808d875a
## JSONExtract functions with Dynamic

All `JSONExtract*` functions support `Dynamic` type:

```sql
SELECT JSONExtract('{"a" : [1, 2, 3]}', 'a', 'Dynamic') AS dynamic, dynamicType(dynamic) AS dynamic_type;
```

```text
┌─dynamic─┬─dynamic_type───────────┐
│ [1,2,3] │ Array(Nullable(Int64)) │
└─────────┴────────────────────────┘
```

```sql
SELECT JSONExtract('{"obj" : {"a" : 42, "b" : "Hello", "c" : [1,2,3]}}', 'obj', 'Map(String, Variant(UInt32, String, Array(UInt32)))') AS map_of_dynamics, mapApply((k, v) -> (k, variantType(v)), map_of_dynamics) AS map_of_dynamic_types```

```text
┌─map_of_dynamics──────────────────┬─map_of_dynamic_types────────────────────────────┐
│ {'a':42,'b':'Hello','c':[1,2,3]} │ {'a':'UInt32','b':'String','c':'Array(UInt32)'} │
└──────────────────────────────────┴─────────────────────────────────────────────────┘
```

```sql
SELECT JSONExtractKeysAndValues('{"a" : 42, "b" : "Hello", "c" : [1,2,3]}', 'Variant(UInt32, String, Array(UInt32))') AS dynamics, arrayMap(x -> (x.1, variantType(x.2)), dynamics) AS dynamic_types```
```

```text
┌─dynamics───────────────────────────────┬─dynamic_types─────────────────────────────────────────┐
│ [('a',42),('b','Hello'),('c',[1,2,3])] │ [('a','UInt32'),('b','String'),('c','Array(UInt32)')] │
└────────────────────────────────────────┴───────────────────────────────────────────────────────┘
```

### Binary output format

In RowBinary format values of `Dynamic` type are serialized in the following format:

```text
<binary_encoded_data_type><value_in_binary_format_according_to_the_data_type>
```<|MERGE_RESOLUTION|>--- conflicted
+++ resolved
@@ -494,20 +494,6 @@
 
 As we can see, ClickHouse kept the most frequent types `UInt64` and `Array(UInt64)` and casted all other types to `String`.
 
-<<<<<<< HEAD
-
-## Binary output format
-
-In [RowBinary](../../interfaces/formats.md#rowbinary-rowbinary) format values of `Dynamic` type are serialized in the following format:
-
-```text
-<binary_encoded_data_type><value_in_binary_format_according_to_the_data_type>
-```
-
-See the [data types binary encoding specification](../../sql-reference/data-types/data-types-binary-encoding.md)
-
-=======
->>>>>>> 808d875a
 ## JSONExtract functions with Dynamic
 
 All `JSONExtract*` functions support `Dynamic` type:
@@ -547,4 +533,4 @@
 
 ```text
 <binary_encoded_data_type><value_in_binary_format_according_to_the_data_type>
-```+```
