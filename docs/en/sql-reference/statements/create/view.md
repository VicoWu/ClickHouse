--- conflicted
+++ resolved
@@ -194,15 +194,11 @@
 REFRESH EVERY 2 WEEK OFFSET 5 DAY 15 HOUR 10 MINUTE -- every other Saturday, at 3:10 pm
 REFRESH EVERY 30 MINUTE -- at 00:00, 00:30, 01:00, 01:30, etc
 REFRESH AFTER 30 MINUTE -- 30 minutes after the previous refresh completes, no alignment with time of day
-<<<<<<< HEAD
 -- REFRESH AFTER 1 HOUR OFFSET 1 MINUTE -- syntax error, OFFSET is not allowed with AFTER
-=======
--- REFRESH AFTER 1 HOUR OFFSET 1 MINUTE -- syntax errror, OFFSET is not allowed with AFTER
 REFRESH EVERY 1 WEEK 2 DAYS -- every 9 days, not on any particular day of the week or month;
                             -- specifically, when day number (since 1969-12-29) is divisible by 9
 REFRESH EVERY 5 MONTHS -- every 5 months, different months each year (as 12 is not divisible by 5);
                        -- specifically, when month number (since 1970-01) is divisible by 5
->>>>>>> f36bc0cf
 ```
 
 `RANDOMIZE FOR` randomly adjusts the time of each refresh, e.g.:
