--- conflicted
+++ resolved
@@ -528,13 +528,8 @@
                 auto temp_actions = std::make_shared<ActionsDAG>(columns_after_join);
                 getRootActions(left_in_operand, true, temp_actions);
 
-<<<<<<< HEAD
-                if (prepared_sets && temp_actions->tryFindInIndex(left_in_operand->getColumnName()))
+                if (prepared_sets && temp_actions->tryFindInOutputs(left_in_operand->getColumnName()))
                     makeExplicitSet(func, *temp_actions, true, getContext(), settings.size_limits_for_set, *prepared_sets);
-=======
-                if (temp_actions->tryFindInOutputs(left_in_operand->getColumnName()))
-                    makeExplicitSet(func, *temp_actions, true, getContext(), settings.size_limits_for_set, prepared_sets);
->>>>>>> 465cc780
             }
         }
     }
