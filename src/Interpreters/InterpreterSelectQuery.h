#pragma once

#include <memory>

#include <Core/QueryProcessingStage.h>
#include <Interpreters/ExpressionActions.h>
#include <Interpreters/ExpressionAnalyzer.h>
#include <Interpreters/IInterpreterUnionOrSelectQuery.h>
#include <Interpreters/PreparedSets.h>
#include <Interpreters/StorageID.h>
#include <Parsers/ASTSelectQuery.h>
#include <Storages/ReadInOrderOptimizer.h>
#include <Storages/SelectQueryInfo.h>
#include <Storages/TableLockHolder.h>
#include <QueryPipeline/Pipe.h>

#include <Columns/FilterDescription.h>

namespace Poco
{
class Logger;
}

namespace DB
{
class SubqueryForSet;
class InterpreterSelectWithUnionQuery;
class Context;
class QueryPlan;

struct GroupingSetsParams;
using GroupingSetsParamsList = std::vector<GroupingSetsParams>;

struct TreeRewriterResult;
using TreeRewriterResultPtr = std::shared_ptr<const TreeRewriterResult>;


/** Interprets the SELECT query. Returns the stream of blocks with the results of the query before `to_stage` stage.
  */
class InterpreterSelectQuery : public IInterpreterUnionOrSelectQuery
{
public:
    /**
     * query_ptr
     * - A query AST to interpret.
     *
     * required_result_column_names
     * - don't calculate all columns except the specified ones from the query
     *  - it is used to remove calculation (and reading) of unnecessary columns from subqueries.
     *   empty means - use all columns.
     */

    InterpreterSelectQuery(
        const ASTPtr & query_ptr_,
        const ContextPtr & context_,
        const SelectQueryOptions &,
        const Names & required_result_column_names_ = Names{});

    InterpreterSelectQuery(
        const ASTPtr & query_ptr_,
        const ContextMutablePtr & context_,
        const SelectQueryOptions &,
        const Names & required_result_column_names_ = Names{});

    /// Read data not from the table specified in the query, but from the prepared pipe `input`.
    InterpreterSelectQuery(
        const ASTPtr & query_ptr_,
        const ContextPtr & context_,
        Pipe input_pipe_,
        const SelectQueryOptions & = {});

    /// Read data not from the table specified in the query, but from the specified `storage_`.
    InterpreterSelectQuery(
        const ASTPtr & query_ptr_,
        const ContextPtr & context_,
        const StoragePtr & storage_,
        const StorageMetadataPtr & metadata_snapshot_ = nullptr,
        const SelectQueryOptions & = {});

    /// Reuse existing prepared_sets for another pass of analysis. It's used for projection.
    /// TODO: Find a general way of sharing sets among different interpreters, such as subqueries.
    InterpreterSelectQuery(
        const ASTPtr & query_ptr_,
        const ContextPtr & context_,
        const SelectQueryOptions &,
        PreparedSetsPtr prepared_sets_);

    ~InterpreterSelectQuery() override;

    /// Execute a query. Get the stream of blocks to read.
    BlockIO execute() override;

    /// Builds QueryPlan for current query.
    void buildQueryPlan(QueryPlan & query_plan) override;

    bool ignoreLimits() const override { return options.ignore_limits; }
    bool ignoreQuota() const override { return options.ignore_quota; }

    void ignoreWithTotals() override;

    ASTPtr getQuery() const { return query_ptr; }

    const SelectQueryInfo & getQueryInfo() const { return query_info; }

    SelectQueryExpressionAnalyzer * getQueryAnalyzer() const { return query_analyzer.get(); }

    const ExpressionAnalysisResult & getAnalysisResult() const { return analysis_result; }

    const Names & getRequiredColumns() const { return required_columns; }

    bool hasAggregation() const { return query_analyzer->hasAggregation(); }

    static void addEmptySourceToQueryPlan(
        QueryPlan & query_plan, const Block & source_header, const SelectQueryInfo & query_info, const ContextPtr & context_);

    Names getRequiredColumns() { return required_columns; }

    bool supportsTransactions() const override { return true; }

    /// This is tiny crutch to support reading from localhost replica during distributed query
    /// Replica need to talk to the initiator through a connection to ask for a next task
    /// but there will be no connection if we create Interpreter explicitly.
    /// The other problem is that context is copied inside Interpreter's constructor
    /// And with this method we can change the internals of cloned one
    void setMergeTreeReadTaskCallbackAndClientInfo(MergeTreeReadTaskCallback && callback);

    /// It will set shard_num and shard_count to the client_info
    void setProperClientInfo(size_t replica_num, size_t replica_count);

    static SortDescription getSortDescription(const ASTSelectQuery & query, const ContextPtr & context);
    static UInt64 getLimitForSorting(const ASTSelectQuery & query, const ContextPtr & context);

private:
    InterpreterSelectQuery(
        const ASTPtr & query_ptr_,
        const ContextPtr & context_,
        std::optional<Pipe> input_pipe,
        const StoragePtr & storage_,
        const SelectQueryOptions &,
        const Names & required_result_column_names = {},
        const StorageMetadataPtr & metadata_snapshot_ = nullptr,
        PreparedSetsPtr prepared_sets_ = nullptr);

    InterpreterSelectQuery(
        const ASTPtr & query_ptr_,
        const ContextMutablePtr & context_,
        std::optional<Pipe> input_pipe,
        const StoragePtr & storage_,
        const SelectQueryOptions &,
        const Names & required_result_column_names = {},
        const StorageMetadataPtr & metadata_snapshot_ = nullptr,
        PreparedSetsPtr prepared_sets_ = nullptr);

    ASTSelectQuery & getSelectQuery() { return query_ptr->as<ASTSelectQuery &>(); }

    void addPrewhereAliasActions();
    bool shouldMoveToPrewhere();

    Block getSampleBlockImpl();

    void executeImpl(QueryPlan & query_plan, std::optional<Pipe> prepared_pipe);

    /// Different stages of query execution.
    void executeFetchColumns(QueryProcessingStage::Enum processing_stage, QueryPlan & query_plan);
    void executeWhere(QueryPlan & query_plan, const ActionsDAGPtr & expression, bool remove_filter);
    void executeAggregation(
        QueryPlan & query_plan, const ActionsDAGPtr & expression, bool overflow_row, bool final, InputOrderInfoPtr group_by_info);
    void executeMergeAggregated(QueryPlan & query_plan, bool overflow_row, bool final, bool has_grouping_sets);
    void executeTotalsAndHaving(QueryPlan & query_plan, bool has_having, const ActionsDAGPtr & expression, bool remove_filter, bool overflow_row, bool final);
    void executeHaving(QueryPlan & query_plan, const ActionsDAGPtr & expression, bool remove_filter);
    static void executeExpression(QueryPlan & query_plan, const ActionsDAGPtr & expression, const std::string & description);
    /// FIXME should go through ActionsDAG to behave as a proper function
    void executeWindow(QueryPlan & query_plan);
    void executeOrder(QueryPlan & query_plan, InputOrderInfoPtr sorting_info);
    void executeOrderOptimized(QueryPlan & query_plan, InputOrderInfoPtr sorting_info, UInt64 limit, SortDescription & output_order_descr);
    void executeWithFill(QueryPlan & query_plan);
    void executeMergeSorted(QueryPlan & query_plan, const std::string & description);
    void executePreLimit(QueryPlan & query_plan, bool do_not_skip_offset);
    void executeLimitBy(QueryPlan & query_plan);
    void executeLimit(QueryPlan & query_plan);
    void executeOffset(QueryPlan & query_plan);
    static void executeProjection(QueryPlan & query_plan, const ActionsDAGPtr & expression);
    void executeDistinct(QueryPlan & query_plan, bool before_order, Names columns, bool pre_distinct);
    void executeExtremes(QueryPlan & query_plan);
<<<<<<< HEAD
    void executeSubqueriesInSetsAndJoins(QueryPlan & query_plan, std::unordered_map<String, SubqueryForSet> & subqueries_for_sets);
=======
    void executeSubqueriesInSetsAndJoins(QueryPlan & query_plan);
    void
    executeMergeSorted(QueryPlan & query_plan, const SortDescription & sort_description, UInt64 limit, const std::string & description);
>>>>>>> 1b44cb5c

    enum class Modificator
    {
        ROLLUP = 0,
        CUBE = 1,
    };

    void executeRollupOrCube(QueryPlan & query_plan, Modificator modificator);

    /** If there is a SETTINGS section in the SELECT query, then apply settings from it.
      *
      * Section SETTINGS - settings for a specific query.
      * Normally, the settings can be passed in other ways, not inside the query.
      * But the use of this section is justified if you need to set the settings for one subquery.
      */
    void initSettings();

    TreeRewriterResultPtr syntax_analyzer_result;
    std::unique_ptr<SelectQueryExpressionAnalyzer> query_analyzer;
    SelectQueryInfo query_info;

    /// Is calculated in getSampleBlock. Is used later in readImpl.
    ExpressionAnalysisResult analysis_result;
    /// For row-level security.
    ASTPtr row_policy_filter;
    FilterDAGInfoPtr filter_info;

    /// For additional_filter setting.
    FilterDAGInfoPtr additional_filter_info;

    QueryProcessingStage::Enum from_stage = QueryProcessingStage::FetchColumns;

    /// List of columns to read to execute the query.
    Names required_columns;
    /// Structure of query source (table, subquery, etc).
    Block source_header;

    /// Actions to calculate ALIAS if required.
    ActionsDAGPtr alias_actions;

    /// The subquery interpreter, if the subquery
    std::unique_ptr<InterpreterSelectWithUnionQuery> interpreter_subquery;

    /// Table from where to read data, if not subquery.
    StoragePtr storage;
    StorageID table_id = StorageID::createEmpty(); /// Will be initialized if storage is not nullptr
    TableLockHolder table_lock;

    /// Used when we read from prepared input, not table or subquery.
    std::optional<Pipe> input_pipe;

    Poco::Logger * log;
    StorageMetadataPtr metadata_snapshot;
    StorageSnapshotPtr storage_snapshot;

    /// Reuse already built sets for multiple passes of analysis, possibly across interpreters.
    PreparedSetsPtr prepared_sets;
};

}<|MERGE_RESOLUTION|>--- conflicted
+++ resolved
@@ -182,13 +182,7 @@
     static void executeProjection(QueryPlan & query_plan, const ActionsDAGPtr & expression);
     void executeDistinct(QueryPlan & query_plan, bool before_order, Names columns, bool pre_distinct);
     void executeExtremes(QueryPlan & query_plan);
-<<<<<<< HEAD
     void executeSubqueriesInSetsAndJoins(QueryPlan & query_plan, std::unordered_map<String, SubqueryForSet> & subqueries_for_sets);
-=======
-    void executeSubqueriesInSetsAndJoins(QueryPlan & query_plan);
-    void
-    executeMergeSorted(QueryPlan & query_plan, const SortDescription & sort_description, UInt64 limit, const std::string & description);
->>>>>>> 1b44cb5c
 
     enum class Modificator
     {
