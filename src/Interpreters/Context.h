#pragma once

#include <base/types.h>
#include <Common/isLocalAddress.h>
#include <Common/MultiVersion.h>
#include <Common/OpenTelemetryTraceContext.h>
#include <Common/RemoteHostFilter.h>
#include <Common/ThreadPool.h>
#include <Core/Block.h>
#include <Core/NamesAndTypes.h>
#include <Core/Settings.h>
#include <Core/UUID.h>
#include <Interpreters/ClientInfo.h>
#include <Interpreters/Context_fwd.h>
#include <Interpreters/DatabaseCatalog.h>
#include <Interpreters/MergeTreeTransactionHolder.h>
#include <IO/IResourceManager.h>
#include <Parsers/ASTSelectQuery.h>
#include <Parsers/IAST_fwd.h>
#include <Processors/ResizeProcessor.h>
#include <Processors/Transforms/ReadFromMergeTreeDependencyTransform.h>
#include <Server/HTTP/HTTPContext.h>
#include <Storages/ColumnsDescription.h>
#include <Storages/IStorage_fwd.h>

#include "config.h"

#include <boost/container/flat_set.hpp>
#include <exception>
#include <functional>
#include <memory>
#include <mutex>
#include <optional>
#include <thread>


namespace Poco::Net { class IPAddress; }
namespace zkutil { class ZooKeeper; }

struct OvercommitTracker;

namespace DB
{

struct ContextSharedPart;
class ContextAccess;
struct User;
using UserPtr = std::shared_ptr<const User>;
struct EnabledRolesInfo;
class EnabledRowPolicies;
struct RowPolicyFilter;
using RowPolicyFilterPtr = std::shared_ptr<const RowPolicyFilter>;
class EnabledQuota;
struct QuotaUsage;
class AccessFlags;
struct AccessRightsElement;
class AccessRightsElements;
enum class RowPolicyFilterType;
class EmbeddedDictionaries;
class ExternalDictionariesLoader;
class ExternalUserDefinedExecutableFunctionsLoader;
class IUserDefinedSQLObjectsLoader;
class InterserverCredentials;
using InterserverCredentialsPtr = std::shared_ptr<const InterserverCredentials>;
class InterserverIOHandler;
class BackgroundSchedulePool;
class MergeList;
class MovesList;
class ReplicatedFetchList;
class Cluster;
class Compiler;
class MarkCache;
class MMappedFileCache;
class UncompressedCache;
class ProcessList;
class QueryStatus;
using QueryStatusPtr = std::shared_ptr<QueryStatus>;
class Macros;
struct Progress;
struct FileProgress;
class Clusters;
class QueryCache;
class QueryLog;
class QueryThreadLog;
class QueryViewsLog;
class PartLog;
class TextLog;
class TraceLog;
class MetricLog;
class AsynchronousMetricLog;
class OpenTelemetrySpanLog;
class ZooKeeperLog;
class SessionLog;
class BackupsWorker;
class TransactionsInfoLog;
class ProcessorsProfileLog;
class FilesystemCacheLog;
class AsynchronousInsertLog;
class IAsynchronousReader;
struct MergeTreeSettings;
struct InitialAllRangesAnnouncement;
struct ParallelReadRequest;
struct ParallelReadResponse;
class StorageS3Settings;
class IDatabase;
class DDLWorker;
class ITableFunction;
class Block;
class ActionLocksManager;
using ActionLocksManagerPtr = std::shared_ptr<ActionLocksManager>;
class ShellCommand;
class ICompressionCodec;
class AccessControl;
class Credentials;
class GSSAcceptorContext;
struct SettingsConstraintsAndProfileIDs;
class SettingsProfileElements;
class RemoteHostFilter;
struct StorageID;
class IDisk;
using DiskPtr = std::shared_ptr<IDisk>;
class DiskSelector;
using DiskSelectorPtr = std::shared_ptr<const DiskSelector>;
using DisksMap = std::map<String, DiskPtr>;
class IStoragePolicy;
using StoragePolicyPtr = std::shared_ptr<const IStoragePolicy>;
using StoragePoliciesMap = std::map<String, StoragePolicyPtr>;
class StoragePolicySelector;
using StoragePolicySelectorPtr = std::shared_ptr<const StoragePolicySelector>;
template <class Queue>
class MergeTreeBackgroundExecutor;
class MergeMutateRuntimeQueue;
class OrdinaryRuntimeQueue;
using MergeMutateBackgroundExecutor = MergeTreeBackgroundExecutor<MergeMutateRuntimeQueue>;
using MergeMutateBackgroundExecutorPtr = std::shared_ptr<MergeMutateBackgroundExecutor>;
using OrdinaryBackgroundExecutor = MergeTreeBackgroundExecutor<OrdinaryRuntimeQueue>;
using OrdinaryBackgroundExecutorPtr = std::shared_ptr<OrdinaryBackgroundExecutor>;
struct PartUUIDs;
using PartUUIDsPtr = std::shared_ptr<PartUUIDs>;
class KeeperDispatcher;
class Session;
struct WriteSettings;

class IInputFormat;
class IOutputFormat;
using InputFormatPtr = std::shared_ptr<IInputFormat>;
using OutputFormatPtr = std::shared_ptr<IOutputFormat>;
class IVolume;
using VolumePtr = std::shared_ptr<IVolume>;
struct NamedSession;
struct BackgroundTaskSchedulingSettings;

#if USE_NLP
    class SynonymsExtensions;
    class Lemmatizers;
#endif

class Throttler;
using ThrottlerPtr = std::shared_ptr<Throttler>;

class ZooKeeperMetadataTransaction;
using ZooKeeperMetadataTransactionPtr = std::shared_ptr<ZooKeeperMetadataTransaction>;

class AsynchronousInsertQueue;

/// Callback for external tables initializer
using ExternalTablesInitializer = std::function<void(ContextPtr)>;

/// Callback for initialize input()
using InputInitializer = std::function<void(ContextPtr, const StoragePtr &)>;
/// Callback for reading blocks of data from client for function input()
using InputBlocksReader = std::function<Block(ContextPtr)>;

/// Used in distributed task processing
using ReadTaskCallback = std::function<String()>;

using MergeTreeAllRangesCallback = std::function<void(InitialAllRangesAnnouncement)>;
using MergeTreeReadTaskCallback = std::function<std::optional<ParallelReadResponse>(ParallelReadRequest)>;

class TemporaryDataOnDiskScope;
using TemporaryDataOnDiskScopePtr = std::shared_ptr<TemporaryDataOnDiskScope>;

class ParallelReplicasReadingCoordinator;
using ParallelReplicasReadingCoordinatorPtr = std::shared_ptr<ParallelReplicasReadingCoordinator>;

#if USE_ROCKSDB
class MergeTreeMetadataCache;
using MergeTreeMetadataCachePtr = std::shared_ptr<MergeTreeMetadataCache>;
#endif

/// An empty interface for an arbitrary object that may be attached by a shared pointer
/// to query context, when using ClickHouse as a library.
struct IHostContext
{
    virtual ~IHostContext() = default;
};

using IHostContextPtr = std::shared_ptr<IHostContext>;

/// A small class which owns ContextShared.
/// We don't use something like unique_ptr directly to allow ContextShared type to be incomplete.
struct SharedContextHolder
{
    ~SharedContextHolder();
    SharedContextHolder();
    explicit SharedContextHolder(std::unique_ptr<ContextSharedPart> shared_context);
    SharedContextHolder(SharedContextHolder &&) noexcept;

    SharedContextHolder & operator=(SharedContextHolder &&) noexcept;

    ContextSharedPart * get() const { return shared.get(); }
    void reset();

private:
    std::unique_ptr<ContextSharedPart> shared;
};


/** A set of known objects that can be used in the query.
  * Consists of a shared part (always common to all sessions and queries)
  *  and copied part (which can be its own for each session or query).
  *
  * Everything is encapsulated for all sorts of checks and locks.
  */
class Context: public std::enable_shared_from_this<Context>
{
private:
    ContextSharedPart * shared;

    ClientInfo client_info;
    ExternalTablesInitializer external_tables_initializer_callback;

    InputInitializer input_initializer_callback;
    InputBlocksReader input_blocks_reader;

    std::optional<UUID> user_id;
    std::shared_ptr<std::vector<UUID>> current_roles;
    std::shared_ptr<const SettingsConstraintsAndProfileIDs> settings_constraints_and_current_profiles;
    std::shared_ptr<const ContextAccess> access;
    std::shared_ptr<const EnabledRowPolicies> row_policies_of_initial_user;
    String current_database;
    Settings settings;  /// Setting for query execution.

    using ProgressCallback = std::function<void(const Progress & progress)>;
    ProgressCallback progress_callback;  /// Callback for tracking progress of query execution.

    using FileProgressCallback = std::function<void(const FileProgress & progress)>;
    FileProgressCallback file_progress_callback; /// Callback for tracking progress of file loading.

    std::weak_ptr<QueryStatus> process_list_elem;  /// For tracking total resource usage for query.
    bool has_process_list_elem = false;     /// It's impossible to check if weak_ptr was initialized or not
    StorageID insertion_table = StorageID::createEmpty();  /// Saved insertion table in query context
    bool is_distributed = false;  /// Whether the current context it used for distributed query

    String default_format;  /// Format, used when server formats data by itself and if query does not have FORMAT specification.
                            /// Thus, used in HTTP interface. If not specified - then some globally default format is used.

    String insert_format; /// Format, used in insert query.

    TemporaryTablesMapping external_tables_mapping;
    Scalars scalars;
    /// Used to store constant values which are different on each instance during distributed plan, such as _shard_num.
    Scalars special_scalars;

    /// Used in s3Cluster table function. With this callback, a worker node could ask an initiator
    /// about next file to read from s3.
    std::optional<ReadTaskCallback> next_task_callback;
    /// Used in parallel reading from replicas. A replica tells about its intentions to read
    /// some ranges from some part and initiator will tell the replica about whether it is accepted or denied.
    std::optional<MergeTreeReadTaskCallback> merge_tree_read_task_callback;
<<<<<<< HEAD
    UInt64 client_protocol_version;
=======
    std::optional<MergeTreeAllRangesCallback> merge_tree_all_ranges_callback;
    UUID parallel_replicas_group_uuid{UUIDHelpers::Nil};
>>>>>>> b99706b7

    /// Record entities accessed by current query, and store this information in system.query_log.
    struct QueryAccessInfo
    {
        QueryAccessInfo() = default;

        QueryAccessInfo(const QueryAccessInfo & rhs)
        {
            std::lock_guard<std::mutex> lock(rhs.mutex);
            databases = rhs.databases;
            tables = rhs.tables;
            columns = rhs.columns;
            projections = rhs.projections;
            views = rhs.views;
        }

        QueryAccessInfo(QueryAccessInfo && rhs) = delete;

        QueryAccessInfo & operator=(QueryAccessInfo rhs)
        {
            swap(rhs);
            return *this;
        }

        void swap(QueryAccessInfo & rhs)
        {
            std::swap(databases, rhs.databases);
            std::swap(tables, rhs.tables);
            std::swap(columns, rhs.columns);
            std::swap(projections, rhs.projections);
            std::swap(views, rhs.views);
        }

        /// To prevent a race between copy-constructor and other uses of this structure.
        mutable std::mutex mutex{};
        std::set<std::string> databases{};
        std::set<std::string> tables{};
        std::set<std::string> columns{};
        std::set<std::string> projections{};
        std::set<std::string> views{};
    };

    QueryAccessInfo query_access_info;

    /// Record names of created objects of factories (for testing, etc)
    struct QueryFactoriesInfo
    {
        QueryFactoriesInfo() = default;

        QueryFactoriesInfo(const QueryFactoriesInfo & rhs)
        {
            std::lock_guard<std::mutex> lock(rhs.mutex);
            aggregate_functions = rhs.aggregate_functions;
            aggregate_function_combinators = rhs.aggregate_function_combinators;
            database_engines = rhs.database_engines;
            data_type_families = rhs.data_type_families;
            dictionaries = rhs.dictionaries;
            formats = rhs.formats;
            functions = rhs.functions;
            storages = rhs.storages;
            table_functions = rhs.table_functions;
        }

        QueryFactoriesInfo(QueryFactoriesInfo && rhs) = delete;

        QueryFactoriesInfo & operator=(QueryFactoriesInfo rhs)
        {
            swap(rhs);
            return *this;
        }

        void swap(QueryFactoriesInfo & rhs)
        {
            std::swap(aggregate_functions, rhs.aggregate_functions);
            std::swap(aggregate_function_combinators, rhs.aggregate_function_combinators);
            std::swap(database_engines, rhs.database_engines);
            std::swap(data_type_families, rhs.data_type_families);
            std::swap(dictionaries, rhs.dictionaries);
            std::swap(formats, rhs.formats);
            std::swap(functions, rhs.functions);
            std::swap(storages, rhs.storages);
            std::swap(table_functions, rhs.table_functions);
        }

        std::unordered_set<std::string> aggregate_functions;
        std::unordered_set<std::string> aggregate_function_combinators;
        std::unordered_set<std::string> database_engines;
        std::unordered_set<std::string> data_type_families;
        std::unordered_set<std::string> dictionaries;
        std::unordered_set<std::string> formats;
        std::unordered_set<std::string> functions;
        std::unordered_set<std::string> storages;
        std::unordered_set<std::string> table_functions;

        mutable std::mutex mutex;
    };

    /// Needs to be changed while having const context in factories methods
    mutable QueryFactoriesInfo query_factories_info;

    /// TODO: maybe replace with temporary tables?
    StoragePtr view_source;                 /// Temporary StorageValues used to generate alias columns for materialized views
    Tables table_function_results;          /// Temporary tables obtained by execution of table functions. Keyed by AST tree id.

    ContextWeakMutablePtr query_context;
    ContextWeakMutablePtr session_context;  /// Session context or nullptr. Could be equal to this.
    ContextWeakMutablePtr global_context;   /// Global context. Could be equal to this.

    /// XXX: move this stuff to shared part instead.
    ContextMutablePtr buffer_context;  /// Buffer context. Could be equal to this.

    /// A flag, used to distinguish between user query and internal query to a database engine (MaterializedPostgreSQL).
    bool is_internal_query = false;

    inline static ContextPtr global_context_instance;

    /// Temporary data for query execution accounting.
    TemporaryDataOnDiskScopePtr temp_data_on_disk;

public:
    /// Some counters for current query execution.
    /// Most of them are workarounds and should be removed in the future.
    struct KitchenSink
    {
        std::atomic<size_t> analyze_counter = 0;

        KitchenSink() = default;

        KitchenSink(const KitchenSink & rhs)
            : analyze_counter(rhs.analyze_counter.load())
        {}

        KitchenSink & operator=(const KitchenSink & rhs)
        {
            analyze_counter = rhs.analyze_counter.load();
            return *this;
        }
    };

    KitchenSink kitchen_sink;

    ParallelReplicasReadingCoordinatorPtr parallel_reading_coordinator;

private:
    using SampleBlockCache = std::unordered_map<std::string, Block>;
    mutable SampleBlockCache sample_block_cache;

    PartUUIDsPtr part_uuids; /// set of parts' uuids, is used for query parts deduplication
    PartUUIDsPtr ignored_part_uuids; /// set of parts' uuids are meant to be excluded from query processing

    NameToNameMap query_parameters;   /// Dictionary with query parameters for prepared statements.
                                                     /// (key=name, value)

    IHostContextPtr host_context;  /// Arbitrary object that may used to attach some host specific information to query context,
                                   /// when using ClickHouse as a library in some project. For example, it may contain host
                                   /// logger, some query identification information, profiling guards, etc. This field is
                                   /// to be customized in HTTP and TCP servers by overloading the customizeContext(DB::ContextPtr)
                                   /// methods.

    ZooKeeperMetadataTransactionPtr metadata_transaction;    /// Distributed DDL context. I'm not sure if it's a suitable place for this,
                                                    /// but it's the easiest way to pass this through the whole stack from executeQuery(...)
                                                    /// to DatabaseOnDisk::commitCreateTable(...) or IStorage::alter(...) without changing
                                                    /// thousands of signatures.
                                                    /// And I hope it will be replaced with more common Transaction sometime.

    MergeTreeTransactionPtr merge_tree_transaction;     /// Current transaction context. Can be inside session or query context.
                                                        /// It's shared with all children contexts.
    MergeTreeTransactionHolder merge_tree_transaction_holder;   /// It will rollback or commit transaction on Context destruction.

    /// Use copy constructor or createGlobal() instead
    Context();
    Context(const Context &);
    Context & operator=(const Context &);

public:
    /// Create initial Context with ContextShared and etc.
    static ContextMutablePtr createGlobal(ContextSharedPart * shared);
    static ContextMutablePtr createCopy(const ContextWeakPtr & other);
    static ContextMutablePtr createCopy(const ContextMutablePtr & other);
    static ContextMutablePtr createCopy(const ContextPtr & other);
    static SharedContextHolder createShared();

    ~Context();

    String getPath() const;
    String getFlagsPath() const;
    String getUserFilesPath() const;
    String getDictionariesLibPath() const;
    String getUserScriptsPath() const;

    /// A list of warnings about server configuration to place in `system.warnings` table.
    Strings getWarnings() const;

    VolumePtr getTemporaryVolume() const; /// TODO: remove, use `getTempDataOnDisk`

    TemporaryDataOnDiskScopePtr getTempDataOnDisk() const;
    void setTempDataOnDisk(TemporaryDataOnDiskScopePtr temp_data_on_disk_);

    void setPath(const String & path);
    void setFlagsPath(const String & path);
    void setUserFilesPath(const String & path);
    void setDictionariesLibPath(const String & path);
    void setUserScriptsPath(const String & path);

    void addWarningMessage(const String & msg) const;

    void setTemporaryStorageInCache(const String & cache_disk_name, size_t max_size);
    void setTemporaryStoragePolicy(const String & policy_name, size_t max_size);
    void setTemporaryStoragePath(const String & path, size_t max_size);

    using ConfigurationPtr = Poco::AutoPtr<Poco::Util::AbstractConfiguration>;

    /// Global application configuration settings.
    void setConfig(const ConfigurationPtr & config);
    const Poco::Util::AbstractConfiguration & getConfigRef() const;

    AccessControl & getAccessControl();
    const AccessControl & getAccessControl() const;

    /// Sets external authenticators config (LDAP, Kerberos).
    void setExternalAuthenticatorsConfig(const Poco::Util::AbstractConfiguration & config);

    /// Creates GSSAcceptorContext instance based on external authenticator params.
    std::unique_ptr<GSSAcceptorContext> makeGSSAcceptorContext() const;

    /** Take the list of users, quotas and configuration profiles from this config.
      * The list of users is completely replaced.
      * The accumulated quota values are not reset if the quota is not deleted.
      */
    void setUsersConfig(const ConfigurationPtr & config);
    ConfigurationPtr getUsersConfig();

    /// Sets the current user assuming that he/she is already authenticated.
    /// WARNING: This function doesn't check password!
    void setUser(const UUID & user_id_);

    UserPtr getUser() const;
    String getUserName() const;
    std::optional<UUID> getUserID() const;

    void setQuotaKey(String quota_key_);

    void setCurrentRoles(const std::vector<UUID> & current_roles_);
    void setCurrentRolesDefault();
    boost::container::flat_set<UUID> getCurrentRoles() const;
    boost::container::flat_set<UUID> getEnabledRoles() const;
    std::shared_ptr<const EnabledRolesInfo> getRolesInfo() const;

    void setCurrentProfile(const String & profile_name);
    void setCurrentProfile(const UUID & profile_id);
    std::vector<UUID> getCurrentProfiles() const;
    std::vector<UUID> getEnabledProfiles() const;

    /// Checks access rights.
    /// Empty database means the current database.
    void checkAccess(const AccessFlags & flags) const;
    void checkAccess(const AccessFlags & flags, std::string_view database) const;
    void checkAccess(const AccessFlags & flags, std::string_view database, std::string_view table) const;
    void checkAccess(const AccessFlags & flags, std::string_view database, std::string_view table, std::string_view column) const;
    void checkAccess(const AccessFlags & flags, std::string_view database, std::string_view table, const std::vector<std::string_view> & columns) const;
    void checkAccess(const AccessFlags & flags, std::string_view database, std::string_view table, const Strings & columns) const;
    void checkAccess(const AccessFlags & flags, const StorageID & table_id) const;
    void checkAccess(const AccessFlags & flags, const StorageID & table_id, std::string_view column) const;
    void checkAccess(const AccessFlags & flags, const StorageID & table_id, const std::vector<std::string_view> & columns) const;
    void checkAccess(const AccessFlags & flags, const StorageID & table_id, const Strings & columns) const;
    void checkAccess(const AccessRightsElement & element) const;
    void checkAccess(const AccessRightsElements & elements) const;

    std::shared_ptr<const ContextAccess> getAccess() const;

    RowPolicyFilterPtr getRowPolicyFilter(const String & database, const String & table_name, RowPolicyFilterType filter_type) const;

    /// Finds and sets extra row policies to be used based on `client_info.initial_user`,
    /// if the initial user exists.
    /// TODO: we need a better solution here. It seems we should pass the initial row policy
    /// because a shard is allowed to not have the initial user or it might be another user
    /// with the same name.
    void enableRowPoliciesOfInitialUser();

    std::shared_ptr<const EnabledQuota> getQuota() const;
    std::optional<QuotaUsage> getQuotaUsage() const;

    /// Resource management related
    ResourceManagerPtr getResourceManager() const;
    ClassifierPtr getClassifier() const;

    /// We have to copy external tables inside executeQuery() to track limits. Therefore, set callback for it. Must set once.
    void setExternalTablesInitializer(ExternalTablesInitializer && initializer);
    /// This method is called in executeQuery() and will call the external tables initializer.
    void initializeExternalTablesIfSet();

    /// When input() is present we have to send columns structure to client
    void setInputInitializer(InputInitializer && initializer);
    /// This method is called in StorageInput::read while executing query
    void initializeInput(const StoragePtr & input_storage);

    /// Callback for read data blocks from client one by one for function input()
    void setInputBlocksReaderCallback(InputBlocksReader && reader);
    /// Get callback for reading data for input()
    InputBlocksReader getInputBlocksReaderCallback() const;
    void resetInputCallbacks();

    ClientInfo & getClientInfo() { return client_info; }
    const ClientInfo & getClientInfo() const { return client_info; }

    enum StorageNamespace
    {
         ResolveGlobal = 1u,                                           /// Database name must be specified
         ResolveCurrentDatabase = 2u,                                  /// Use current database
         ResolveOrdinary = ResolveGlobal | ResolveCurrentDatabase,     /// If database name is not specified, use current database
         ResolveExternal = 4u,                                         /// Try get external table
         ResolveAll = ResolveExternal | ResolveOrdinary                /// If database name is not specified, try get external table,
                                                                       ///    if external table not found use current database.
    };

    String resolveDatabase(const String & database_name) const;
    StorageID resolveStorageID(StorageID storage_id, StorageNamespace where = StorageNamespace::ResolveAll) const;
    StorageID tryResolveStorageID(StorageID storage_id, StorageNamespace where = StorageNamespace::ResolveAll) const;
    StorageID resolveStorageIDImpl(StorageID storage_id, StorageNamespace where, std::optional<Exception> * exception) const;

    Tables getExternalTables() const;
    void addExternalTable(const String & table_name, TemporaryTableHolder && temporary_table);
    std::shared_ptr<TemporaryTableHolder> removeExternalTable(const String & table_name);

    const Scalars & getScalars() const;
    const Block & getScalar(const String & name) const;
    void addScalar(const String & name, const Block & block);
    bool hasScalar(const String & name) const;

    const Block * tryGetSpecialScalar(const String & name) const;
    void addSpecialScalar(const String & name, const Block & block);

    const QueryAccessInfo & getQueryAccessInfo() const { return query_access_info; }
    void addQueryAccessInfo(
        const String & quoted_database_name,
        const String & full_quoted_table_name,
        const Names & column_names,
        const String & projection_name = {},
        const String & view_name = {});


    /// Supported factories for records in query_log
    enum class QueryLogFactories
    {
        AggregateFunction,
        AggregateFunctionCombinator,
        Database,
        DataType,
        Dictionary,
        Format,
        Function,
        Storage,
        TableFunction
    };

    const QueryFactoriesInfo & getQueryFactoriesInfo() const { return query_factories_info; }
    void addQueryFactoriesInfo(QueryLogFactories factory_type, const String & created_object) const;

    /// For table functions s3/file/url/hdfs/input we can use structure from
    /// insertion table depending on select expression.
    StoragePtr executeTableFunction(const ASTPtr & table_expression, const ASTSelectQuery * select_query_hint = nullptr);

    void addViewSource(const StoragePtr & storage);
    StoragePtr getViewSource() const;

    String getCurrentDatabase() const;
    String getCurrentQueryId() const { return client_info.current_query_id; }

    /// Id of initiating query for distributed queries; or current query id if it's not a distributed query.
    String getInitialQueryId() const;

    void setCurrentDatabase(const String & name);
    /// Set current_database for global context. We don't validate that database
    /// exists because it should be set before databases loading.
    void setCurrentDatabaseNameInGlobalContext(const String & name);
    void setCurrentQueryId(const String & query_id);

    void killCurrentQuery() const;

    bool hasInsertionTable() const { return !insertion_table.empty(); }
    void setInsertionTable(StorageID db_and_table) { insertion_table = std::move(db_and_table); }
    const StorageID & getInsertionTable() const { return insertion_table; }

    void setDistributed(bool is_distributed_) { is_distributed = is_distributed_; }
    bool isDistributed() const { return is_distributed; }

    String getDefaultFormat() const;    /// If default_format is not specified, some global default format is returned.
    void setDefaultFormat(const String & name);

    String getInsertFormat() const;
    void setInsertFormat(const String & name);

    MultiVersion<Macros>::Version getMacros() const;
    void setMacros(std::unique_ptr<Macros> && macros);

    Settings getSettings() const;
    void setSettings(const Settings & settings_);

    /// Set settings by name.
    void setSetting(std::string_view name, const String & value);
    void setSetting(std::string_view name, const Field & value);
    void applySettingChange(const SettingChange & change);
    void applySettingsChanges(const SettingsChanges & changes);

    /// Checks the constraints.
    void checkSettingsConstraints(const SettingsProfileElements & profile_elements) const;
    void checkSettingsConstraints(const SettingChange & change) const;
    void checkSettingsConstraints(const SettingsChanges & changes) const;
    void checkSettingsConstraints(SettingsChanges & changes) const;
    void clampToSettingsConstraints(SettingsChanges & changes) const;
    void checkMergeTreeSettingsConstraints(const MergeTreeSettings & merge_tree_settings, const SettingsChanges & changes) const;

    /// Reset settings to default value
    void resetSettingsToDefaultValue(const std::vector<String> & names);

    /// Returns the current constraints (can return null).
    std::shared_ptr<const SettingsConstraintsAndProfileIDs> getSettingsConstraintsAndCurrentProfiles() const;

    const ExternalDictionariesLoader & getExternalDictionariesLoader() const;
    ExternalDictionariesLoader & getExternalDictionariesLoader();
    ExternalDictionariesLoader & getExternalDictionariesLoaderUnlocked();
    const EmbeddedDictionaries & getEmbeddedDictionaries() const;
    EmbeddedDictionaries & getEmbeddedDictionaries();
    void tryCreateEmbeddedDictionaries(const Poco::Util::AbstractConfiguration & config) const;
    void loadOrReloadDictionaries(const Poco::Util::AbstractConfiguration & config);

    const ExternalUserDefinedExecutableFunctionsLoader & getExternalUserDefinedExecutableFunctionsLoader() const;
    ExternalUserDefinedExecutableFunctionsLoader & getExternalUserDefinedExecutableFunctionsLoader();
    ExternalUserDefinedExecutableFunctionsLoader & getExternalUserDefinedExecutableFunctionsLoaderUnlocked();
    const IUserDefinedSQLObjectsLoader & getUserDefinedSQLObjectsLoader() const;
    IUserDefinedSQLObjectsLoader & getUserDefinedSQLObjectsLoader();
    void loadOrReloadUserDefinedExecutableFunctions(const Poco::Util::AbstractConfiguration & config);

#if USE_NLP
    SynonymsExtensions & getSynonymsExtensions() const;
    Lemmatizers & getLemmatizers() const;
#endif

    BackupsWorker & getBackupsWorker() const;

    /// I/O formats.
    InputFormatPtr getInputFormat(const String & name, ReadBuffer & buf, const Block & sample, UInt64 max_block_size, const std::optional<FormatSettings> & format_settings = std::nullopt) const;

    OutputFormatPtr getOutputFormat(const String & name, WriteBuffer & buf, const Block & sample) const;
    OutputFormatPtr getOutputFormatParallelIfPossible(const String & name, WriteBuffer & buf, const Block & sample) const;

    InterserverIOHandler & getInterserverIOHandler();
    const InterserverIOHandler & getInterserverIOHandler() const;

    /// How other servers can access this for downloading replicated data.
    void setInterserverIOAddress(const String & host, UInt16 port);
    std::pair<String, UInt16> getInterserverIOAddress() const;

    /// Credentials which server will use to communicate with others
    void updateInterserverCredentials(const Poco::Util::AbstractConfiguration & config);
    InterserverCredentialsPtr getInterserverCredentials() const;

    /// Interserver requests scheme (http or https)
    void setInterserverScheme(const String & scheme);
    String getInterserverScheme() const;

    /// Storage of allowed hosts from config.xml
    void setRemoteHostFilter(const Poco::Util::AbstractConfiguration & config);
    const RemoteHostFilter & getRemoteHostFilter() const;

    /// The port that the server listens for executing SQL queries.
    UInt16 getTCPPort() const;

    std::optional<UInt16> getTCPPortSecure() const;

    /// Register server ports during server starting up. No lock is held.
    void registerServerPort(String port_name, UInt16 port);

    UInt16 getServerPort(const String & port_name) const;

    /// For methods below you may need to acquire the context lock by yourself.

    ContextMutablePtr getQueryContext() const;
    bool hasQueryContext() const { return !query_context.expired(); }
    bool isInternalSubquery() const;

    ContextMutablePtr getSessionContext() const;
    bool hasSessionContext() const { return !session_context.expired(); }

    ContextMutablePtr getGlobalContext() const;

    static ContextPtr getGlobalContextInstance() { return global_context_instance; }

    bool hasGlobalContext() const { return !global_context.expired(); }
    bool isGlobalContext() const
    {
        auto ptr = global_context.lock();
        return ptr && ptr.get() == this;
    }

    ContextMutablePtr getBufferContext() const;

    void setQueryContext(ContextMutablePtr context_) { query_context = context_; }
    void setSessionContext(ContextMutablePtr context_) { session_context = context_; }

    void makeQueryContext() { query_context = shared_from_this(); }
    void makeSessionContext() { session_context = shared_from_this(); }
    void makeGlobalContext() { initGlobal(); global_context = shared_from_this(); }

    const Settings & getSettingsRef() const { return settings; }

    void setProgressCallback(ProgressCallback callback);
    /// Used in executeQuery() to pass it to the QueryPipeline.
    ProgressCallback getProgressCallback() const;

    void setFileProgressCallback(FileProgressCallback && callback) { file_progress_callback = callback; }
    FileProgressCallback getFileProgressCallback() const { return file_progress_callback; }

    /** Set in executeQuery and InterpreterSelectQuery. Then it is used in QueryPipeline,
      *  to update and monitor information about the total number of resources spent for the query.
      */
    void setProcessListElement(QueryStatusPtr elem);
    /// Can return nullptr if the query was not inserted into the ProcessList.
    QueryStatusPtr getProcessListElement() const;

    /// List all queries.
    ProcessList & getProcessList();
    const ProcessList & getProcessList() const;

    OvercommitTracker * getGlobalOvercommitTracker() const;

    MergeList & getMergeList();
    const MergeList & getMergeList() const;

    MovesList & getMovesList();
    const MovesList & getMovesList() const;

    ReplicatedFetchList & getReplicatedFetchList();
    const ReplicatedFetchList & getReplicatedFetchList() const;

    /// If the current session is expired at the time of the call, synchronously creates and returns a new session with the startNewSession() call.
    /// If no ZooKeeper configured, throws an exception.
    std::shared_ptr<zkutil::ZooKeeper> getZooKeeper() const;
    /// Same as above but return a zookeeper connection from auxiliary_zookeepers configuration entry.
    std::shared_ptr<zkutil::ZooKeeper> getAuxiliaryZooKeeper(const String & name) const;

    /// Try to connect to Keeper using get(Auxiliary)ZooKeeper. Useful for
    /// internal Keeper start (check connection to some other node). Return true
    /// if connected successfully (without exception) or our zookeeper client
    /// connection configured for some other cluster without our node.
    bool tryCheckClientConnectionToMyKeeperCluster() const;

    UInt32 getZooKeeperSessionUptime() const;
    UInt64 getClientProtocolVersion() const;
    void setClientProtocolVersion(UInt64 version);

#if USE_ROCKSDB
    MergeTreeMetadataCachePtr getMergeTreeMetadataCache() const;
    MergeTreeMetadataCachePtr tryGetMergeTreeMetadataCache() const;
#endif

#if USE_NURAFT
    std::shared_ptr<KeeperDispatcher> & getKeeperDispatcher() const;
    std::shared_ptr<KeeperDispatcher> & tryGetKeeperDispatcher() const;
#endif
    void initializeKeeperDispatcher(bool start_async) const;
    void shutdownKeeperDispatcher() const;
    void updateKeeperConfiguration(const Poco::Util::AbstractConfiguration & config);

    /// Set auxiliary zookeepers configuration at server starting or configuration reloading.
    void reloadAuxiliaryZooKeepersConfigIfChanged(const ConfigurationPtr & config);
    /// Has ready or expired ZooKeeper
    bool hasZooKeeper() const;
    /// Has ready or expired auxiliary ZooKeeper
    bool hasAuxiliaryZooKeeper(const String & name) const;
    /// Reset current zookeeper session. Do not create a new one.
    void resetZooKeeper() const;
    // Reload Zookeeper
    void reloadZooKeeperIfChanged(const ConfigurationPtr & config) const;

    void setSystemZooKeeperLogAfterInitializationIfNeeded();

    /// Create a cache of uncompressed blocks of specified size. This can be done only once.
    void setUncompressedCache(size_t max_size_in_bytes, const String & uncompressed_cache_policy);
    std::shared_ptr<UncompressedCache> getUncompressedCache() const;
    void dropUncompressedCache() const;

    /// Create a cache of marks of specified size. This can be done only once.
    void setMarkCache(size_t cache_size_in_bytes, const String & mark_cache_policy);
    std::shared_ptr<MarkCache> getMarkCache() const;
    void dropMarkCache() const;
    ThreadPool & getLoadMarksThreadpool() const;

    /// Create a cache of index uncompressed blocks of specified size. This can be done only once.
    void setIndexUncompressedCache(size_t max_size_in_bytes);
    std::shared_ptr<UncompressedCache> getIndexUncompressedCache() const;
    void dropIndexUncompressedCache() const;

    /// Create a cache of index marks of specified size. This can be done only once.
    void setIndexMarkCache(size_t cache_size_in_bytes);
    std::shared_ptr<MarkCache> getIndexMarkCache() const;
    void dropIndexMarkCache() const;

    /// Create a cache of mapped files to avoid frequent open/map/unmap/close and to reuse from several threads.
    void setMMappedFileCache(size_t cache_size_in_num_entries);
    std::shared_ptr<MMappedFileCache> getMMappedFileCache() const;
    void dropMMappedFileCache() const;

    /// Create a cache of query results for statements which run repeatedly.
    void setQueryCache(const Poco::Util::AbstractConfiguration & config);
    void updateQueryCacheConfiguration(const Poco::Util::AbstractConfiguration & config);
    std::shared_ptr<QueryCache> getQueryCache() const;
    void dropQueryCache() const;

    /** Clear the caches of the uncompressed blocks and marks.
      * This is usually done when renaming tables, changing the type of columns, deleting a table.
      *  - since caches are linked to file names, and become incorrect.
      *  (when deleting a table - it is necessary, since in its place another can appear)
      * const - because the change in the cache is not considered significant.
      */
    void dropCaches() const;

    /// Settings for MergeTree background tasks stored in config.xml
    BackgroundTaskSchedulingSettings getBackgroundProcessingTaskSchedulingSettings() const;
    BackgroundTaskSchedulingSettings getBackgroundMoveTaskSchedulingSettings() const;

    BackgroundSchedulePool & getBufferFlushSchedulePool() const;
    BackgroundSchedulePool & getSchedulePool() const;
    BackgroundSchedulePool & getMessageBrokerSchedulePool() const;
    BackgroundSchedulePool & getDistributedSchedulePool() const;

    ThrottlerPtr getReplicatedFetchesThrottler() const;
    ThrottlerPtr getReplicatedSendsThrottler() const;
    ThrottlerPtr getRemoteReadThrottler() const;
    ThrottlerPtr getRemoteWriteThrottler() const;

    /// Has distributed_ddl configuration or not.
    bool hasDistributedDDL() const;
    void setDDLWorker(std::unique_ptr<DDLWorker> ddl_worker);
    DDLWorker & getDDLWorker() const;

    std::shared_ptr<Clusters> getClusters() const;
    std::shared_ptr<Cluster> getCluster(const std::string & cluster_name) const;
    std::shared_ptr<Cluster> tryGetCluster(const std::string & cluster_name) const;
    void setClustersConfig(const ConfigurationPtr & config, bool enable_discovery = false, const String & config_name = "remote_servers");

    void startClusterDiscovery();

    /// Sets custom cluster, but doesn't update configuration
    void setCluster(const String & cluster_name, const std::shared_ptr<Cluster> & cluster);
    void reloadClusterConfig() const;

    Compiler & getCompiler();

    /// Call after initialization before using system logs. Call for global context.
    void initializeSystemLogs();

    /// Call after initialization before using trace collector.
    void initializeTraceCollector();

#if USE_ROCKSDB
    void initializeMergeTreeMetadataCache(const String & dir, size_t size);
#endif

    bool hasTraceCollector() const;

    /// Nullptr if the query log is not ready for this moment.
    std::shared_ptr<QueryLog> getQueryLog() const;
    std::shared_ptr<QueryThreadLog> getQueryThreadLog() const;
    std::shared_ptr<QueryViewsLog> getQueryViewsLog() const;
    std::shared_ptr<TraceLog> getTraceLog() const;
    std::shared_ptr<TextLog> getTextLog() const;
    std::shared_ptr<MetricLog> getMetricLog() const;
    std::shared_ptr<AsynchronousMetricLog> getAsynchronousMetricLog() const;
    std::shared_ptr<OpenTelemetrySpanLog> getOpenTelemetrySpanLog() const;
    std::shared_ptr<ZooKeeperLog> getZooKeeperLog() const;
    std::shared_ptr<SessionLog> getSessionLog() const;
    std::shared_ptr<TransactionsInfoLog> getTransactionsInfoLog() const;
    std::shared_ptr<ProcessorsProfileLog> getProcessorsProfileLog() const;
    std::shared_ptr<FilesystemCacheLog> getFilesystemCacheLog() const;
    std::shared_ptr<AsynchronousInsertLog> getAsynchronousInsertLog() const;

    /// Returns an object used to log operations with parts if it possible.
    /// Provide table name to make required checks.
    std::shared_ptr<PartLog> getPartLog(const String & part_database) const;

    const MergeTreeSettings & getMergeTreeSettings() const;
    const MergeTreeSettings & getReplicatedMergeTreeSettings() const;
    const StorageS3Settings & getStorageS3Settings() const;

    /// Prevents DROP TABLE if its size is greater than max_size (50GB by default, max_size=0 turn off this check)
    void setMaxTableSizeToDrop(size_t max_size);
    void checkTableCanBeDropped(const String & database, const String & table, const size_t & table_size) const;

    /// Prevents DROP PARTITION if its size is greater than max_size (50GB by default, max_size=0 turn off this check)
    void setMaxPartitionSizeToDrop(size_t max_size);
    void checkPartitionCanBeDropped(const String & database, const String & table, const size_t & partition_size) const;

    /// Lets you select the compression codec according to the conditions described in the configuration file.
    std::shared_ptr<ICompressionCodec> chooseCompressionCodec(size_t part_size, double part_size_ratio) const;


    /// Provides storage disks
    DiskPtr getDisk(const String & name) const;

    StoragePoliciesMap getPoliciesMap() const;
    DisksMap getDisksMap() const;
    void updateStorageConfiguration(const Poco::Util::AbstractConfiguration & config);


    /// Provides storage politics schemes
    StoragePolicyPtr getStoragePolicy(const String & name) const;

    /// Get the server uptime in seconds.
    double getUptimeSeconds() const;

    using ConfigReloadCallback = std::function<void()>;
    void setConfigReloadCallback(ConfigReloadCallback && callback);
    void reloadConfig() const;

    void shutdown();

    bool isInternalQuery() const { return is_internal_query; }
    void setInternalQuery(bool internal) { is_internal_query = internal; }

    ActionLocksManagerPtr getActionLocksManager() const;

    enum class ApplicationType
    {
        SERVER,         /// The program is run as clickhouse-server daemon (default behavior)
        CLIENT,         /// clickhouse-client
        LOCAL,          /// clickhouse-local
        KEEPER,         /// clickhouse-keeper (also daemon)
        DISKS,          /// clickhouse-disks
    };

    ApplicationType getApplicationType() const;
    void setApplicationType(ApplicationType type);

    /// Sets default_profile and system_profile, must be called once during the initialization
    void setDefaultProfiles(const Poco::Util::AbstractConfiguration & config);
    String getDefaultProfileName() const;
    String getSystemProfileName() const;

    /// Base path for format schemas
    String getFormatSchemaPath() const;
    void setFormatSchemaPath(const String & path);

    SampleBlockCache & getSampleBlockCache() const;

    /// Query parameters for prepared statements.
    bool hasQueryParameters() const;
    const NameToNameMap & getQueryParameters() const;

    /// Throws if parameter with the given name already set.
    void setQueryParameter(const String & name, const String & value);
    void setQueryParameters(const NameToNameMap & parameters) { query_parameters = parameters; }

    /// Overrides values of existing parameters.
    void addQueryParameters(const NameToNameMap & parameters);

    /// Add started bridge command. It will be killed after context destruction
    void addBridgeCommand(std::unique_ptr<ShellCommand> cmd) const;

    IHostContextPtr & getHostContext();
    const IHostContextPtr & getHostContext() const;

    /// Initialize context of distributed DDL query with Replicated database.
    void initZooKeeperMetadataTransaction(ZooKeeperMetadataTransactionPtr txn, bool attach_existing = false);
    /// Returns context of current distributed DDL query or nullptr.
    ZooKeeperMetadataTransactionPtr getZooKeeperMetadataTransaction() const;
    /// Removes context of current distributed DDL.
    void resetZooKeeperMetadataTransaction();

    void checkTransactionsAreAllowed(bool explicit_tcl_query = false) const;
    void initCurrentTransaction(MergeTreeTransactionPtr txn);
    void setCurrentTransaction(MergeTreeTransactionPtr txn);
    MergeTreeTransactionPtr getCurrentTransaction() const;

    bool isServerCompletelyStarted() const;
    void setServerCompletelyStarted();

    PartUUIDsPtr getPartUUIDs() const;
    PartUUIDsPtr getIgnoredPartUUIDs() const;

    AsynchronousInsertQueue * getAsynchronousInsertQueue() const;
    void setAsynchronousInsertQueue(const std::shared_ptr<AsynchronousInsertQueue> & ptr);

    ReadTaskCallback getReadTaskCallback() const;
    void setReadTaskCallback(ReadTaskCallback && callback);

    MergeTreeReadTaskCallback getMergeTreeReadTaskCallback() const;
    void setMergeTreeReadTaskCallback(MergeTreeReadTaskCallback && callback);

    MergeTreeAllRangesCallback getMergeTreeAllRangesCallback() const;
    void setMergeTreeAllRangesCallback(MergeTreeAllRangesCallback && callback);

    UUID getParallelReplicasGroupUUID() const;
    void setParallelReplicasGroupUUID(UUID uuid);

    /// Background executors related methods
    void initializeBackgroundExecutorsIfNeeded();
    bool areBackgroundExecutorsInitialized();

    MergeMutateBackgroundExecutorPtr getMergeMutateExecutor() const;
    OrdinaryBackgroundExecutorPtr getMovesExecutor() const;
    OrdinaryBackgroundExecutorPtr getFetchesExecutor() const;
    OrdinaryBackgroundExecutorPtr getCommonExecutor() const;

    enum class FilesystemReaderType
    {
        SYNCHRONOUS_LOCAL_FS_READER,
        ASYNCHRONOUS_LOCAL_FS_READER,
        ASYNCHRONOUS_REMOTE_FS_READER,
    };

    IAsynchronousReader & getThreadPoolReader(FilesystemReaderType type) const;

    ThreadPool & getThreadPoolWriter() const;

    /** Get settings for reading from filesystem. */
    ReadSettings getReadSettings() const;

    /** Get settings for writing to filesystem. */
    WriteSettings getWriteSettings() const;

    /** There are multiple conditions that have to be met to be able to use parallel replicas */
    bool canUseParallelReplicasOnInitiator() const;
    bool canUseParallelReplicasOnFollower() const;

private:
    std::unique_lock<std::recursive_mutex> getLock() const;

    void initGlobal();

    /// Compute and set actual user settings, client_info.current_user should be set
    void calculateAccessRights();

    template <typename... Args>
    void checkAccessImpl(const Args &... args) const;

    EmbeddedDictionaries & getEmbeddedDictionariesImpl(bool throw_on_error) const;

    void checkCanBeDropped(const String & database, const String & table, const size_t & size, const size_t & max_size_to_drop) const;

    StoragePolicySelectorPtr getStoragePolicySelector(std::lock_guard<std::mutex> & lock) const;

    DiskSelectorPtr getDiskSelector(std::lock_guard<std::mutex> & /* lock */) const;
};

struct HTTPContext : public IHTTPContext
{
    explicit HTTPContext(ContextPtr context_)
        : context(Context::createCopy(context_))
    {}

    uint64_t getMaxHstsAge() const override
    {
        return context->getSettingsRef().hsts_max_age;
    }

    uint64_t getMaxUriSize() const override
    {
        return context->getSettingsRef().http_max_uri_size;
    }

    uint64_t getMaxFields() const override
    {
        return context->getSettingsRef().http_max_fields;
    }

    uint64_t getMaxFieldNameSize() const override
    {
        return context->getSettingsRef().http_max_field_name_size;
    }

    uint64_t getMaxFieldValueSize() const override
    {
        return context->getSettingsRef().http_max_field_value_size;
    }

    uint64_t getMaxChunkSize() const override
    {
        return context->getSettingsRef().http_max_chunk_size;
    }

    Poco::Timespan getReceiveTimeout() const override
    {
        return context->getSettingsRef().http_receive_timeout;
    }

    Poco::Timespan getSendTimeout() const override
    {
        return context->getSettingsRef().http_send_timeout;
    }

    ContextPtr context;
};

}<|MERGE_RESOLUTION|>--- conflicted
+++ resolved
@@ -268,12 +268,9 @@
     /// Used in parallel reading from replicas. A replica tells about its intentions to read
     /// some ranges from some part and initiator will tell the replica about whether it is accepted or denied.
     std::optional<MergeTreeReadTaskCallback> merge_tree_read_task_callback;
-<<<<<<< HEAD
-    UInt64 client_protocol_version;
-=======
     std::optional<MergeTreeAllRangesCallback> merge_tree_all_ranges_callback;
     UUID parallel_replicas_group_uuid{UUIDHelpers::Nil};
->>>>>>> b99706b7
+    UInt64 client_protocol_version;
 
     /// Record entities accessed by current query, and store this information in system.query_log.
     struct QueryAccessInfo
