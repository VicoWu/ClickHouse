--- conflicted
+++ resolved
@@ -148,11 +148,7 @@
 {
     ~SharedContextHolder();
     SharedContextHolder();
-<<<<<<< HEAD
-    explicit SharedContextHolder(std::unique_ptr<ContextShared> shared_context);
-=======
     explicit SharedContextHolder(std::unique_ptr<ContextSharedPart> shared_context);
->>>>>>> 57f61c95
     SharedContextHolder(SharedContextHolder &&) noexcept;
 
     SharedContextHolder & operator=(SharedContextHolder &&);
@@ -782,12 +778,10 @@
     PartUUIDsPtr getPartUUIDs();
     PartUUIDsPtr getIgnoredPartUUIDs();
 
-<<<<<<< HEAD
     AsynchronousInsertQueue & getAsynchronousInsertQueue() const;
-=======
+
     ReadTaskCallback getReadTaskCallback() const;
     void setReadTaskCallback(ReadTaskCallback && callback);
->>>>>>> 57f61c95
 
 private:
     std::unique_lock<std::recursive_mutex> getLock() const;
