--- conflicted
+++ resolved
@@ -835,19 +835,15 @@
     ReadTaskCallback getReadTaskCallback() const;
     void setReadTaskCallback(ReadTaskCallback && callback);
 
-<<<<<<< HEAD
-
     /// Background executors related methods
-
     void initializeBackgroundExecutors();
 
     MergeTreeBackgroundExecutorPtr getMergeMutateExecutor() const;
     MergeTreeBackgroundExecutorPtr getMovesExecutor() const;
     MergeTreeBackgroundExecutorPtr getFetchesExecutor() const;
-=======
+
     /** Get settings for reading from filesystem. */
     ReadSettings getReadSettings() const;
->>>>>>> 00394014
 
 private:
     std::unique_lock<std::recursive_mutex> getLock() const;
