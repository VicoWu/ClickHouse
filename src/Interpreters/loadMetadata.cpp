#include <Common/ThreadPool.h>

#include <Poco/DirectoryIterator.h>

#include <Parsers/ParserCreateQuery.h>
#include <Parsers/ASTCreateQuery.h>
#include <Parsers/parseQuery.h>

#include <Interpreters/InterpreterCreateQuery.h>
#include <Interpreters/Context.h>
#include <Interpreters/loadMetadata.h>

#include <Databases/DatabaseOrdinary.h>
#include <Databases/TablesLoader.h>

#include <IO/ReadBufferFromFile.h>
#include <IO/ReadHelpers.h>
#include <Common/escapeForFileName.h>

#include <Common/typeid_cast.h>
#include <Common/StringUtils/StringUtils.h>
#include <filesystem>

namespace fs = std::filesystem;

namespace DB
{

static void executeCreateQuery(
    const String & query,
    ContextMutablePtr context,
    const String & database,
    const String & file_name,
    bool has_force_restore_data_flag)
{
    ParserCreateQuery parser;
    ASTPtr ast = parseQuery(
        parser, query.data(), query.data() + query.size(), "in file " + file_name, 0, context->getSettingsRef().max_parser_depth);

    auto & ast_create_query = ast->as<ASTCreateQuery &>();
    ast_create_query.database = database;

    InterpreterCreateQuery interpreter(ast, context);
    interpreter.setInternal(true);
    interpreter.setForceAttach(true);
    interpreter.setForceRestoreData(has_force_restore_data_flag);
    interpreter.setLoadDatabaseWithoutTables(true);
    interpreter.execute();
}

static bool isSystemOrInformationSchema(const String & database_name)
{
    return database_name == DatabaseCatalog::SYSTEM_DATABASE ||
           database_name == DatabaseCatalog::INFORMATION_SCHEMA ||
           database_name == DatabaseCatalog::INFORMATION_SCHEMA_UPPERCASE;
}

static void loadDatabase(
    ContextMutablePtr context,
    const String & database,
    const String & database_path,
    bool force_restore_data)
{
    String database_attach_query;
    String database_metadata_file = database_path + ".sql";

    if (fs::exists(fs::path(database_metadata_file)))
    {
        /// There is .sql file with database creation statement.
        ReadBufferFromFile in(database_metadata_file, 1024);
        readStringUntilEOF(database_attach_query, in);
    }
    else if (fs::exists(fs::path(database_path)))
    {
        /// Database exists, but .sql file is absent. It's old-style Ordinary database (e.g. system or default)
        database_attach_query = "ATTACH DATABASE " + backQuoteIfNeed(database) + " ENGINE = Ordinary";
    }
    else
    {
        /// It's first server run and we need create default and system databases.
        /// .sql file with database engine will be written for CREATE query.
        database_attach_query = "CREATE DATABASE " + backQuoteIfNeed(database);
    }

    try
    {
        executeCreateQuery(database_attach_query, context, database, database_metadata_file, force_restore_data);
    }
    catch (Exception & e)
    {
        e.addMessage(fmt::format("while loading database {} from path {}", backQuote(database), database_path));
        throw;
    }
}


void loadMetadata(ContextMutablePtr context, const String & default_database_name)
{
    Poco::Logger * log = &Poco::Logger::get("loadMetadata");

    String path = context->getPath() + "metadata";

    /** There may exist 'force_restore_data' file, that means,
      *  skip safety threshold on difference of data parts while initializing tables.
      * This file is deleted after successful loading of tables.
      * (flag is "one-shot")
      */
    auto force_restore_data_flag_file = fs::path(context->getFlagsPath()) / "force_restore_data";
    bool has_force_restore_data_flag = fs::exists(force_restore_data_flag_file);

    /// Loop over databases.
    std::map<String, String> databases;
    fs::directory_iterator dir_end;
    for (fs::directory_iterator it(path); it != dir_end; ++it)
    {
        if (it->is_symlink())
            continue;

        const auto current_file = it->path().filename().string();
        if (!it->is_directory())
        {
            /// TODO: DETACH DATABASE PERMANENTLY ?
            if (fs::path(current_file).extension() == ".sql")
            {
                String db_name = fs::path(current_file).stem();
                if (!isSystemOrInformationSchema(db_name))
                    databases.emplace(unescapeForFileName(db_name), fs::path(path) / db_name);
            }

            /// Temporary fails may be left from previous server runs.
            if (fs::path(current_file).extension() == ".tmp")
            {
                LOG_WARNING(log, "Removing temporary file {}", it->path().string());
                try
                {
                    fs::remove(it->path());
                }
                catch (...)
                {
                    /// It does not prevent server to startup.
                    tryLogCurrentException(log);
                }
            }

            continue;
        }

        /// For '.svn', '.gitignore' directory and similar.
        if (current_file.at(0) == '.')
            continue;

        if (isSystemOrInformationSchema(current_file))
            continue;

        databases.emplace(unescapeForFileName(current_file), it->path().string());
    }

    /// clickhouse-local creates DatabaseMemory as default database by itself
    /// For clickhouse-server we need create default database
    bool create_default_db_if_not_exists = !default_database_name.empty();
    bool metadata_dir_for_default_db_already_exists = databases.count(default_database_name);
    if (create_default_db_if_not_exists && !metadata_dir_for_default_db_already_exists)
        databases.emplace(default_database_name, path + "/" + escapeForFileName(default_database_name));

    TablesLoader::Databases loaded_databases;
    for (const auto & [name, db_path] : databases)
    {
        loadDatabase(context, name, db_path, has_force_restore_data_flag);
        loaded_databases.insert({name, DatabaseCatalog::instance().getDatabase(name)});
    }

    TablesLoader loader{context, std::move(loaded_databases), has_force_restore_data_flag, /* force_attach */ true};
    loader.loadTables();
    loader.startupTables();

    if (has_force_restore_data_flag)
    {
        try
        {
            fs::remove(force_restore_data_flag_file);
        }
        catch (...)
        {
            tryLogCurrentException("Load metadata", "Can't remove force restore file to enable data sanity checks");
        }
    }
}

static void loadSystemDatabaseImpl(ContextMutablePtr context, const String & database_name, const String & default_engine)
{
    String path = context->getPath() + "metadata/" + database_name;
    String metadata_file = path + ".sql";
    if (fs::exists(fs::path(path)) || fs::exists(fs::path(metadata_file)))
    {
        /// 'has_force_restore_data_flag' is true, to not fail on loading query_log table, if it is corrupted.
        loadDatabase(context, database_name, path, true);
    }
    else
    {
        /// Initialize system database manually
        String database_create_query = "CREATE DATABASE ";
        database_create_query += database_name;
        database_create_query += " ENGINE=";
        database_create_query += default_engine;
        executeCreateQuery(database_create_query, context, database_name, "<no file>", true);
    }
}

<<<<<<< HEAD
    TablesLoader loader{context, {{DatabaseCatalog::SYSTEM_DATABASE, DatabaseCatalog::instance().getSystemDatabase()}},
                        /* force_restore */true, /* force_attach */ true};
    loader.loadTables();
    /// Will startup tables in system database after all databases are loaded.
}


void startupSystemTables()
{
    ThreadPool pool;
    DatabaseCatalog::instance().getSystemDatabase()->startupTables(pool, /* force_restore */true, /* force_attach */ true);
=======
void loadMetadataSystem(ContextMutablePtr context)
{
    loadSystemDatabaseImpl(context, DatabaseCatalog::SYSTEM_DATABASE, "Atomic");
    loadSystemDatabaseImpl(context, DatabaseCatalog::INFORMATION_SCHEMA, "Memory");
    loadSystemDatabaseImpl(context, DatabaseCatalog::INFORMATION_SCHEMA_UPPERCASE, "Memory");
>>>>>>> ce739d1c
}

}<|MERGE_RESOLUTION|>--- conflicted
+++ resolved
@@ -206,25 +206,28 @@
     }
 }
 
-<<<<<<< HEAD
-    TablesLoader loader{context, {{DatabaseCatalog::SYSTEM_DATABASE, DatabaseCatalog::instance().getSystemDatabase()}},
-                        /* force_restore */true, /* force_attach */ true};
-    loader.loadTables();
-    /// Will startup tables in system database after all databases are loaded.
-}
-
 
 void startupSystemTables()
 {
     ThreadPool pool;
-    DatabaseCatalog::instance().getSystemDatabase()->startupTables(pool, /* force_restore */true, /* force_attach */ true);
-=======
+    DatabaseCatalog::instance().getSystemDatabase()->startupTables(pool, /* force_restore */ true, /* force_attach */ true);
+}
+
 void loadMetadataSystem(ContextMutablePtr context)
 {
     loadSystemDatabaseImpl(context, DatabaseCatalog::SYSTEM_DATABASE, "Atomic");
     loadSystemDatabaseImpl(context, DatabaseCatalog::INFORMATION_SCHEMA, "Memory");
     loadSystemDatabaseImpl(context, DatabaseCatalog::INFORMATION_SCHEMA_UPPERCASE, "Memory");
->>>>>>> ce739d1c
+
+    TablesLoader::Databases databases =
+    {
+        {DatabaseCatalog::SYSTEM_DATABASE, DatabaseCatalog::instance().getSystemDatabase()},
+        {DatabaseCatalog::INFORMATION_SCHEMA, DatabaseCatalog::instance().getDatabase(DatabaseCatalog::INFORMATION_SCHEMA)},
+        {DatabaseCatalog::INFORMATION_SCHEMA_UPPERCASE, DatabaseCatalog::instance().getDatabase(DatabaseCatalog::INFORMATION_SCHEMA_UPPERCASE)},
+    };
+    TablesLoader loader{context, databases, /* force_restore */ true, /* force_attach */ true};
+    loader.loadTables();
+    /// Will startup tables in system database after all databases are loaded.
 }
 
 }