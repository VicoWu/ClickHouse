--- conflicted
+++ resolved
@@ -155,7 +155,7 @@
     if (commands.empty())
         return false;
 
-    auto storage_from_part = std::make_shared<StorageFromMergeTreeDataPart>(source_part);
+    auto storage_from_part = std::make_shared<StorageFromMergeTreeDataPart>(source_part, mutations_snapshot);
     bool all_commands_can_be_skipped = true;
 
     for (const auto & command : commands)
@@ -186,11 +186,6 @@
     if (all_commands_can_be_skipped)
         return false;
 
-<<<<<<< HEAD
-    auto storage_from_part = std::make_shared<StorageFromMergeTreeDataPart>(source_part, mutations_snapshot);
-
-=======
->>>>>>> af9291e6
     std::optional<InterpreterSelectQuery> interpreter_select_query;
     BlockIO io;
 
