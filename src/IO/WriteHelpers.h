#pragma once

#include <cstring>
#include <cstdio>
#include <limits>
#include <algorithm>
#include <iterator>
#include <concepts>
#include <bit>

#include <pcg-random/pcg_random.hpp>

#include <Common/DateLUT.h>
#include <Common/LocalDate.h>
#include <Common/LocalDateTime.h>
#include <Common/TransformEndianness.hpp>
#include <base/find_symbols.h>
#include <base/StringRef.h>
#include <base/DecomposedFloat.h>
#include <base/EnumReflection.h>

#include <Core/DecimalFunctions.h>
#include <Core/Types.h>
#include <Core/UUID.h>
#include <base/IPv4andIPv6.h>

#include <Common/Exception.h>
#include <Common/StringUtils/StringUtils.h>
#include <Common/NaNUtils.h>

#include <IO/CompressionMethod.h>
#include <IO/WriteBuffer.h>
#include <IO/WriteIntText.h>
#include <IO/VarInt.h>
#include <IO/DoubleConverter.h>
#include <IO/WriteBufferFromString.h>

#ifdef __clang__
#pragma clang diagnostic push
#pragma clang diagnostic ignored "-Wunused-parameter"
#pragma clang diagnostic ignored "-Wsign-compare"
#endif
#include <dragonbox/dragonbox_to_chars.h>
#ifdef __clang__
#pragma clang diagnostic pop
#endif

#include <Formats/FormatSettings.h>


namespace DB
{

namespace ErrorCodes
{
    extern const int CANNOT_PRINT_FLOAT_OR_DOUBLE_NUMBER;
}


/// Helper functions for formatted and binary output.

inline void writeChar(char x, WriteBuffer & buf)
{
    buf.nextIfAtEnd();
    *buf.position() = x;
    ++buf.position();
}

/// Write the same character n times.
inline void writeChar(char c, size_t n, WriteBuffer & buf)
{
    while (n)
    {
        buf.nextIfAtEnd();
        size_t count = std::min(n, buf.available());
        memset(buf.position(), c, count);
        n -= count;
        buf.position() += count;
    }
}

/// Write POD-type in native format. It's recommended to use only with packed (dense) data types.
template <typename T>
inline void writePODBinary(const T & x, WriteBuffer & buf)
{
    buf.write(reinterpret_cast<const char *>(&x), sizeof(x)); /// NOLINT
}

template <typename T>
inline void writeIntBinary(const T & x, WriteBuffer & buf)
{
    writePODBinary(x, buf);
}

template <typename T>
inline void writeFloatBinary(const T & x, WriteBuffer & buf)
{
    writePODBinary(x, buf);
}


inline void writeStringBinary(const std::string & s, WriteBuffer & buf)
{
    writeVarUInt(s.size(), buf);
    buf.write(s.data(), s.size());
}

inline void writeStringBinary(StringRef s, WriteBuffer & buf)
{
    writeVarUInt(s.size, buf);
    buf.write(s.data, s.size);
}

inline void writeStringBinary(const char * s, WriteBuffer & buf)
{
    writeStringBinary(StringRef{s}, buf);
}

inline void writeStringBinary(std::string_view s, WriteBuffer & buf)
{
    writeStringBinary(StringRef{s}, buf);
}


template <typename T>
void writeVectorBinary(const std::vector<T> & v, WriteBuffer & buf)
{
    writeVarUInt(v.size(), buf);

    for (typename std::vector<T>::const_iterator it = v.begin(); it != v.end(); ++it)
        writeBinary(*it, buf);
}


inline void writeBoolText(bool x, WriteBuffer & buf)
{
    writeChar(x ? '1' : '0', buf);
}


template <typename T>
inline size_t writeFloatTextFastPath(T x, char * buffer)
{
    Int64 result = 0;

    if constexpr (std::is_same_v<T, double>)
    {
        /// The library Ryu has low performance on integers.
        /// This workaround improves performance 6..10 times.

        if (DecomposedFloat64(x).isIntegerInRepresentableRange())
            result = itoa(Int64(x), buffer) - buffer;
        else
            result = jkj::dragonbox::to_chars_n(x, buffer) - buffer;
    }
    else
    {
        if (DecomposedFloat32(x).isIntegerInRepresentableRange())
            result = itoa(Int32(x), buffer) - buffer;
        else
            result = jkj::dragonbox::to_chars_n(x, buffer) - buffer;
    }

    if (result <= 0)
        throw Exception(ErrorCodes::CANNOT_PRINT_FLOAT_OR_DOUBLE_NUMBER, "Cannot print floating point number");
    return result;
}

template <typename T>
inline void writeFloatText(T x, WriteBuffer & buf)
{
    static_assert(std::is_same_v<T, double> || std::is_same_v<T, float>, "Argument for writeFloatText must be float or double");

    using Converter = DoubleConverter<false>;
    if (likely(buf.available() >= Converter::MAX_REPRESENTATION_LENGTH))
    {
        buf.position() += writeFloatTextFastPath(x, buf.position());
        return;
    }

    Converter::BufferType buffer;
    size_t result = writeFloatTextFastPath(x, buffer);
    buf.write(buffer, result);
}


inline void writeString(const char * data, size_t size, WriteBuffer & buf)
{
    buf.write(data, size);
}

// Otherwise StringRef and string_view overloads are ambiguous when passing string literal. Prefer std::string_view
void writeString(std::same_as<StringRef> auto ref, WriteBuffer & buf)
{
    writeString(ref.data, ref.size, buf);
}

inline void writeString(std::string_view ref, WriteBuffer & buf)
{
    writeString(ref.data(), ref.size(), buf);
}

/** Writes a C-string without creating a temporary object. If the string is a literal, then `strlen` is executed at the compilation stage.
  * Use when the string is a literal.
  */
#define writeCString(s, buf) \
    (buf).write((s), strlen(s))

/** Writes a string for use in the JSON format:
 *  - the string is written in double quotes
 *  - slash character '/' is escaped for compatibility with JavaScript
 *  - bytes from the range 0x00-0x1F except `\b', '\f', '\n', '\r', '\t' are escaped as \u00XX
 *  - code points U+2028 and U+2029 (byte sequences in UTF-8: e2 80 a8, e2 80 a9) are escaped as \u2028 and \u2029
 *  - it is assumed that string is in UTF-8, the invalid UTF-8 is not processed
 *  - all other non-ASCII characters remain as is
 */
inline void writeJSONString(const char * begin, const char * end, WriteBuffer & buf, const FormatSettings & settings)
{
    writeChar('"', buf);
    for (const char * it = begin; it != end; ++it)
    {
        switch (*it)
        {
            case '\b':
                writeChar('\\', buf);
                writeChar('b', buf);
                break;
            case '\f':
                writeChar('\\', buf);
                writeChar('f', buf);
                break;
            case '\n':
                writeChar('\\', buf);
                writeChar('n', buf);
                break;
            case '\r':
                writeChar('\\', buf);
                writeChar('r', buf);
                break;
            case '\t':
                writeChar('\\', buf);
                writeChar('t', buf);
                break;
            case '\\':
                writeChar('\\', buf);
                writeChar('\\', buf);
                break;
            case '/':
                if (settings.json.escape_forward_slashes)
                    writeChar('\\', buf);
                writeChar('/', buf);
                break;
            case '"':
                writeChar('\\', buf);
                writeChar('"', buf);
                break;
            default:
                UInt8 c = *it;
                if (c <= 0x1F)
                {
                    /// Escaping of ASCII control characters.

                    UInt8 higher_half = c >> 4;
                    UInt8 lower_half = c & 0xF;

                    writeCString("\\u00", buf);
                    writeChar('0' + higher_half, buf);

                    if (lower_half <= 9)
                        writeChar('0' + lower_half, buf);
                    else
                        writeChar('A' + lower_half - 10, buf);
                }
                else if (end - it >= 3 && it[0] == '\xE2' && it[1] == '\x80' && (it[2] == '\xA8' || it[2] == '\xA9'))
                {
                    /// This is for compatibility with JavaScript, because unescaped line separators are prohibited in string literals,
                    ///  and these code points are alternative line separators.

                    if (it[2] == '\xA8')
                        writeCString("\\u2028", buf);
                    if (it[2] == '\xA9')
                        writeCString("\\u2029", buf);

                    /// Byte sequence is 3 bytes long. We have additional two bytes to skip.
                    it += 2;
                }
                else
                    writeChar(*it, buf);
        }
    }
    writeChar('"', buf);
}


/** Will escape quote_character and a list of special characters('\b', '\f', '\n', '\r', '\t', '\0', '\\').
 *   - when escape_quote_with_quote is true, use backslash to escape list of special characters,
 *      and use quote_character to escape quote_character. such as: 'hello''world'
 *   - otherwise use backslash to escape list of special characters and quote_character
 */
template <char quote_character, bool escape_quote_with_quote = false>
void writeAnyEscapedString(const char * begin, const char * end, WriteBuffer & buf)
{
    const char * pos = begin;
    while (true)
    {
        /// On purpose we will escape more characters than minimally necessary.
        const char * next_pos = find_first_symbols<'\b', '\f', '\n', '\r', '\t', '\0', '\\', quote_character>(pos, end);

        if (next_pos == end)
        {
            buf.write(pos, next_pos - pos);
            break;
        }
        else
        {
            buf.write(pos, next_pos - pos);
            pos = next_pos;
            switch (*pos)
            {
                case quote_character:
                {
                    if constexpr (escape_quote_with_quote)
                        writeChar(quote_character, buf);
                    else
                        writeChar('\\', buf);
                    writeChar(quote_character, buf);
                    break;
                }
                case '\b':
                    writeChar('\\', buf);
                    writeChar('b', buf);
                    break;
                case '\f':
                    writeChar('\\', buf);
                    writeChar('f', buf);
                    break;
                case '\n':
                    writeChar('\\', buf);
                    writeChar('n', buf);
                    break;
                case '\r':
                    writeChar('\\', buf);
                    writeChar('r', buf);
                    break;
                case '\t':
                    writeChar('\\', buf);
                    writeChar('t', buf);
                    break;
                case '\0':
                    writeChar('\\', buf);
                    writeChar('0', buf);
                    break;
                case '\\':
                    writeChar('\\', buf);
                    writeChar('\\', buf);
                    break;
                default:
                    writeChar(*pos, buf);
            }
            ++pos;
        }
    }
}


inline void writeJSONString(std::string_view s, WriteBuffer & buf, const FormatSettings & settings)
{
    writeJSONString(s.data(), s.data() + s.size(), buf, settings);
}

template <typename T>
void writeJSONNumber(T x, WriteBuffer & ostr, const FormatSettings & settings)
{
    bool is_finite = isFinite(x);

    const bool need_quote = (is_integer<T> && (sizeof(T) >= 8) && settings.json.quote_64bit_integers)
        || (settings.json.quote_denormals && !is_finite) || (is_floating_point<T> && (sizeof(T) >= 8) && settings.json.quote_64bit_floats);

    if (need_quote)
        writeChar('"', ostr);

    if (is_finite)
        writeText(x, ostr);
    else if (!settings.json.quote_denormals)
        writeCString("null", ostr);
    else
    {
        if constexpr (std::is_floating_point_v<T>)
        {
            if (std::signbit(x))
            {
                if (isNaN(x))
                    writeCString("-nan", ostr);
                else
                    writeCString("-inf", ostr);
            }
            else
            {
                if (isNaN(x))
                    writeCString("nan", ostr);
                else
                    writeCString("inf", ostr);
            }
        }
    }

    if (need_quote)
        writeChar('"', ostr);
}


template <char c>
void writeAnyEscapedString(std::string_view s, WriteBuffer & buf)
{
    writeAnyEscapedString<c>(s.data(), s.data() + s.size(), buf);
}


inline void writeEscapedString(const char * str, size_t size, WriteBuffer & buf)
{
    writeAnyEscapedString<'\''>(str, str + size, buf);
}

inline void writeEscapedString(std::string_view ref, WriteBuffer & buf)
{
    writeEscapedString(ref.data(), ref.size(), buf);
}

template <char quote_character>
void writeAnyQuotedString(const char * begin, const char * end, WriteBuffer & buf)
{
    writeChar(quote_character, buf);
    writeAnyEscapedString<quote_character>(begin, end, buf);
    writeChar(quote_character, buf);
}


template <char quote_character>
void writeAnyQuotedString(std::string_view ref, WriteBuffer & buf)
{
    writeAnyQuotedString<quote_character>(ref.data(), ref.data() + ref.size(), buf);
}


inline void writeQuotedString(const String & s, WriteBuffer & buf)
{
    writeAnyQuotedString<'\''>(s, buf);
}

inline void writeQuotedString(StringRef ref, WriteBuffer & buf)
{
    writeAnyQuotedString<'\''>(ref.toView(), buf);
}

inline void writeQuotedString(std::string_view ref, WriteBuffer & buf)
{
    writeAnyQuotedString<'\''>(ref.data(), ref.data() + ref.size(), buf);
}

inline void writeDoubleQuotedString(const String & s, WriteBuffer & buf)
{
    writeAnyQuotedString<'"'>(s, buf);
}

inline void writeDoubleQuotedString(StringRef s, WriteBuffer & buf)
{
    writeAnyQuotedString<'"'>(s.toView(), buf);
}

inline void writeDoubleQuotedString(std::string_view s, WriteBuffer & buf)
{
    writeAnyQuotedString<'"'>(s.data(), s.data() + s.size(), buf);
}

/// Outputs a string in backquotes.
inline void writeBackQuotedString(StringRef s, WriteBuffer & buf)
{
    writeAnyQuotedString<'`'>(s.toView(), buf);
}

/// Outputs a string in backquotes for MySQL.
inline void writeBackQuotedStringMySQL(StringRef s, WriteBuffer & buf)
{
    writeChar('`', buf);
    writeAnyEscapedString<'`', true>(s.data, s.data + s.size, buf);
    writeChar('`', buf);
}


/// Write quoted if the string doesn't look like and identifier.
void writeProbablyBackQuotedString(StringRef s, WriteBuffer & buf);
void writeProbablyDoubleQuotedString(StringRef s, WriteBuffer & buf);
void writeProbablyBackQuotedStringMySQL(StringRef s, WriteBuffer & buf);


/** Outputs the string in for the CSV format.
  * Rules:
  * - the string is outputted in quotation marks;
  * - the quotation mark inside the string is outputted as two quotation marks in sequence.
  */
template <char quote = '"'>
void writeCSVString(const char * begin, const char * end, WriteBuffer & buf)
{
    writeChar(quote, buf);

    const char * pos = begin;
    while (true)
    {
        const char * next_pos = find_first_symbols<quote>(pos, end);

        if (next_pos == end)
        {
            buf.write(pos, end - pos);
            break;
        }
        else /// Quotation.
        {
            ++next_pos;
            buf.write(pos, next_pos - pos);
            writeChar(quote, buf);
        }

        pos = next_pos;
    }

    writeChar(quote, buf);
}

template <char quote = '"'>
void writeCSVString(const String & s, WriteBuffer & buf)
{
    writeCSVString<quote>(s.data(), s.data() + s.size(), buf);
}

template <char quote = '"'>
void writeCSVString(StringRef s, WriteBuffer & buf)
{
    writeCSVString<quote>(s.data, s.data + s.size, buf);
}

inline void writeXMLStringForTextElementOrAttributeValue(const char * begin, const char * end, WriteBuffer & buf)
{
    const char * pos = begin;
    while (true)
    {
        const char * next_pos = find_first_symbols<'<', '&', '>', '"', '\''>(pos, end);

        if (next_pos == end)
        {
            buf.write(pos, end - pos);
            break;
        }
        else if (*next_pos == '<')
        {
            buf.write(pos, next_pos - pos);
            ++next_pos;
            writeCString("&lt;", buf);
        }
        else if (*next_pos == '&')
        {
            buf.write(pos, next_pos - pos);
            ++next_pos;
            writeCString("&amp;", buf);
        }
        else if (*next_pos == '>')
        {
            buf.write(pos, next_pos - pos);
            ++next_pos;
            writeCString("&gt;", buf);
        }
        else if (*next_pos == '"')
        {
            buf.write(pos, next_pos - pos);
            ++next_pos;
            writeCString("&quot;", buf);
        }
        else if (*next_pos == '\'')
        {
            buf.write(pos, next_pos - pos);
            ++next_pos;
            writeCString("&apos;", buf);
        }

        pos = next_pos;
    }
}

inline void writeXMLStringForTextElementOrAttributeValue(std::string_view s, WriteBuffer & buf)
{
    writeXMLStringForTextElementOrAttributeValue(s.data(), s.data() + s.size(), buf);
}

/// Writing a string to a text node in XML (not into an attribute - otherwise you need more escaping).
inline void writeXMLStringForTextElement(const char * begin, const char * end, WriteBuffer & buf)
{
    const char * pos = begin;
    while (true)
    {
        /// NOTE Perhaps for some XML parsers, you need to escape the zero byte and some control characters.
        const char * next_pos = find_first_symbols<'<', '&'>(pos, end);

        if (next_pos == end)
        {
            buf.write(pos, end - pos);
            break;
        }
        else if (*next_pos == '<')
        {
            buf.write(pos, next_pos - pos);
            ++next_pos;
            writeCString("&lt;", buf);
        }
        else if (*next_pos == '&')
        {
            buf.write(pos, next_pos - pos);
            ++next_pos;
            writeCString("&amp;", buf);
        }

        pos = next_pos;
    }
}

inline void writeXMLStringForTextElement(std::string_view s, WriteBuffer & buf)
{
    writeXMLStringForTextElement(s.data(), s.data() + s.size(), buf);
}

/// @brief Serialize `uuid` into an array of characters in big-endian byte order.
/// @param uuid UUID to serialize.
/// @return Array of characters in big-endian byte order.
std::array<char, 36> formatUUID(const UUID & uuid);

inline void writeUUIDText(const UUID & uuid, WriteBuffer & buf)
{
    const auto serialized_uuid = formatUUID(uuid);
    buf.write(serialized_uuid.data(), serialized_uuid.size());
}

void writeIPv4Text(const IPv4 & ip, WriteBuffer & buf);
void writeIPv6Text(const IPv6 & ip, WriteBuffer & buf);

template <typename DecimalType>
inline void writeDateTime64FractionalText(typename DecimalType::NativeType fractional, UInt32 scale, WriteBuffer & buf)
{
    static constexpr UInt32 MaxScale = DecimalUtils::max_precision<DecimalType>;

    char data[20] = {'0', '0', '0', '0', '0', '0', '0', '0', '0', '0', '0', '0', '0', '0', '0', '0', '0', '0'};
    static_assert(sizeof(data) >= MaxScale);

    for (Int32 pos = scale - 1; pos >= 0 && fractional; --pos, fractional /= DateTime64(10))
        data[pos] += fractional % DateTime64(10);

    writeString(&data[0], static_cast<size_t>(scale), buf);
}

static const char digits100[201] =
    "00010203040506070809"
    "10111213141516171819"
    "20212223242526272829"
    "30313233343536373839"
    "40414243444546474849"
    "50515253545556575859"
    "60616263646566676869"
    "70717273747576777879"
    "80818283848586878889"
    "90919293949596979899";

/// in YYYY-MM-DD format
template <char delimiter = '-'>
inline void writeDateText(const LocalDate & date, WriteBuffer & buf)
{
    if (reinterpret_cast<intptr_t>(buf.position()) + 10 <= reinterpret_cast<intptr_t>(buf.buffer().end()))
    {
        memcpy(buf.position(), &digits100[date.year() / 100 * 2], 2);
        buf.position() += 2;
        memcpy(buf.position(), &digits100[date.year() % 100 * 2], 2);
        buf.position() += 2;
        *buf.position() = delimiter;
        ++buf.position();
        memcpy(buf.position(), &digits100[date.month() * 2], 2);
        buf.position() += 2;
        *buf.position() = delimiter;
        ++buf.position();
        memcpy(buf.position(), &digits100[date.day() * 2], 2);
        buf.position() += 2;
    }
    else
    {
        buf.write(&digits100[date.year() / 100 * 2], 2);
        buf.write(&digits100[date.year() % 100 * 2], 2);
        buf.write(delimiter);
        buf.write(&digits100[date.month() * 2], 2);
        buf.write(delimiter);
        buf.write(&digits100[date.day() * 2], 2);
    }
}

template <char delimiter = '-'>
inline void writeDateText(DayNum date, WriteBuffer & buf, const DateLUTImpl & time_zone = DateLUT::instance())
{
    writeDateText<delimiter>(LocalDate(date, time_zone), buf);
}

template <char delimiter = '-'>
inline void writeDateText(ExtendedDayNum date, WriteBuffer & buf, const DateLUTImpl & time_zone = DateLUT::instance())
{
    writeDateText<delimiter>(LocalDate(date, time_zone), buf);
}

/// In the format YYYY-MM-DD HH:MM:SS
template <char date_delimeter = '-', char time_delimeter = ':', char between_date_time_delimiter = ' '>
inline void writeDateTimeText(const LocalDateTime & datetime, WriteBuffer & buf)
{
    if (reinterpret_cast<intptr_t>(buf.position()) + 19 <= reinterpret_cast<intptr_t>(buf.buffer().end()))
    {
        memcpy(buf.position(), &digits100[datetime.year() / 100 * 2], 2);
        buf.position() += 2;
        memcpy(buf.position(), &digits100[datetime.year() % 100 * 2], 2);
        buf.position() += 2;
        *buf.position() = date_delimeter;
        ++buf.position();
        memcpy(buf.position(), &digits100[datetime.month() * 2], 2);
        buf.position() += 2;
        *buf.position() = date_delimeter;
        ++buf.position();
        memcpy(buf.position(), &digits100[datetime.day() * 2], 2);
        buf.position() += 2;
        *buf.position() = between_date_time_delimiter;
        ++buf.position();
        memcpy(buf.position(), &digits100[datetime.hour() * 2], 2);
        buf.position() += 2;
        *buf.position() = time_delimeter;
        ++buf.position();
        memcpy(buf.position(), &digits100[datetime.minute() * 2], 2);
        buf.position() += 2;
        *buf.position() = time_delimeter;
        ++buf.position();
        memcpy(buf.position(), &digits100[datetime.second() * 2], 2);
        buf.position() += 2;
    }
    else
    {
        buf.write(&digits100[datetime.year() / 100 * 2], 2);
        buf.write(&digits100[datetime.year() % 100 * 2], 2);
        buf.write(date_delimeter);
        buf.write(&digits100[datetime.month() * 2], 2);
        buf.write(date_delimeter);
        buf.write(&digits100[datetime.day() * 2], 2);
        buf.write(between_date_time_delimiter);
        buf.write(&digits100[datetime.hour() * 2], 2);
        buf.write(time_delimeter);
        buf.write(&digits100[datetime.minute() * 2], 2);
        buf.write(time_delimeter);
        buf.write(&digits100[datetime.second() * 2], 2);
    }
}

/// In the format YYYY-MM-DD HH:MM:SS, according to the specified time zone.
template <char date_delimeter = '-', char time_delimeter = ':', char between_date_time_delimiter = ' '>
inline void writeDateTimeText(time_t datetime, WriteBuffer & buf, const DateLUTImpl & time_zone = DateLUT::instance())
{
    writeDateTimeText<date_delimeter, time_delimeter, between_date_time_delimiter>(LocalDateTime(datetime, time_zone), buf);
}

/// In the format YYYY-MM-DD HH:MM:SS.NNNNNNNNN, according to the specified time zone.
template <char date_delimeter = '-', char time_delimeter = ':', char between_date_time_delimiter = ' ', char fractional_time_delimiter = '.'>
inline void writeDateTimeText(DateTime64 datetime64, UInt32 scale, WriteBuffer & buf, const DateLUTImpl & time_zone = DateLUT::instance())
{
    static constexpr UInt32 MaxScale = DecimalUtils::max_precision<DateTime64>;
    scale = scale > MaxScale ? MaxScale : scale;

    auto components = DecimalUtils::split(datetime64, scale);
    /// Case1:
    /// -127914467.877
    /// => whole = -127914467, fraction = 877(After DecimalUtils::split)
    /// => new whole = -127914468(1965-12-12 12:12:12), new fraction = 1000 - 877 = 123(.123)
    /// => 1965-12-12 12:12:12.123
    ///
    /// Case2:
    /// -0.877
    /// => whole = 0, fractional = -877(After DecimalUtils::split)
    /// => whole = -1(1969-12-31 23:59:59), fractional = 1000 + (-877) = 123(.123)
    using T = typename DateTime64::NativeType;
    if (datetime64.value < 0 && components.fractional)
    {
        components.fractional = DecimalUtils::scaleMultiplier<T>(scale) + (components.whole ? T(-1) : T(1)) * components.fractional;
        --components.whole;
    }

    writeDateTimeText<date_delimeter, time_delimeter, between_date_time_delimiter>(LocalDateTime(components.whole, time_zone), buf);

    if (scale > 0)
    {
        buf.write(fractional_time_delimiter);
        writeDateTime64FractionalText<DateTime64>(components.fractional, scale, buf);
    }
}

/// In the RFC 1123 format: "Tue, 03 Dec 2019 00:11:50 GMT". You must provide GMT DateLUT.
/// This is needed for HTTP requests.
inline void writeDateTimeTextRFC1123(time_t datetime, WriteBuffer & buf, const DateLUTImpl & time_zone = DateLUT::instance())
{
    const auto & values = time_zone.getValues(datetime);

    static const char week_days[3 * 8 + 1] = "XXX" "Mon" "Tue" "Wed" "Thu" "Fri" "Sat" "Sun";
    static const char months[3 * 13 + 1] = "XXX" "Jan" "Feb" "Mar" "Apr" "May" "Jun" "Jul" "Aug" "Sep" "Oct" "Nov" "Dec";

    buf.write(&week_days[values.day_of_week * 3], 3);
    buf.write(", ", 2);
    buf.write(&digits100[values.day_of_month * 2], 2);
    buf.write(' ');
    buf.write(&months[values.month * 3], 3);
    buf.write(' ');
    buf.write(&digits100[values.year / 100 * 2], 2);
    buf.write(&digits100[values.year % 100 * 2], 2);
    buf.write(' ');
    buf.write(&digits100[time_zone.toHour(datetime) * 2], 2);
    buf.write(':');
    buf.write(&digits100[time_zone.toMinute(datetime) * 2], 2);
    buf.write(':');
    buf.write(&digits100[time_zone.toSecond(datetime) * 2], 2);
    buf.write(" GMT", 4);
}

inline void writeDateTimeTextISO(time_t datetime, WriteBuffer & buf, const DateLUTImpl & utc_time_zone)
{
    writeDateTimeText<'-', ':', 'T'>(datetime, buf, utc_time_zone);
    buf.write('Z');
}

inline void writeDateTimeTextISO(DateTime64 datetime64, UInt32 scale, WriteBuffer & buf, const DateLUTImpl & utc_time_zone)
{
    writeDateTimeText<'-', ':', 'T'>(datetime64, scale, buf, utc_time_zone);
    buf.write('Z');
}

inline void writeDateTimeUnixTimestamp(DateTime64 datetime64, UInt32 scale, WriteBuffer & buf)
{
    static constexpr UInt32 MaxScale = DecimalUtils::max_precision<DateTime64>;
    scale = scale > MaxScale ? MaxScale : scale;

    auto components = DecimalUtils::split(datetime64, scale);
    writeIntText(components.whole, buf);

    if (scale > 0)
    {
        buf.write('.');
        writeDateTime64FractionalText<DateTime64>(components.fractional, scale, buf);
    }
}

/// Methods for output in binary format.
template <typename T>
requires is_arithmetic_v<T>
inline void writeBinary(const T & x, WriteBuffer & buf) { writePODBinary(x, buf); }

inline void writeBinary(const String & x, WriteBuffer & buf) { writeStringBinary(x, buf); }
inline void writeBinary(StringRef x, WriteBuffer & buf) { writeStringBinary(x, buf); }
inline void writeBinary(std::string_view x, WriteBuffer & buf) { writeStringBinary(x, buf); }
inline void writeBinary(const Decimal32 & x, WriteBuffer & buf) { writePODBinary(x, buf); }
inline void writeBinary(const Decimal64 & x, WriteBuffer & buf) { writePODBinary(x, buf); }
inline void writeBinary(const Decimal128 & x, WriteBuffer & buf) { writePODBinary(x, buf); }
inline void writeBinary(const Decimal256 & x, WriteBuffer & buf) { writePODBinary(x.value, buf); }
inline void writeBinary(const LocalDate & x, WriteBuffer & buf) { writePODBinary(x, buf); }
inline void writeBinary(const LocalDateTime & x, WriteBuffer & buf) { writePODBinary(x, buf); }
inline void writeBinary(const UUID & x, WriteBuffer & buf) { writePODBinary(x, buf); }
inline void writeBinary(const IPv4 & x, WriteBuffer & buf) { writePODBinary(x, buf); }
inline void writeBinary(const IPv6 & x, WriteBuffer & buf) { writePODBinary(x, buf); }

/// Methods for outputting the value in text form for a tab-separated format.

inline void writeText(is_integer auto x, WriteBuffer & buf)
{
    if constexpr (std::is_same_v<decltype(x), bool>)
        writeBoolText(x, buf);
    else if constexpr (std::is_same_v<decltype(x), char>)
        writeChar(x, buf);
    else
        writeIntText(x, buf);
}

inline void writeText(is_floating_point auto x, WriteBuffer & buf) { writeFloatText(x, buf); }

inline void writeText(is_enum auto x, WriteBuffer & buf) { writeText(magic_enum::enum_name(x), buf); }

inline void writeText(std::string_view x, WriteBuffer & buf) { writeString(x.data(), x.size(), buf); }

inline void writeText(const DayNum & x, WriteBuffer & buf, const DateLUTImpl & time_zone = DateLUT::instance()) { writeDateText(LocalDate(x, time_zone), buf); }
inline void writeText(const LocalDate & x, WriteBuffer & buf) { writeDateText(x, buf); }
inline void writeText(const LocalDateTime & x, WriteBuffer & buf) { writeDateTimeText(x, buf); }
inline void writeText(const UUID & x, WriteBuffer & buf) { writeUUIDText(x, buf); }
inline void writeText(const IPv4 & x, WriteBuffer & buf) { writeIPv4Text(x, buf); }
inline void writeText(const IPv6 & x, WriteBuffer & buf) { writeIPv6Text(x, buf); }

template <typename T>
void writeDecimalFractional(const T & x, UInt32 scale, WriteBuffer & ostr, bool trailing_zeros,
                            bool fixed_fractional_length, UInt32 fractional_length)
{
    /// If it's big integer, but the number of digits is small,
    /// use the implementation for smaller integers for more efficient arithmetic.
    if constexpr (std::is_same_v<T, Int256>)
    {
        if (x <= std::numeric_limits<UInt32>::max())
        {
            writeDecimalFractional(static_cast<UInt32>(x), scale, ostr, trailing_zeros, fixed_fractional_length, fractional_length);
            return;
        }
        else if (x <= std::numeric_limits<UInt64>::max())
        {
            writeDecimalFractional(static_cast<UInt64>(x), scale, ostr, trailing_zeros, fixed_fractional_length, fractional_length);
            return;
        }
        else if (x <= std::numeric_limits<UInt128>::max())
        {
            writeDecimalFractional(static_cast<UInt128>(x), scale, ostr, trailing_zeros, fixed_fractional_length, fractional_length);
            return;
        }
    }
    else if constexpr (std::is_same_v<T, Int128>)
    {
        if (x <= std::numeric_limits<UInt32>::max())
        {
            writeDecimalFractional(static_cast<UInt32>(x), scale, ostr, trailing_zeros, fixed_fractional_length, fractional_length);
            return;
        }
        else if (x <= std::numeric_limits<UInt64>::max())
        {
            writeDecimalFractional(static_cast<UInt64>(x), scale, ostr, trailing_zeros, fixed_fractional_length, fractional_length);
            return;
        }
    }

    constexpr size_t max_digits = std::numeric_limits<UInt256>::digits10;
    assert(scale <= max_digits);
    assert(fractional_length <= max_digits);

    char buf[max_digits];
    memset(buf, '0', std::max(scale, fractional_length));

    T value = x;
    Int32 last_nonzero_pos = 0;

    if (fixed_fractional_length && fractional_length < scale)
    {
        T new_value = value / DecimalUtils::scaleMultiplier<Int256>(scale - fractional_length - 1);
        auto round_carry = new_value % 10;
        value = new_value / 10;
        if (round_carry >= 5)
            value += 1;
    }

    for (Int32 pos = fixed_fractional_length ? std::min(scale - 1, fractional_length - 1) : scale - 1; pos >= 0; --pos)
    {
        auto remainder = value % 10;
        value /= 10;

        if (remainder != 0 && last_nonzero_pos == 0)
            last_nonzero_pos = pos;

        buf[pos] += static_cast<char>(remainder);
    }

    writeChar('.', ostr);
    ostr.write(buf, fixed_fractional_length ? fractional_length : (trailing_zeros ? scale : last_nonzero_pos + 1));
}

template <typename T>
void writeText(Decimal<T> x, UInt32 scale, WriteBuffer & ostr, bool trailing_zeros,
               bool fixed_fractional_length = false, UInt32 fractional_length = 0)
{
    T part = DecimalUtils::getWholePart(x, scale);

    if (x.value < 0 && part == 0)
    {
        writeChar('-', ostr); /// avoid crop leading minus when whole part is zero
    }

    writeIntText(part, ostr);

    if (scale || (fixed_fractional_length && fractional_length > 0))
    {
        part = DecimalUtils::getFractionalPart(x, scale);
        if (part || trailing_zeros)
        {
            if (part < 0)
                part *= T(-1);

            writeDecimalFractional(part, scale, ostr, trailing_zeros, fixed_fractional_length, fractional_length);
        }
    }
}

/// String, date, datetime are in single quotes with C-style escaping. Numbers - without.
template <typename T>
requires is_arithmetic_v<T>
inline void writeQuoted(const T & x, WriteBuffer & buf) { writeText(x, buf); }

inline void writeQuoted(const String & x, WriteBuffer & buf) { writeQuotedString(x, buf); }

inline void writeQuoted(std::string_view x, WriteBuffer & buf) { writeQuotedString(x, buf); }

inline void writeQuoted(StringRef x, WriteBuffer & buf) { writeQuotedString(x, buf); }

inline void writeQuoted(const LocalDate & x, WriteBuffer & buf)
{
    writeChar('\'', buf);
    writeDateText(x, buf);
    writeChar('\'', buf);
}

inline void writeQuoted(const LocalDateTime & x, WriteBuffer & buf)
{
    writeChar('\'', buf);
    writeDateTimeText(x, buf);
    writeChar('\'', buf);
}

inline void writeQuoted(const UUID & x, WriteBuffer & buf)
{
    writeChar('\'', buf);
    writeText(x, buf);
    writeChar('\'', buf);
}

inline void writeQuoted(const IPv4 & x, WriteBuffer & buf)
{
    writeChar('\'', buf);
    writeText(x, buf);
    writeChar('\'', buf);
}

inline void writeQuoted(const IPv6 & x, WriteBuffer & buf)
{
    writeChar('\'', buf);
    writeText(x, buf);
    writeChar('\'', buf);
}

/// String, date, datetime are in double quotes with C-style escaping. Numbers - without.
template <typename T>
requires is_arithmetic_v<T>
inline void writeDoubleQuoted(const T & x, WriteBuffer & buf) { writeText(x, buf); }

inline void writeDoubleQuoted(const String & x, WriteBuffer & buf) { writeDoubleQuotedString(x, buf); }

inline void writeDoubleQuoted(std::string_view x, WriteBuffer & buf) { writeDoubleQuotedString(x, buf); }

inline void writeDoubleQuoted(StringRef x, WriteBuffer & buf) { writeDoubleQuotedString(x, buf); }

inline void writeDoubleQuoted(const LocalDate & x, WriteBuffer & buf)
{
    writeChar('"', buf);
    writeDateText(x, buf);
    writeChar('"', buf);
}

inline void writeDoubleQuoted(const LocalDateTime & x, WriteBuffer & buf)
{
    writeChar('"', buf);
    writeDateTimeText(x, buf);
    writeChar('"', buf);
}

inline void writeDoubleQuoted(const UUID & x, WriteBuffer & buf)
{
    writeChar('"', buf);
    writeText(x, buf);
    writeChar('"', buf);
}

inline void writeDoubleQuoted(const IPv4 & x, WriteBuffer & buf)
{
    writeChar('"', buf);
    writeText(x, buf);
    writeChar('"', buf);
}

inline void writeDoubleQuoted(const IPv6 & x, WriteBuffer & buf)
{
    writeChar('"', buf);
    writeText(x, buf);
    writeChar('"', buf);
}

/// String - in double quotes and with CSV-escaping; date, datetime - in double quotes. Numbers - without.
template <typename T>
requires is_arithmetic_v<T>
inline void writeCSV(const T & x, WriteBuffer & buf) { writeText(x, buf); }

inline void writeCSV(const String & x, WriteBuffer & buf) { writeCSVString<>(x, buf); }
inline void writeCSV(const LocalDate & x, WriteBuffer & buf) { writeDoubleQuoted(x, buf); }
inline void writeCSV(const LocalDateTime & x, WriteBuffer & buf) { writeDoubleQuoted(x, buf); }
inline void writeCSV(const UUID & x, WriteBuffer & buf) { writeDoubleQuoted(x, buf); }
inline void writeCSV(const IPv4 & x, WriteBuffer & buf) { writeDoubleQuoted(x, buf); }
inline void writeCSV(const IPv6 & x, WriteBuffer & buf) { writeDoubleQuoted(x, buf); }

template <typename T>
void writeBinary(const std::vector<T> & x, WriteBuffer & buf)
{
    size_t size = x.size();
    writeVarUInt(size, buf);
    for (size_t i = 0; i < size; ++i)
        writeBinary(x[i], buf);
}

template <typename T>
void writeQuoted(const std::vector<T> & x, WriteBuffer & buf)
{
    writeChar('[', buf);
    for (size_t i = 0, size = x.size(); i < size; ++i)
    {
        if (i != 0)
            writeChar(',', buf);
        writeQuoted(x[i], buf);
    }
    writeChar(']', buf);
}

template <typename T>
void writeDoubleQuoted(const std::vector<T> & x, WriteBuffer & buf)
{
    writeChar('[', buf);
    for (size_t i = 0, size = x.size(); i < size; ++i)
    {
        if (i != 0)
            writeChar(',', buf);
        writeDoubleQuoted(x[i], buf);
    }
    writeChar(']', buf);
}

template <typename T>
void writeText(const std::vector<T> & x, WriteBuffer & buf)
{
    writeQuoted(x, buf);
}


/// Serialize exception (so that it can be transferred over the network)
void writeException(const Exception & e, WriteBuffer & buf, bool with_stack_trace);


/// An easy-to-use method for converting something to a string in text form.
template <typename T>
inline String toString(const T & x)
{
    WriteBufferFromOwnString buf;
    writeText(x, buf);
    return buf.str();
}

template <typename T>
inline String toStringWithFinalSeparator(const std::vector<T> & x, const String & final_sep)
{
    WriteBufferFromOwnString buf;
    for (auto it = x.begin(); it != x.end(); ++it)
    {
        if (it != x.begin())
        {
            if (std::next(it) == x.end())
                writeString(final_sep, buf);
            else
                writeString(", ", buf);
        }
        writeQuoted(*it, buf);
    }

    return buf.str();
}

inline void writeNullTerminatedString(const String & s, WriteBuffer & buffer)
{
    /// c_str is guaranteed to return zero-terminated string
    buffer.write(s.c_str(), s.size() + 1);
}

template <std::endian endian, typename T>
<<<<<<< HEAD
requires std::is_integral_v<T> && (sizeof(T) <= 8)
=======
>>>>>>> b5128bfa
inline void writeBinaryEndian(T x, WriteBuffer & buf)
{
    transformEndianness<endian>(x);
    writePODBinary(x, buf);
}

<<<<<<< HEAD
template <std::endian endian, typename T>
requires is_decimal<T> || std::is_floating_point_v<T>
inline void writeBinaryEndian(T x, WriteBuffer & buf)
{
    if constexpr (std::endian::native != endian)
    {
         T tmp(x);
        char *start = reinterpret_cast<char*>(&tmp);
        char *end = start + sizeof(T);
        std::reverse(start, end);

        buf.write(reinterpret_cast<const char *>(&tmp), sizeof(tmp)); /// NOLINT
    }
    else
        writePODBinary(x, buf);
}

template <std::endian endian, typename T>
requires is_big_int_v<T>
inline void writeBinaryEndian(const T & x, WriteBuffer & buf)
{
    if constexpr (std::endian::native == endian)
    {
        for (size_t i = 0; i != std::size(x.items); ++i)
            writeBinaryEndian<endian>(x.items[i], buf);
    }
    else
    {
        for (size_t i = 0; i != std::size(x.items); ++i)
            writeBinaryEndian<endian>(x.items[std::size(x.items) - i - 1], buf);
    }
}

=======
>>>>>>> b5128bfa
template <typename T>
inline void writeBinaryLittleEndian(T x, WriteBuffer & buf)
{
    writeBinaryEndian<std::endian::little>(x, buf);
}

template <typename T>
inline void writeBinaryBigEndian(T x, WriteBuffer & buf)
{
    writeBinaryEndian<std::endian::big>(x, buf);
}


struct PcgSerializer
{
    static void serializePcg32(const pcg32_fast & rng, WriteBuffer & buf)
    {
        writeText(rng.multiplier(), buf);
        writeChar(' ', buf);
        writeText(rng.increment(), buf);
        writeChar(' ', buf);
        writeText(rng.state_, buf);
    }
};

void writePointerHex(const void * ptr, WriteBuffer & buf);

}

template<>
struct fmt::formatter<DB::UUID>
{
    template<typename ParseContext>
    constexpr auto parse(ParseContext & context)
    {
        return context.begin();
    }

    template<typename FormatContext>
    auto format(const DB::UUID & uuid, FormatContext & context)
    {
        return fmt::format_to(context.out(), "{}", toString(uuid));
    }
};<|MERGE_RESOLUTION|>--- conflicted
+++ resolved
@@ -1176,52 +1176,12 @@
 }
 
 template <std::endian endian, typename T>
-<<<<<<< HEAD
-requires std::is_integral_v<T> && (sizeof(T) <= 8)
-=======
->>>>>>> b5128bfa
 inline void writeBinaryEndian(T x, WriteBuffer & buf)
 {
     transformEndianness<endian>(x);
     writePODBinary(x, buf);
 }
 
-<<<<<<< HEAD
-template <std::endian endian, typename T>
-requires is_decimal<T> || std::is_floating_point_v<T>
-inline void writeBinaryEndian(T x, WriteBuffer & buf)
-{
-    if constexpr (std::endian::native != endian)
-    {
-         T tmp(x);
-        char *start = reinterpret_cast<char*>(&tmp);
-        char *end = start + sizeof(T);
-        std::reverse(start, end);
-
-        buf.write(reinterpret_cast<const char *>(&tmp), sizeof(tmp)); /// NOLINT
-    }
-    else
-        writePODBinary(x, buf);
-}
-
-template <std::endian endian, typename T>
-requires is_big_int_v<T>
-inline void writeBinaryEndian(const T & x, WriteBuffer & buf)
-{
-    if constexpr (std::endian::native == endian)
-    {
-        for (size_t i = 0; i != std::size(x.items); ++i)
-            writeBinaryEndian<endian>(x.items[i], buf);
-    }
-    else
-    {
-        for (size_t i = 0; i != std::size(x.items); ++i)
-            writeBinaryEndian<endian>(x.items[std::size(x.items) - i - 1], buf);
-    }
-}
-
-=======
->>>>>>> b5128bfa
 template <typename T>
 inline void writeBinaryLittleEndian(T x, WriteBuffer & buf)
 {
