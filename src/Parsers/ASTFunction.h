--- conflicted
+++ resolved
@@ -71,12 +71,10 @@
 
     std::string getWindowDescription() const;
 
-<<<<<<< HEAD
     /// This is used for parameterized view, to identify if name is 'db.view'
     bool is_compound_name = false;
-=======
+
     bool hasSecretParts() const override;
->>>>>>> 4a192abe
 
 protected:
     void formatImplWithoutAlias(const FormatSettings & settings, FormatState & state, FormatStateStacked frame) const override;
