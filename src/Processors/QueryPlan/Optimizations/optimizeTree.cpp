--- conflicted
+++ resolved
@@ -128,17 +128,8 @@
                 if (optimization_settings.optimize_projection)
                     num_applied_projection += optimizeUseAggregateProjections(*frame.node, nodes);
 
-<<<<<<< HEAD
-            if (optimization_settings.distinct_in_order || optimization_settings.distinct_in_order_parallel)
-                tryDistinctReadInOrder(frame.node, optimization_settings.distinct_in_order_parallel);
-        }
-=======
-                if (optimization_settings.aggregation_in_order)
-                    optimizeAggregationInOrder(*frame.node, nodes);
->>>>>>> 4bb95305
-
-                if (optimization_settings.distinct_in_order)
-                    tryDistinctReadInOrder(frame.node);
+                if (optimization_settings.distinct_in_order || optimization_settings.distinct_in_order_parallel)
+                    tryDistinctReadInOrder(frame.node, optimization_settings.distinct_in_order_parallel);
             }
 
             /// Traverse all children first.
