--- conflicted
+++ resolved
@@ -36,10 +36,6 @@
     std::shared_ptr<CapnProtoSchemaParser> parser;
     capnp::StructSchema schema;
     std::unique_ptr<CapnProtoSerializer> serializer;
-<<<<<<< HEAD
-
-=======
->>>>>>> f35faa4b
 };
 
 class CapnProtoSchemaReader : public IExternalSchemaReader
