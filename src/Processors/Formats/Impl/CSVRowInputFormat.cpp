--- conflicted
+++ resolved
@@ -89,14 +89,7 @@
         format_settings_.csv.try_detect_header),
     buf(std::move(in_))
 {
-<<<<<<< HEAD
     checkBadDelimiter(format_settings_.csv.delimiter);
-=======
-    const String bad_delimiters = " \t\"'.UL";
-    if (bad_delimiters.find(format_settings.csv.delimiter) != String::npos)
-        throw Exception(ErrorCodes::BAD_ARGUMENTS, "CSV format may not work correctly with delimiter '{}'. "
-                        "Try use CustomSeparated format instead.", format_settings.csv.delimiter);
->>>>>>> b987ed50
 }
 
 void CSVRowInputFormat::syncAfterError()
