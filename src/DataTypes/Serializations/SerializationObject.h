--- conflicted
+++ resolved
@@ -31,14 +31,11 @@
             ///   - ObjectDynamicPath stream for each column in dynamic paths
             ///   - ObjectSharedData stream shared data column.
             V1 = 0,
-<<<<<<< HEAD
             /// V2 serialization: the same as V1 but without max_dynamic_paths parameter in ObjectStructure stream.
             V2 = 2,
-=======
             /// String serialization:
             ///  - ObjectData stream with single String column containing serialized JSON.
             STRING = 1,
->>>>>>> 9aa17fe0
         };
 
         Value value;
@@ -102,12 +99,7 @@
     /// State of an Object structure. Can be also used during deserializing of Object subcolumns.
     struct DeserializeBinaryBulkStateObjectStructure : public ISerialization::DeserializeBinaryBulkState
     {
-<<<<<<< HEAD
-        ObjectSerializationVersion structure_version;
-=======
         ObjectSerializationVersion serialization_version;
-        size_t max_dynamic_paths;
->>>>>>> 9aa17fe0
         std::vector<String> sorted_dynamic_paths;
         std::unordered_set<String> dynamic_paths;
         /// Paths statistics. Map (dynamic path) -> (number of non-null values in this path).
