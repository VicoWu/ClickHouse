--- conflicted
+++ resolved
@@ -117,11 +117,8 @@
               {"output_format_csv_serialize_tuple_into_separate_columns", true, true, "A new way of how interpret tuples in CSV format was added."},
               {"input_format_csv_deserialize_separate_columns_into_tuple", true, true, "A new way of how interpret tuples in CSV format was added."},
               {"input_format_csv_try_infer_strings_from_quoted_tuples", true, true, "A new way of how interpret tuples in CSV format was added."},
-<<<<<<< HEAD
+              {"input_format_json_ignore_key_case", false, false, "Ignore json key case while read json field from string."},
               {"azure_check_objects_after_upload", false, false, "Check each uploaded object to azure blob storage with head request to be sure that upload was successful"},
-=======
-              {"input_format_json_ignore_key_case", false, false, "Ignore json key case while read json field from string."},
->>>>>>> 510924b6
               }},
     {"24.5", {{"allow_deprecated_error_prone_window_functions", true, false, "Allow usage of deprecated error prone window functions (neighbor, runningAccumulate, runningDifferenceStartingWithFirstValue, runningDifference)"},
               {"allow_experimental_join_condition", false, false, "Support join with inequal conditions which involve columns from both left and right table. e.g. t1.y < t2.y."},
