#pragma once

#include <Core/Field.h>
#include <Core/Settings.h>
#include <IO/ReadHelpers.h>
#include <IO/ReadBufferFromString.h>
#include <boost/algorithm/string.hpp>
#include <map>


namespace DB
{

namespace ErrorCodes
{
    extern const int BAD_ARGUMENTS;
}

class ClickHouseVersion
{
public:
    ClickHouseVersion(const String & version) /// NOLINT(google-explicit-constructor)
    {
        Strings split;
        boost::split(split, version, [](char c){ return c == '.'; });
        components.reserve(split.size());
        if (split.empty())
            throw Exception{ErrorCodes::BAD_ARGUMENTS, "Cannot parse ClickHouse version here: {}", version};

        for (const auto & split_element : split)
        {
            size_t component;
            ReadBufferFromString buf(split_element);
            if (!tryReadIntText(component, buf) || !buf.eof())
                throw Exception{ErrorCodes::BAD_ARGUMENTS, "Cannot parse ClickHouse version here: {}", version};
            components.push_back(component);
        }
    }

    ClickHouseVersion(const char * version) : ClickHouseVersion(String(version)) {} /// NOLINT(google-explicit-constructor)

    String toString() const
    {
        String version = std::to_string(components[0]);
        for (size_t i = 1; i < components.size(); ++i)
            version += "." + std::to_string(components[i]);

        return version;
    }

    bool operator<(const ClickHouseVersion & other) const
    {
        return components < other.components;
    }

    bool operator>=(const ClickHouseVersion & other) const
    {
        return components >= other.components;
    }

private:
    std::vector<size_t> components;
};

namespace SettingsChangesHistory
{
    struct SettingChange
    {
        String name;
        Field previous_value;
        Field new_value;
        String reason;
    };

    using SettingsChanges = std::vector<SettingChange>;
}

// clang-format off
/// History of settings changes that controls some backward incompatible changes
/// across all ClickHouse versions. It maps ClickHouse version to settings changes that were done
/// in this version. This history contains both changes to existing settings and newly added settings.
/// Settings changes is a vector of structs
///     {setting_name, previous_value, new_value, reason}.
/// For newly added setting choose the most appropriate previous_value (for example, if new setting
/// controls new feature and it's 'true' by default, use 'false' as previous_value).
/// It's used to implement `compatibility` setting (see https://github.com/ClickHouse/ClickHouse/issues/35972)
static const std::map<ClickHouseVersion, SettingsChangesHistory::SettingsChanges> settings_changes_history =
{
    {"24.6", {{"materialize_skip_indexes_on_insert", true, true, "Added new setting to allow to disable materialization of skip indexes on insert"},
              {"materialize_statistics_on_insert", true, true, "Added new setting to allow to disable materialization of statistics on insert"},
              {"input_format_parquet_use_native_reader", false, false, "When reading Parquet files, to use native reader instead of arrow reader."},
              {"hdfs_throw_on_zero_files_match", false, false, "Allow to throw an error when ListObjects request cannot match any files in HDFS engine instead of empty query result"},
              {"azure_throw_on_zero_files_match", false, false, "Allow to throw an error when ListObjects request cannot match any files in AzureBlobStorage engine instead of empty query result"},
              {"s3_validate_request_settings", true, true, "Allow to disable S3 request settings validation"},
              {"allow_experimental_full_text_index", false, false, "Enable experimental full-text index"},
              {"azure_skip_empty_files", false, false, "Allow to skip empty files in azure table engine"},
              {"hdfs_ignore_file_doesnt_exist", false, false, "Allow to return 0 rows when the requested files don't exist instead of throwing an exception in HDFS table engine"},
              {"azure_ignore_file_doesnt_exist", false, false, "Allow to return 0 rows when the requested files don't exist instead of throwing an exception in AzureBlobStorage table engine"},
              {"s3_ignore_file_doesnt_exist", false, false, "Allow to return 0 rows when the requested files don't exist instead of throwing an exception in S3 table engine"},
<<<<<<< HEAD
              {"allow_short_circuit_default_implementation_for_nulls", false, true, "Setting for short-circuit default implementations for null in function with useDefaultImplementationForNulls() = true. If true, function will not actually evaluate for rows in which there are at least one argument with null value."},
=======
              {"s3_max_part_number", 10000, 10000, "Maximum part number number for s3 upload part"},
              {"s3_max_single_operation_copy_size", 32 * 1024 * 1024, 32 * 1024 * 1024, "Maximum size for a single copy operation in s3"},
              {"input_format_parquet_max_block_size", 8192, DEFAULT_BLOCK_SIZE, "Increase block size for parquet reader."},
              {"input_format_parquet_prefer_block_bytes", 0, DEFAULT_BLOCK_SIZE * 256, "Average block bytes output by parquet reader."},
              {"enable_blob_storage_log", true, true, "Write information about blob storage operations to system.blob_storage_log table"},
              {"allow_deprecated_snowflake_conversion_functions", true, false, "Disabled deprecated functions snowflakeToDateTime[64] and dateTime[64]ToSnowflake."},
              {"allow_statistic_optimize", false, false, "Old setting which popped up here being renamed."},
              {"allow_experimental_statistic", false, false, "Old setting which popped up here being renamed."},
              {"allow_statistics_optimize", false, false, "The setting was renamed. The previous name is `allow_statistic_optimize`."},
              {"allow_experimental_statistics", false, false, "The setting was renamed. The previous name is `allow_experimental_statistic`."},
              {"enable_vertical_final", false, true, "Enable vertical final by default again after fixing bug"},
              {"parallel_replicas_custom_key_range_lower", 0, 0, "Add settings to control the range filter when using parallel replicas with dynamic shards"},
              {"parallel_replicas_custom_key_range_upper", 0, 0, "Add settings to control the range filter when using parallel replicas with dynamic shards. A value of 0 disables the upper limit"},
              {"output_format_pretty_display_footer_column_names", 0, 1, "Add a setting to display column names in the footer if there are many rows. Threshold value is controlled by output_format_pretty_display_footer_column_names_min_rows."},
              {"output_format_pretty_display_footer_column_names_min_rows", 0, 50, "Add a setting to control the threshold value for setting output_format_pretty_display_footer_column_names_min_rows. Default 50."},
              {"output_format_csv_serialize_tuple_into_separate_columns", true, true, "A new way of how interpret tuples in CSV format was added."},
              {"input_format_csv_deserialize_separate_columns_into_tuple", true, true, "A new way of how interpret tuples in CSV format was added."},
              {"input_format_csv_try_infer_strings_from_quoted_tuples", true, true, "A new way of how interpret tuples in CSV format was added."},
>>>>>>> 0c6afe71
              }},
    {"24.5", {{"allow_deprecated_error_prone_window_functions", true, false, "Allow usage of deprecated error prone window functions (neighbor, runningAccumulate, runningDifferenceStartingWithFirstValue, runningDifference)"},
              {"allow_experimental_join_condition", false, false, "Support join with inequal conditions which involve columns from both left and right table. e.g. t1.y < t2.y."},
              {"input_format_tsv_crlf_end_of_line", false, false, "Enables reading of CRLF line endings with TSV formats"},
              {"output_format_parquet_use_custom_encoder", false, true, "Enable custom Parquet encoder."},
              {"cross_join_min_rows_to_compress", 0, 10000000, "Minimal count of rows to compress block in CROSS JOIN. Zero value means - disable this threshold. This block is compressed when any of the two thresholds (by rows or by bytes) are reached."},
              {"cross_join_min_bytes_to_compress", 0, 1_GiB, "Minimal size of block to compress in CROSS JOIN. Zero value means - disable this threshold. This block is compressed when any of the two thresholds (by rows or by bytes) are reached."},
              {"http_max_chunk_size", 0, 0, "Internal limitation"},
              {"prefer_external_sort_block_bytes", 0, DEFAULT_BLOCK_SIZE * 256, "Prefer maximum block bytes for external sort, reduce the memory usage during merging."},
              {"input_format_force_null_for_omitted_fields", false, false, "Disable type-defaults for omitted fields when needed"},
              {"cast_string_to_dynamic_use_inference", false, false, "Add setting to allow converting String to Dynamic through parsing"},
              {"allow_experimental_dynamic_type", false, false, "Add new experimental Dynamic type"},
              {"azure_max_blocks_in_multipart_upload", 50000, 50000, "Maximum number of blocks in multipart upload for Azure."},
              }},
    {"24.4", {{"input_format_json_throw_on_bad_escape_sequence", true, true, "Allow to save JSON strings with bad escape sequences"},
              {"max_parsing_threads", 0, 0, "Add a separate setting to control number of threads in parallel parsing from files"},
              {"ignore_drop_queries_probability", 0, 0, "Allow to ignore drop queries in server with specified probability for testing purposes"},
              {"lightweight_deletes_sync", 2, 2, "The same as 'mutation_sync', but controls only execution of lightweight deletes"},
              {"query_cache_system_table_handling", "save", "throw", "The query cache no longer caches results of queries against system tables"},
              {"input_format_json_ignore_unnecessary_fields", false, true, "Ignore unnecessary fields and not parse them. Enabling this may not throw exceptions on json strings of invalid format or with duplicated fields"},
              {"input_format_hive_text_allow_variable_number_of_columns", false, true, "Ignore extra columns in Hive Text input (if file has more columns than expected) and treat missing fields in Hive Text input as default values."},
              {"allow_experimental_database_replicated", false, true, "Database engine Replicated is now in Beta stage"},
              {"temporary_data_in_cache_reserve_space_wait_lock_timeout_milliseconds", (10 * 60 * 1000), (10 * 60 * 1000), "Wait time to lock cache for sapce reservation in temporary data in filesystem cache"},
              {"optimize_rewrite_sum_if_to_count_if", false, true, "Only available for the analyzer, where it works correctly"},
              {"azure_allow_parallel_part_upload", "true", "true", "Use multiple threads for azure multipart upload."},
              {"max_recursive_cte_evaluation_depth", DBMS_RECURSIVE_CTE_MAX_EVALUATION_DEPTH, DBMS_RECURSIVE_CTE_MAX_EVALUATION_DEPTH, "Maximum limit on recursive CTE evaluation depth"},
              {"query_plan_convert_outer_join_to_inner_join", false, true, "Allow to convert OUTER JOIN to INNER JOIN if filter after JOIN always filters default values"},
              }},
    {"24.3", {{"s3_connect_timeout_ms", 1000, 1000, "Introduce new dedicated setting for s3 connection timeout"},
              {"allow_experimental_shared_merge_tree", false, true, "The setting is obsolete"},
              {"use_page_cache_for_disks_without_file_cache", false, false, "Added userspace page cache"},
              {"read_from_page_cache_if_exists_otherwise_bypass_cache", false, false, "Added userspace page cache"},
              {"page_cache_inject_eviction", false, false, "Added userspace page cache"},
              {"default_table_engine", "None", "MergeTree", "Set default table engine to MergeTree for better usability"},
              {"input_format_json_use_string_type_for_ambiguous_paths_in_named_tuples_inference_from_objects", false, false, "Allow to use String type for ambiguous paths during named tuple inference from JSON objects"},
              {"traverse_shadow_remote_data_paths", false, false, "Traverse shadow directory when query system.remote_data_paths."},
              {"throw_if_deduplication_in_dependent_materialized_views_enabled_with_async_insert", false, true, "Deduplication is dependent materialized view cannot work together with async inserts."},
              {"parallel_replicas_allow_in_with_subquery", false, true, "If true, subquery for IN will be executed on every follower replica"},
              {"log_processors_profiles", false, true, "Enable by default"},
              {"function_locate_has_mysql_compatible_argument_order", false, true, "Increase compatibility with MySQL's locate function."},
              {"allow_suspicious_primary_key", true, false, "Forbid suspicious PRIMARY KEY/ORDER BY for MergeTree (i.e. SimpleAggregateFunction)"},
              {"filesystem_cache_reserve_space_wait_lock_timeout_milliseconds", 1000, 1000, "Wait time to lock cache for sapce reservation in filesystem cache"},
              {"max_parser_backtracks", 0, 1000000, "Limiting the complexity of parsing"},
              {"analyzer_compatibility_join_using_top_level_identifier", false, false, "Force to resolve identifier in JOIN USING from projection"},
              {"distributed_insert_skip_read_only_replicas", false, false, "If true, INSERT into Distributed will skip read-only replicas"},
              {"keeper_max_retries", 10, 10, "Max retries for general keeper operations"},
              {"keeper_retry_initial_backoff_ms", 100, 100, "Initial backoff timeout for general keeper operations"},
              {"keeper_retry_max_backoff_ms", 5000, 5000, "Max backoff timeout for general keeper operations"},
              {"s3queue_allow_experimental_sharded_mode", false, false, "Enable experimental sharded mode of S3Queue table engine. It is experimental because it will be rewritten"},
              {"allow_experimental_analyzer", false, true, "Enable analyzer and planner by default."},
              {"merge_tree_read_split_ranges_into_intersecting_and_non_intersecting_injection_probability", 0.0, 0.0, "For testing of `PartsSplitter` - split read ranges into intersecting and non intersecting every time you read from MergeTree with the specified probability."},
              {"allow_get_client_http_header", false, false, "Introduced a new function."},
              {"output_format_pretty_row_numbers", false, true, "It is better for usability."},
              {"output_format_pretty_max_value_width_apply_for_single_value", true, false, "Single values in Pretty formats won't be cut."},
              {"output_format_parquet_string_as_string", false, true, "ClickHouse allows arbitrary binary data in the String data type, which is typically UTF-8. Parquet/ORC/Arrow Strings only support UTF-8. That's why you can choose which Arrow's data type to use for the ClickHouse String data type - String or Binary. While Binary would be more correct and compatible, using String by default will correspond to user expectations in most cases."},
              {"output_format_orc_string_as_string", false, true, "ClickHouse allows arbitrary binary data in the String data type, which is typically UTF-8. Parquet/ORC/Arrow Strings only support UTF-8. That's why you can choose which Arrow's data type to use for the ClickHouse String data type - String or Binary. While Binary would be more correct and compatible, using String by default will correspond to user expectations in most cases."},
              {"output_format_arrow_string_as_string", false, true, "ClickHouse allows arbitrary binary data in the String data type, which is typically UTF-8. Parquet/ORC/Arrow Strings only support UTF-8. That's why you can choose which Arrow's data type to use for the ClickHouse String data type - String or Binary. While Binary would be more correct and compatible, using String by default will correspond to user expectations in most cases."},
              {"output_format_parquet_compression_method", "lz4", "zstd", "Parquet/ORC/Arrow support many compression methods, including lz4 and zstd. ClickHouse supports each and every compression method. Some inferior tools, such as 'duckdb', lack support for the faster `lz4` compression method, that's why we set zstd by default."},
              {"output_format_orc_compression_method", "lz4", "zstd", "Parquet/ORC/Arrow support many compression methods, including lz4 and zstd. ClickHouse supports each and every compression method. Some inferior tools, such as 'duckdb', lack support for the faster `lz4` compression method, that's why we set zstd by default."},
              {"output_format_pretty_highlight_digit_groups", false, true, "If enabled and if output is a terminal, highlight every digit corresponding to the number of thousands, millions, etc. with underline."},
              {"geo_distance_returns_float64_on_float64_arguments", false, true, "Increase the default precision."},
              {"azure_max_inflight_parts_for_one_file", 20, 20, "The maximum number of a concurrent loaded parts in multipart upload request. 0 means unlimited."},
              {"azure_strict_upload_part_size", 0, 0, "The exact size of part to upload during multipart upload to Azure blob storage."},
              {"azure_min_upload_part_size", 16*1024*1024, 16*1024*1024, "The minimum size of part to upload during multipart upload to Azure blob storage."},
              {"azure_max_upload_part_size", 5ull*1024*1024*1024, 5ull*1024*1024*1024, "The maximum size of part to upload during multipart upload to Azure blob storage."},
              {"azure_upload_part_size_multiply_factor", 2, 2, "Multiply azure_min_upload_part_size by this factor each time azure_multiply_parts_count_threshold parts were uploaded from a single write to Azure blob storage."},
              {"azure_upload_part_size_multiply_parts_count_threshold", 500, 500, "Each time this number of parts was uploaded to Azure blob storage, azure_min_upload_part_size is multiplied by azure_upload_part_size_multiply_factor."},
              {"output_format_csv_serialize_tuple_into_separate_columns", true, true, "A new way of how interpret tuples in CSV format was added."},
              {"input_format_csv_deserialize_separate_columns_into_tuple", true, true, "A new way of how interpret tuples in CSV format was added."},
              {"input_format_csv_try_infer_strings_from_quoted_tuples", true, true, "A new way of how interpret tuples in CSV format was added."},
              }},
    {"24.2", {{"allow_suspicious_variant_types", true, false, "Don't allow creating Variant type with suspicious variants by default"},
              {"validate_experimental_and_suspicious_types_inside_nested_types", false, true, "Validate usage of experimental and suspicious types inside nested types"},
              {"output_format_values_escape_quote_with_quote", false, false, "If true escape ' with '', otherwise quoted with \\'"},
              {"output_format_pretty_single_large_number_tip_threshold", 0, 1'000'000, "Print a readable number tip on the right side of the table if the block consists of a single number which exceeds this value (except 0)"},
              {"input_format_try_infer_exponent_floats", true, false, "Don't infer floats in exponential notation by default"},
              {"query_plan_optimize_prewhere", true, true, "Allow to push down filter to PREWHERE expression for supported storages"},
              {"async_insert_max_data_size", 1000000, 10485760, "The previous value appeared to be too small."},
              {"async_insert_poll_timeout_ms", 10, 10, "Timeout in milliseconds for polling data from asynchronous insert queue"},
              {"async_insert_use_adaptive_busy_timeout", false, true, "Use adaptive asynchronous insert timeout"},
              {"async_insert_busy_timeout_min_ms", 50, 50, "The minimum value of the asynchronous insert timeout in milliseconds; it also serves as the initial value, which may be increased later by the adaptive algorithm"},
              {"async_insert_busy_timeout_max_ms", 200, 200, "The minimum value of the asynchronous insert timeout in milliseconds; async_insert_busy_timeout_ms is aliased to async_insert_busy_timeout_max_ms"},
              {"async_insert_busy_timeout_increase_rate", 0.2, 0.2, "The exponential growth rate at which the adaptive asynchronous insert timeout increases"},
              {"async_insert_busy_timeout_decrease_rate", 0.2, 0.2, "The exponential growth rate at which the adaptive asynchronous insert timeout decreases"},
              {"format_template_row_format", "", "", "Template row format string can be set directly in query"},
              {"format_template_resultset_format", "", "", "Template result set format string can be set in query"},
              {"split_parts_ranges_into_intersecting_and_non_intersecting_final", true, true, "Allow to split parts ranges into intersecting and non intersecting during FINAL optimization"},
              {"split_intersecting_parts_ranges_into_layers_final", true, true, "Allow to split intersecting parts ranges into layers during FINAL optimization"},
              {"azure_max_single_part_copy_size", 256*1024*1024, 256*1024*1024, "The maximum size of object to copy using single part copy to Azure blob storage."},
              {"min_external_table_block_size_rows", DEFAULT_INSERT_BLOCK_SIZE, DEFAULT_INSERT_BLOCK_SIZE, "Squash blocks passed to external table to specified size in rows, if blocks are not big enough"},
              {"min_external_table_block_size_bytes", DEFAULT_INSERT_BLOCK_SIZE * 256, DEFAULT_INSERT_BLOCK_SIZE * 256, "Squash blocks passed to external table to specified size in bytes, if blocks are not big enough."},
              {"parallel_replicas_prefer_local_join", true, true, "If true, and JOIN can be executed with parallel replicas algorithm, and all storages of right JOIN part are *MergeTree, local JOIN will be used instead of GLOBAL JOIN."},
              {"optimize_time_filter_with_preimage", true, true, "Optimize Date and DateTime predicates by converting functions into equivalent comparisons without conversions (e.g. toYear(col) = 2023 -> col >= '2023-01-01' AND col <= '2023-12-31')"},
              {"extract_key_value_pairs_max_pairs_per_row", 0, 0, "Max number of pairs that can be produced by the `extractKeyValuePairs` function. Used as a safeguard against consuming too much memory."},
              {"default_view_definer", "CURRENT_USER", "CURRENT_USER", "Allows to set default `DEFINER` option while creating a view"},
              {"default_materialized_view_sql_security", "DEFINER", "DEFINER", "Allows to set a default value for SQL SECURITY option when creating a materialized view"},
              {"default_normal_view_sql_security", "INVOKER", "INVOKER", "Allows to set default `SQL SECURITY` option while creating a normal view"},
              {"mysql_map_string_to_text_in_show_columns", false, true, "Reduce the configuration effort to connect ClickHouse with BI tools."},
              {"mysql_map_fixed_string_to_text_in_show_columns", false, true, "Reduce the configuration effort to connect ClickHouse with BI tools."},
              }},
    {"24.1", {{"print_pretty_type_names", false, true, "Better user experience."},
              {"input_format_json_read_bools_as_strings", false, true, "Allow to read bools as strings in JSON formats by default"},
              {"output_format_arrow_use_signed_indexes_for_dictionary", false, true, "Use signed indexes type for Arrow dictionaries by default as it's recommended"},
              {"allow_experimental_variant_type", false, false, "Add new experimental Variant type"},
              {"use_variant_as_common_type", false, false, "Allow to use Variant in if/multiIf if there is no common type"},
              {"output_format_arrow_use_64_bit_indexes_for_dictionary", false, false, "Allow to use 64 bit indexes type in Arrow dictionaries"},
              {"parallel_replicas_mark_segment_size", 128, 128, "Add new setting to control segment size in new parallel replicas coordinator implementation"},
              {"ignore_materialized_views_with_dropped_target_table", false, false, "Add new setting to allow to ignore materialized views with dropped target table"},
              {"output_format_compression_level", 3, 3, "Allow to change compression level in the query output"},
              {"output_format_compression_zstd_window_log", 0, 0, "Allow to change zstd window log in the query output when zstd compression is used"},
              {"enable_zstd_qat_codec", false, false, "Add new ZSTD_QAT codec"},
              {"enable_vertical_final", false, true, "Use vertical final by default"},
              {"output_format_arrow_use_64_bit_indexes_for_dictionary", false, false, "Allow to use 64 bit indexes type in Arrow dictionaries"},
              {"max_rows_in_set_to_optimize_join", 100000, 0, "Disable join optimization as it prevents from read in order optimization"},
              {"output_format_pretty_color", true, "auto", "Setting is changed to allow also for auto value, disabling ANSI escapes if output is not a tty"},
              {"function_visible_width_behavior", 0, 1, "We changed the default behavior of `visibleWidth` to be more precise"},
              {"max_estimated_execution_time", 0, 0, "Separate max_execution_time and max_estimated_execution_time"},
              {"iceberg_engine_ignore_schema_evolution", false, false, "Allow to ignore schema evolution in Iceberg table engine"},
              {"optimize_injective_functions_in_group_by", false, true, "Replace injective functions by it's arguments in GROUP BY section in analyzer"},
              {"update_insert_deduplication_token_in_dependent_materialized_views", false, false, "Allow to update insert deduplication token with table identifier during insert in dependent materialized views"},
              {"azure_max_unexpected_write_error_retries", 4, 4, "The maximum number of retries in case of unexpected errors during Azure blob storage write"},
              {"split_parts_ranges_into_intersecting_and_non_intersecting_final", false, true, "Allow to split parts ranges into intersecting and non intersecting during FINAL optimization"},
              {"split_intersecting_parts_ranges_into_layers_final", true, true, "Allow to split intersecting parts ranges into layers during FINAL optimization"}}},
    {"23.12", {{"allow_suspicious_ttl_expressions", true, false, "It is a new setting, and in previous versions the behavior was equivalent to allowing."},
              {"input_format_parquet_allow_missing_columns", false, true, "Allow missing columns in Parquet files by default"},
              {"input_format_orc_allow_missing_columns", false, true, "Allow missing columns in ORC files by default"},
              {"input_format_arrow_allow_missing_columns", false, true, "Allow missing columns in Arrow files by default"}}},
    {"23.9", {{"optimize_group_by_constant_keys", false, true, "Optimize group by constant keys by default"},
              {"input_format_json_try_infer_named_tuples_from_objects", false, true, "Try to infer named Tuples from JSON objects by default"},
              {"input_format_json_read_numbers_as_strings", false, true, "Allow to read numbers as strings in JSON formats by default"},
              {"input_format_json_read_arrays_as_strings", false, true, "Allow to read arrays as strings in JSON formats by default"},
              {"input_format_json_infer_incomplete_types_as_strings", false, true, "Allow to infer incomplete types as Strings in JSON formats by default"},
              {"input_format_json_try_infer_numbers_from_strings", true, false, "Don't infer numbers from strings in JSON formats by default to prevent possible parsing errors"},
              {"http_write_exception_in_output_format", false, true, "Output valid JSON/XML on exception in HTTP streaming."}}},
    {"23.8", {{"rewrite_count_distinct_if_with_count_distinct_implementation", false, true, "Rewrite countDistinctIf with count_distinct_implementation configuration"}}},
    {"23.7", {{"function_sleep_max_microseconds_per_block", 0, 3000000, "In previous versions, the maximum sleep time of 3 seconds was applied only for `sleep`, but not for `sleepEachRow` function. In the new version, we introduce this setting. If you set compatibility with the previous versions, we will disable the limit altogether."}}},
    {"23.6", {{"http_send_timeout", 180, 30, "3 minutes seems crazy long. Note that this is timeout for a single network write call, not for the whole upload operation."},
              {"http_receive_timeout", 180, 30, "See http_send_timeout."}}},
    {"23.5", {{"input_format_parquet_preserve_order", true, false, "Allow Parquet reader to reorder rows for better parallelism."},
              {"parallelize_output_from_storages", false, true, "Allow parallelism when executing queries that read from file/url/s3/etc. This may reorder rows."},
              {"use_with_fill_by_sorting_prefix", false, true, "Columns preceding WITH FILL columns in ORDER BY clause form sorting prefix. Rows with different values in sorting prefix are filled independently"},
              {"output_format_parquet_compliant_nested_types", false, true, "Change an internal field name in output Parquet file schema."}}},
    {"23.4", {{"allow_suspicious_indices", true, false, "If true, index can defined with identical expressions"},
              {"allow_nonconst_timezone_arguments", true, false, "Allow non-const timezone arguments in certain time-related functions like toTimeZone(), fromUnixTimestamp*(), snowflakeToDateTime*()."},
              {"connect_timeout_with_failover_ms", 50, 1000, "Increase default connect timeout because of async connect"},
              {"connect_timeout_with_failover_secure_ms", 100, 1000, "Increase default secure connect timeout because of async connect"},
              {"hedged_connection_timeout_ms", 100, 50, "Start new connection in hedged requests after 50 ms instead of 100 to correspond with previous connect timeout"}}},
    {"23.3", {{"output_format_parquet_version", "1.0", "2.latest", "Use latest Parquet format version for output format"},
              {"input_format_json_ignore_unknown_keys_in_named_tuple", false, true, "Improve parsing JSON objects as named tuples"},
              {"input_format_native_allow_types_conversion", false, true, "Allow types conversion in Native input forma"},
              {"output_format_arrow_compression_method", "none", "lz4_frame", "Use lz4 compression in Arrow output format by default"},
              {"output_format_parquet_compression_method", "snappy", "lz4", "Use lz4 compression in Parquet output format by default"},
              {"output_format_orc_compression_method", "none", "lz4_frame", "Use lz4 compression in ORC output format by default"},
              {"async_query_sending_for_remote", false, true, "Create connections and send query async across shards"}}},
    {"23.2", {{"output_format_parquet_fixed_string_as_fixed_byte_array", false, true, "Use Parquet FIXED_LENGTH_BYTE_ARRAY type for FixedString by default"},
              {"output_format_arrow_fixed_string_as_fixed_byte_array", false, true, "Use Arrow FIXED_SIZE_BINARY type for FixedString by default"},
              {"query_plan_remove_redundant_distinct", false, true, "Remove redundant Distinct step in query plan"},
              {"optimize_duplicate_order_by_and_distinct", true, false, "Remove duplicate ORDER BY and DISTINCT if it's possible"},
              {"insert_keeper_max_retries", 0, 20, "Enable reconnections to Keeper on INSERT, improve reliability"}}},
    {"23.1", {{"input_format_json_read_objects_as_strings", 0, 1, "Enable reading nested json objects as strings while object type is experimental"},
              {"input_format_json_defaults_for_missing_elements_in_named_tuple", false, true, "Allow missing elements in JSON objects while reading named tuples by default"},
              {"input_format_csv_detect_header", false, true, "Detect header in CSV format by default"},
              {"input_format_tsv_detect_header", false, true, "Detect header in TSV format by default"},
              {"input_format_custom_detect_header", false, true, "Detect header in CustomSeparated format by default"},
              {"query_plan_remove_redundant_sorting", false, true, "Remove redundant sorting in query plan. For example, sorting steps related to ORDER BY clauses in subqueries"}}},
    {"22.12", {{"max_size_to_preallocate_for_aggregation", 10'000'000, 100'000'000, "This optimizes performance"},
               {"query_plan_aggregation_in_order", 0, 1, "Enable some refactoring around query plan"},
               {"format_binary_max_string_size", 0, 1_GiB, "Prevent allocating large amount of memory"}}},
    {"22.11", {{"use_structure_from_insertion_table_in_table_functions", 0, 2, "Improve using structure from insertion table in table functions"}}},
    {"23.4", {{"formatdatetime_f_prints_single_zero", true, false, "Improved compatibility with MySQL DATE_FORMAT()/STR_TO_DATE()"}}},
    {"23.4", {{"formatdatetime_parsedatetime_m_is_month_name", false, true, "Improved compatibility with MySQL DATE_FORMAT/STR_TO_DATE"}}},
    {"23.11", {{"parsedatetime_parse_without_leading_zeros", false, true, "Improved compatibility with MySQL DATE_FORMAT/STR_TO_DATE"}}},
    {"22.9", {{"force_grouping_standard_compatibility", false, true, "Make GROUPING function output the same as in SQL standard and other DBMS"}}},
    {"22.7", {{"cross_to_inner_join_rewrite", 1, 2, "Force rewrite comma join to inner"},
              {"enable_positional_arguments", false, true, "Enable positional arguments feature by default"},
              {"format_csv_allow_single_quotes", true, false, "Most tools don't treat single quote in CSV specially, don't do it by default too"}}},
    {"22.6", {{"output_format_json_named_tuples_as_objects", false, true, "Allow to serialize named tuples as JSON objects in JSON formats by default"},
              {"input_format_skip_unknown_fields", false, true, "Optimize reading subset of columns for some input formats"}}},
    {"22.5", {{"memory_overcommit_ratio_denominator", 0, 1073741824, "Enable memory overcommit feature by default"},
              {"memory_overcommit_ratio_denominator_for_user", 0, 1073741824, "Enable memory overcommit feature by default"}}},
    {"22.4", {{"allow_settings_after_format_in_insert", true, false, "Do not allow SETTINGS after FORMAT for INSERT queries because ClickHouse interpret SETTINGS as some values, which is misleading"}}},
    {"22.3", {{"cast_ipv4_ipv6_default_on_conversion_error", true, false, "Make functions cast(value, 'IPv4') and cast(value, 'IPv6') behave same as toIPv4 and toIPv6 functions"}}},
    {"21.12", {{"stream_like_engine_allow_direct_select", true, false, "Do not allow direct select for Kafka/RabbitMQ/FileLog by default"}}},
    {"21.9", {{"output_format_decimal_trailing_zeros", true, false, "Do not output trailing zeros in text representation of Decimal types by default for better looking output"},
              {"use_hedged_requests", false, true, "Enable Hedged Requests feature by default"}}},
    {"21.7", {{"legacy_column_name_of_tuple_literal", true, false, "Add this setting only for compatibility reasons. It makes sense to set to 'true', while doing rolling update of cluster from version lower than 21.7 to higher"}}},
    {"21.5", {{"async_socket_for_remote", false, true, "Fix all problems and turn on asynchronous reads from socket for remote queries by default again"}}},
    {"21.3", {{"async_socket_for_remote", true, false, "Turn off asynchronous reads from socket for remote queries because of some problems"},
              {"optimize_normalize_count_variants", false, true, "Rewrite aggregate functions that semantically equals to count() as count() by default"},
              {"normalize_function_names", false, true, "Normalize function names to their canonical names, this was needed for projection query routing"}}},
    {"21.2", {{"enable_global_with_statement", false, true, "Propagate WITH statements to UNION queries and all subqueries by default"}}},
    {"21.1", {{"insert_quorum_parallel", false, true, "Use parallel quorum inserts by default. It is significantly more convenient to use than sequential quorum inserts"},
              {"input_format_null_as_default", false, true, "Allow to insert NULL as default for input formats by default"},
              {"optimize_on_insert", false, true, "Enable data optimization on INSERT by default for better user experience"},
              {"use_compact_format_in_distributed_parts_names", false, true, "Use compact format for async INSERT into Distributed tables by default"}}},
    {"20.10", {{"format_regexp_escaping_rule", "Escaped", "Raw", "Use Raw as default escaping rule for Regexp format to male the behaviour more like to what users expect"}}},
    {"20.7", {{"show_table_uuid_in_table_create_query_if_not_nil", true, false, "Stop showing  UID of the table in its CREATE query for Engine=Atomic"}}},
    {"20.5", {{"input_format_with_names_use_header", false, true, "Enable using header with names for formats with WithNames/WithNamesAndTypes suffixes"},
              {"allow_suspicious_codecs", true, false, "Don't allow to specify meaningless compression codecs"}}},
    {"20.4", {{"validate_polygons", false, true, "Throw exception if polygon is invalid in function pointInPolygon by default instead of returning possibly wrong results"}}},
    {"19.18", {{"enable_scalar_subquery_optimization", false, true, "Prevent scalar subqueries from (de)serializing large scalar values and possibly avoid running the same subquery more than once"}}},
    {"19.14", {{"any_join_distinct_right_table_keys", true, false, "Disable ANY RIGHT and ANY FULL JOINs by default to avoid inconsistency"}}},
    {"19.12", {{"input_format_defaults_for_omitted_fields", false, true, "Enable calculation of complex default expressions for omitted fields for some input formats, because it should be the expected behaviour"}}},
    {"19.5", {{"max_partitions_per_insert_block", 0, 100, "Add a limit for the number of partitions in one block"}}},
    {"18.12.17", {{"enable_optimize_predicate_expression", 0, 1, "Optimize predicates to subqueries by default"}}},
};

}<|MERGE_RESOLUTION|>--- conflicted
+++ resolved
@@ -97,9 +97,6 @@
               {"hdfs_ignore_file_doesnt_exist", false, false, "Allow to return 0 rows when the requested files don't exist instead of throwing an exception in HDFS table engine"},
               {"azure_ignore_file_doesnt_exist", false, false, "Allow to return 0 rows when the requested files don't exist instead of throwing an exception in AzureBlobStorage table engine"},
               {"s3_ignore_file_doesnt_exist", false, false, "Allow to return 0 rows when the requested files don't exist instead of throwing an exception in S3 table engine"},
-<<<<<<< HEAD
-              {"allow_short_circuit_default_implementation_for_nulls", false, true, "Setting for short-circuit default implementations for null in function with useDefaultImplementationForNulls() = true. If true, function will not actually evaluate for rows in which there are at least one argument with null value."},
-=======
               {"s3_max_part_number", 10000, 10000, "Maximum part number number for s3 upload part"},
               {"s3_max_single_operation_copy_size", 32 * 1024 * 1024, 32 * 1024 * 1024, "Maximum size for a single copy operation in s3"},
               {"input_format_parquet_max_block_size", 8192, DEFAULT_BLOCK_SIZE, "Increase block size for parquet reader."},
@@ -118,7 +115,7 @@
               {"output_format_csv_serialize_tuple_into_separate_columns", true, true, "A new way of how interpret tuples in CSV format was added."},
               {"input_format_csv_deserialize_separate_columns_into_tuple", true, true, "A new way of how interpret tuples in CSV format was added."},
               {"input_format_csv_try_infer_strings_from_quoted_tuples", true, true, "A new way of how interpret tuples in CSV format was added."},
->>>>>>> 0c6afe71
+              {"allow_short_circuit_default_implementation_for_nulls", false, true, "Setting for short-circuit default implementations for null in function with useDefaultImplementationForNulls() = true. If true, function will not actually evaluate for rows in which there are at least one argument with null value."},
               }},
     {"24.5", {{"allow_deprecated_error_prone_window_functions", true, false, "Allow usage of deprecated error prone window functions (neighbor, runningAccumulate, runningDifferenceStartingWithFirstValue, runningDifference)"},
               {"allow_experimental_join_condition", false, false, "Support join with inequal conditions which involve columns from both left and right table. e.g. t1.y < t2.y."},
