--- conflicted
+++ resolved
@@ -93,11 +93,8 @@
               {"input_format_json_use_string_type_for_ambiguous_paths_in_named_tuples_inference_from_objects", false, false, "Allow to use String type for ambiguous paths during named tuple inference from JSON objects"},
               {"throw_if_deduplication_in_dependent_materialized_views_enabled_with_async_insert", false, true, "Deduplication is dependent materialized view cannot work together with async inserts."},
               {"parallel_replicas_allow_in_with_subquery", false, true, "If true, subquery for IN will be executed on every follower replica"},
-<<<<<<< HEAD
               {"function_locate_has_mysql_compatible_argument_order", false, true, "Increase compatibility with MySQL's locate function."},
-=======
               {"filesystem_cache_reserve_space_wait_lock_timeout_milliseconds", 1000, 1000, "Wait time to lock cache for sapce reservation in filesystem cache"},
->>>>>>> 0569f441
               }},
     {"24.2", {{"allow_suspicious_variant_types", true, false, "Don't allow creating Variant type with suspicious variants by default"},
               {"validate_experimental_and_suspicious_types_inside_nested_types", false, true, "Validate usage of experimental and suspicious types inside nested types"},
