#include <Core/SettingsChangesHistory.h>
#include <Core/Defines.h>
#include <IO/ReadBufferFromString.h>
#include <IO/ReadHelpers.h>
#include <boost/algorithm/string.hpp>

namespace DB
{

namespace ErrorCodes
{
    extern const int BAD_ARGUMENTS;
    extern const int LOGICAL_ERROR;
}

ClickHouseVersion::ClickHouseVersion(const String & version)
{
    Strings split;
    boost::split(split, version, [](char c){ return c == '.'; });
    components.reserve(split.size());
    if (split.empty())
        throw Exception{ErrorCodes::BAD_ARGUMENTS, "Cannot parse ClickHouse version here: {}", version};

    for (const auto & split_element : split)
    {
        size_t component;
        ReadBufferFromString buf(split_element);
        if (!tryReadIntText(component, buf) || !buf.eof())
            throw Exception{ErrorCodes::BAD_ARGUMENTS, "Cannot parse ClickHouse version here: {}", version};
        components.push_back(component);
    }
}

ClickHouseVersion::ClickHouseVersion(const char * version)
    : ClickHouseVersion(String(version))
{
}

String ClickHouseVersion::toString() const
{
    String version = std::to_string(components[0]);
    for (size_t i = 1; i < components.size(); ++i)
        version += "." + std::to_string(components[i]);

    return version;
}

// clang-format off
/// History of settings changes that controls some backward incompatible changes
/// across all ClickHouse versions. It maps ClickHouse version to settings changes that were done
/// in this version. This history contains both changes to existing settings and newly added settings.
/// Settings changes is a vector of structs
///     {setting_name, previous_value, new_value, reason}.
/// For newly added setting choose the most appropriate previous_value (for example, if new setting
/// controls new feature and it's 'true' by default, use 'false' as previous_value).
/// It's used to implement `compatibility` setting (see https://github.com/ClickHouse/ClickHouse/issues/35972)
/// Note: please check if the key already exists to prevent duplicate entries.
static std::initializer_list<std::pair<ClickHouseVersion, SettingsChangesHistory::SettingsChanges>> settings_changes_history_initializer =
{
    {"24.12",
        {
        }
    },
    {"24.11",
        {
        }
    },
    {"24.10",
        {
        }
    },
    {"24.9",
        {
        }
    },
    {"24.8",
        {
            {"rows_before_aggregation", true, true, "Provide exact value for rows_before_aggregation statistic, represents the number of rows read before aggregation"},
            {"restore_replace_external_table_functions_to_null", false, false, "New setting."},
            {"restore_replace_external_engines_to_null", false, false, "New setting."},
            {"input_format_json_max_depth", 1000000, 1000, "It was unlimited in previous versions, but that was unsafe."},
            {"merge_tree_min_bytes_per_task_for_remote_reading", 4194304, 2097152, "Value is unified with `filesystem_prefetch_min_bytes_for_single_read_task`"},
            {"allow_experimental_kafka_offsets_storage_in_keeper", false, false, "Allow the usage of experimental Kafka storage engine that stores the committed offsets in ClickHouse Keeper"},
            {"allow_archive_path_syntax", true, true, "Added new setting to allow disabling archive path syntax."},
<<<<<<< HEAD
            {"input_format_try_infer_variants", false, false, "Try to infer Variant type in text formats when there is more than one possible type for column/array elements"},
            {"input_format_json_ignore_key_case", false, false, "Ignore json key case while read json field from string."},
=======
            {"allow_experimental_time_series_table", false, false, "Added new setting to allow the TimeSeries table engine"},
>>>>>>> 5881f287
            {"enable_analyzer", 1, 1, "Added an alias to a setting `allow_experimental_analyzer`."},
        }
    },
    {"24.7",
        {
            {"output_format_parquet_write_page_index", false, true, "Add a possibility to write page index into parquet files."},
            {"output_format_binary_encode_types_in_binary_format", false, false, "Added new setting to allow to write type names in binary format in RowBinaryWithNamesAndTypes output format"},
            {"input_format_binary_decode_types_in_binary_format", false, false, "Added new setting to allow to read type names in binary format in RowBinaryWithNamesAndTypes input format"},
            {"output_format_native_encode_types_in_binary_format", false, false, "Added new setting to allow to write type names in binary format in Native output format"},
            {"input_format_native_decode_types_in_binary_format", false, false, "Added new setting to allow to read type names in binary format in Native output format"},
            {"read_in_order_use_buffering", false, true, "Use buffering before merging while reading in order of primary key"},
            {"enable_named_columns_in_function_tuple", false, true, "Generate named tuples in function tuple() when all names are unique and can be treated as unquoted identifiers."},
            {"optimize_trivial_insert_select", true, false, "The optimization does not make sense in many cases."},
            {"dictionary_validate_primary_key_type", false, false, "Validate primary key type for dictionaries. By default id type for simple layouts will be implicitly converted to UInt64."},
            {"collect_hash_table_stats_during_joins", false, true, "New setting."},
            {"max_size_to_preallocate_for_joins", 0, 100'000'000, "New setting."},
            {"input_format_orc_reader_time_zone_name", "GMT", "GMT", "The time zone name for ORC row reader, the default ORC row reader's time zone is GMT."},            {"lightweight_mutation_projection_mode", "throw", "throw", "When lightweight delete happens on a table with projection(s), the possible operations include throw the exception as projection exists, or drop all projection related to this table then do lightweight delete."},
            {"database_replicated_allow_heavy_create", true, false, "Long-running DDL queries (CREATE AS SELECT and POPULATE) for Replicated database engine was forbidden"},
            {"query_plan_merge_filters", false, false, "Allow to merge filters in the query plan"},
            {"azure_sdk_max_retries", 10, 10, "Maximum number of retries in azure sdk"},
            {"azure_sdk_retry_initial_backoff_ms", 10, 10, "Minimal backoff between retries in azure sdk"},
            {"azure_sdk_retry_max_backoff_ms", 1000, 1000, "Maximal backoff between retries in azure sdk"},
            {"ignore_on_cluster_for_replicated_named_collections_queries", false, false, "Ignore ON CLUSTER clause for replicated named collections management queries."},
            {"backup_restore_s3_retry_attempts", 1000,1000, "Setting for Aws::Client::RetryStrategy, Aws::Client does retries itself, 0 means no retries. It takes place only for backup/restore."},
            {"postgresql_connection_attempt_timeout", 2, 2, "Allow to control 'connect_timeout' parameter of PostgreSQL connection."},
            {"postgresql_connection_pool_retries", 2, 2, "Allow to control the number of retries in PostgreSQL connection pool."}
        }
    },
    {"24.6",
        {
            {"materialize_skip_indexes_on_insert", true, true, "Added new setting to allow to disable materialization of skip indexes on insert"},
            {"materialize_statistics_on_insert", true, true, "Added new setting to allow to disable materialization of statistics on insert"},
            {"input_format_parquet_use_native_reader", false, false, "When reading Parquet files, to use native reader instead of arrow reader."},
            {"hdfs_throw_on_zero_files_match", false, false, "Allow to throw an error when ListObjects request cannot match any files in HDFS engine instead of empty query result"},
            {"azure_throw_on_zero_files_match", false, false, "Allow to throw an error when ListObjects request cannot match any files in AzureBlobStorage engine instead of empty query result"},
            {"s3_validate_request_settings", true, true, "Allow to disable S3 request settings validation"},
            {"allow_experimental_full_text_index", false, false, "Enable experimental full-text index"},
            {"azure_skip_empty_files", false, false, "Allow to skip empty files in azure table engine"},
            {"hdfs_ignore_file_doesnt_exist", false, false, "Allow to return 0 rows when the requested files don't exist instead of throwing an exception in HDFS table engine"},
            {"azure_ignore_file_doesnt_exist", false, false, "Allow to return 0 rows when the requested files don't exist instead of throwing an exception in AzureBlobStorage table engine"},
            {"s3_ignore_file_doesnt_exist", false, false, "Allow to return 0 rows when the requested files don't exist instead of throwing an exception in S3 table engine"},
            {"s3_max_part_number", 10000, 10000, "Maximum part number number for s3 upload part"},
            {"s3_max_single_operation_copy_size", 32 * 1024 * 1024, 32 * 1024 * 1024, "Maximum size for a single copy operation in s3"},
            {"input_format_parquet_max_block_size", 8192, DEFAULT_BLOCK_SIZE, "Increase block size for parquet reader."},
            {"input_format_parquet_prefer_block_bytes", 0, DEFAULT_BLOCK_SIZE * 256, "Average block bytes output by parquet reader."},
            {"enable_blob_storage_log", true, true, "Write information about blob storage operations to system.blob_storage_log table"},
            {"allow_deprecated_snowflake_conversion_functions", true, false, "Disabled deprecated functions snowflakeToDateTime[64] and dateTime[64]ToSnowflake."},
            {"allow_statistic_optimize", false, false, "Old setting which popped up here being renamed."},
            {"allow_experimental_statistic", false, false, "Old setting which popped up here being renamed."},
            {"allow_statistics_optimize", false, false, "The setting was renamed. The previous name is `allow_statistic_optimize`."},
            {"allow_experimental_statistics", false, false, "The setting was renamed. The previous name is `allow_experimental_statistic`."},
            {"enable_vertical_final", false, true, "Enable vertical final by default again after fixing bug"},
            {"parallel_replicas_custom_key_range_lower", 0, 0, "Add settings to control the range filter when using parallel replicas with dynamic shards"},
            {"parallel_replicas_custom_key_range_upper", 0, 0, "Add settings to control the range filter when using parallel replicas with dynamic shards. A value of 0 disables the upper limit"},
            {"output_format_pretty_display_footer_column_names", 0, 1, "Add a setting to display column names in the footer if there are many rows. Threshold value is controlled by output_format_pretty_display_footer_column_names_min_rows."},
            {"output_format_pretty_display_footer_column_names_min_rows", 0, 50, "Add a setting to control the threshold value for setting output_format_pretty_display_footer_column_names_min_rows. Default 50."},
            {"output_format_csv_serialize_tuple_into_separate_columns", true, true, "A new way of how interpret tuples in CSV format was added."},
            {"input_format_csv_deserialize_separate_columns_into_tuple", true, true, "A new way of how interpret tuples in CSV format was added."},
            {"input_format_csv_try_infer_strings_from_quoted_tuples", true, true, "A new way of how interpret tuples in CSV format was added."},
        }
    },
    {"24.5",
        {
            {"allow_deprecated_error_prone_window_functions", true, false, "Allow usage of deprecated error prone window functions (neighbor, runningAccumulate, runningDifferenceStartingWithFirstValue, runningDifference)"},
            {"allow_experimental_join_condition", false, false, "Support join with inequal conditions which involve columns from both left and right table. e.g. t1.y < t2.y."},
            {"input_format_tsv_crlf_end_of_line", false, false, "Enables reading of CRLF line endings with TSV formats"},
            {"output_format_parquet_use_custom_encoder", false, true, "Enable custom Parquet encoder."},
            {"cross_join_min_rows_to_compress", 0, 10000000, "Minimal count of rows to compress block in CROSS JOIN. Zero value means - disable this threshold. This block is compressed when any of the two thresholds (by rows or by bytes) are reached."},
            {"cross_join_min_bytes_to_compress", 0, 1_GiB, "Minimal size of block to compress in CROSS JOIN. Zero value means - disable this threshold. This block is compressed when any of the two thresholds (by rows or by bytes) are reached."},
            {"http_max_chunk_size", 0, 0, "Internal limitation"},
            {"prefer_external_sort_block_bytes", 0, DEFAULT_BLOCK_SIZE * 256, "Prefer maximum block bytes for external sort, reduce the memory usage during merging."},
            {"input_format_force_null_for_omitted_fields", false, false, "Disable type-defaults for omitted fields when needed"},
            {"cast_string_to_dynamic_use_inference", false, false, "Add setting to allow converting String to Dynamic through parsing"},
            {"allow_experimental_dynamic_type", false, false, "Add new experimental Dynamic type"},
            {"azure_max_blocks_in_multipart_upload", 50000, 50000, "Maximum number of blocks in multipart upload for Azure."},
            {"allow_archive_path_syntax", false, true, "Added new setting to allow disabling archive path syntax."},
        }
    },
    {"24.4",
        {
            {"input_format_json_throw_on_bad_escape_sequence", true, true, "Allow to save JSON strings with bad escape sequences"},
            {"max_parsing_threads", 0, 0, "Add a separate setting to control number of threads in parallel parsing from files"},
            {"ignore_drop_queries_probability", 0, 0, "Allow to ignore drop queries in server with specified probability for testing purposes"},
            {"lightweight_deletes_sync", 2, 2, "The same as 'mutation_sync', but controls only execution of lightweight deletes"},
            {"query_cache_system_table_handling", "save", "throw", "The query cache no longer caches results of queries against system tables"},
            {"input_format_json_ignore_unnecessary_fields", false, true, "Ignore unnecessary fields and not parse them. Enabling this may not throw exceptions on json strings of invalid format or with duplicated fields"},
            {"input_format_hive_text_allow_variable_number_of_columns", false, true, "Ignore extra columns in Hive Text input (if file has more columns than expected) and treat missing fields in Hive Text input as default values."},
            {"allow_experimental_database_replicated", false, true, "Database engine Replicated is now in Beta stage"},
            {"temporary_data_in_cache_reserve_space_wait_lock_timeout_milliseconds", (10 * 60 * 1000), (10 * 60 * 1000), "Wait time to lock cache for sapce reservation in temporary data in filesystem cache"},
            {"optimize_rewrite_sum_if_to_count_if", false, true, "Only available for the analyzer, where it works correctly"},
            {"azure_allow_parallel_part_upload", "true", "true", "Use multiple threads for azure multipart upload."},
            {"max_recursive_cte_evaluation_depth", DBMS_RECURSIVE_CTE_MAX_EVALUATION_DEPTH, DBMS_RECURSIVE_CTE_MAX_EVALUATION_DEPTH, "Maximum limit on recursive CTE evaluation depth"},
            {"query_plan_convert_outer_join_to_inner_join", false, true, "Allow to convert OUTER JOIN to INNER JOIN if filter after JOIN always filters default values"},
        }
    },
    {"24.3",
        {
            {"s3_connect_timeout_ms", 1000, 1000, "Introduce new dedicated setting for s3 connection timeout"},
            {"allow_experimental_shared_merge_tree", false, true, "The setting is obsolete"},
            {"use_page_cache_for_disks_without_file_cache", false, false, "Added userspace page cache"},
            {"read_from_page_cache_if_exists_otherwise_bypass_cache", false, false, "Added userspace page cache"},
            {"page_cache_inject_eviction", false, false, "Added userspace page cache"},
            {"default_table_engine", "None", "MergeTree", "Set default table engine to MergeTree for better usability"},
            {"input_format_json_use_string_type_for_ambiguous_paths_in_named_tuples_inference_from_objects", false, false, "Allow to use String type for ambiguous paths during named tuple inference from JSON objects"},
            {"traverse_shadow_remote_data_paths", false, false, "Traverse shadow directory when query system.remote_data_paths."},
            {"throw_if_deduplication_in_dependent_materialized_views_enabled_with_async_insert", false, true, "Deduplication in dependent materialized view cannot work together with async inserts."},
            {"parallel_replicas_allow_in_with_subquery", false, true, "If true, subquery for IN will be executed on every follower replica"},
            {"log_processors_profiles", false, true, "Enable by default"},
            {"function_locate_has_mysql_compatible_argument_order", false, true, "Increase compatibility with MySQL's locate function."},
            {"allow_suspicious_primary_key", true, false, "Forbid suspicious PRIMARY KEY/ORDER BY for MergeTree (i.e. SimpleAggregateFunction)"},
            {"filesystem_cache_reserve_space_wait_lock_timeout_milliseconds", 1000, 1000, "Wait time to lock cache for sapce reservation in filesystem cache"},
            {"max_parser_backtracks", 0, 1000000, "Limiting the complexity of parsing"},
            {"analyzer_compatibility_join_using_top_level_identifier", false, false, "Force to resolve identifier in JOIN USING from projection"},
            {"distributed_insert_skip_read_only_replicas", false, false, "If true, INSERT into Distributed will skip read-only replicas"},
            {"keeper_max_retries", 10, 10, "Max retries for general keeper operations"},
            {"keeper_retry_initial_backoff_ms", 100, 100, "Initial backoff timeout for general keeper operations"},
            {"keeper_retry_max_backoff_ms", 5000, 5000, "Max backoff timeout for general keeper operations"},
            {"s3queue_allow_experimental_sharded_mode", false, false, "Enable experimental sharded mode of S3Queue table engine. It is experimental because it will be rewritten"},
            {"allow_experimental_analyzer", false, true, "Enable analyzer and planner by default."},
            {"merge_tree_read_split_ranges_into_intersecting_and_non_intersecting_injection_probability", 0.0, 0.0, "For testing of `PartsSplitter` - split read ranges into intersecting and non intersecting every time you read from MergeTree with the specified probability."},
            {"allow_get_client_http_header", false, false, "Introduced a new function."},
            {"output_format_pretty_row_numbers", false, true, "It is better for usability."},
            {"output_format_pretty_max_value_width_apply_for_single_value", true, false, "Single values in Pretty formats won't be cut."},
            {"output_format_parquet_string_as_string", false, true, "ClickHouse allows arbitrary binary data in the String data type, which is typically UTF-8. Parquet/ORC/Arrow Strings only support UTF-8. That's why you can choose which Arrow's data type to use for the ClickHouse String data type - String or Binary. While Binary would be more correct and compatible, using String by default will correspond to user expectations in most cases."},
            {"output_format_orc_string_as_string", false, true, "ClickHouse allows arbitrary binary data in the String data type, which is typically UTF-8. Parquet/ORC/Arrow Strings only support UTF-8. That's why you can choose which Arrow's data type to use for the ClickHouse String data type - String or Binary. While Binary would be more correct and compatible, using String by default will correspond to user expectations in most cases."},
            {"output_format_arrow_string_as_string", false, true, "ClickHouse allows arbitrary binary data in the String data type, which is typically UTF-8. Parquet/ORC/Arrow Strings only support UTF-8. That's why you can choose which Arrow's data type to use for the ClickHouse String data type - String or Binary. While Binary would be more correct and compatible, using String by default will correspond to user expectations in most cases."},
            {"output_format_parquet_compression_method", "lz4", "zstd", "Parquet/ORC/Arrow support many compression methods, including lz4 and zstd. ClickHouse supports each and every compression method. Some inferior tools, such as 'duckdb', lack support for the faster `lz4` compression method, that's why we set zstd by default."},
            {"output_format_orc_compression_method", "lz4", "zstd", "Parquet/ORC/Arrow support many compression methods, including lz4 and zstd. ClickHouse supports each and every compression method. Some inferior tools, such as 'duckdb', lack support for the faster `lz4` compression method, that's why we set zstd by default."},
            {"output_format_pretty_highlight_digit_groups", false, true, "If enabled and if output is a terminal, highlight every digit corresponding to the number of thousands, millions, etc. with underline."},
            {"geo_distance_returns_float64_on_float64_arguments", false, true, "Increase the default precision."},
            {"azure_max_inflight_parts_for_one_file", 20, 20, "The maximum number of a concurrent loaded parts in multipart upload request. 0 means unlimited."},
            {"azure_strict_upload_part_size", 0, 0, "The exact size of part to upload during multipart upload to Azure blob storage."},
            {"azure_min_upload_part_size", 16*1024*1024, 16*1024*1024, "The minimum size of part to upload during multipart upload to Azure blob storage."},
            {"azure_max_upload_part_size", 5ull*1024*1024*1024, 5ull*1024*1024*1024, "The maximum size of part to upload during multipart upload to Azure blob storage."},
            {"azure_upload_part_size_multiply_factor", 2, 2, "Multiply azure_min_upload_part_size by this factor each time azure_multiply_parts_count_threshold parts were uploaded from a single write to Azure blob storage."},
            {"azure_upload_part_size_multiply_parts_count_threshold", 500, 500, "Each time this number of parts was uploaded to Azure blob storage, azure_min_upload_part_size is multiplied by azure_upload_part_size_multiply_factor."},
            {"output_format_csv_serialize_tuple_into_separate_columns", true, true, "A new way of how interpret tuples in CSV format was added."},
            {"input_format_csv_deserialize_separate_columns_into_tuple", true, true, "A new way of how interpret tuples in CSV format was added."},
            {"input_format_csv_try_infer_strings_from_quoted_tuples", true, true, "A new way of how interpret tuples in CSV format was added."},
        }
    },
    {"24.2",
        {
            {"allow_suspicious_variant_types", true, false, "Don't allow creating Variant type with suspicious variants by default"},
            {"validate_experimental_and_suspicious_types_inside_nested_types", false, true, "Validate usage of experimental and suspicious types inside nested types"},
            {"output_format_values_escape_quote_with_quote", false, false, "If true escape ' with '', otherwise quoted with \\'"},
            {"output_format_pretty_single_large_number_tip_threshold", 0, 1'000'000, "Print a readable number tip on the right side of the table if the block consists of a single number which exceeds this value (except 0)"},
            {"input_format_try_infer_exponent_floats", true, false, "Don't infer floats in exponential notation by default"},
            {"query_plan_optimize_prewhere", true, true, "Allow to push down filter to PREWHERE expression for supported storages"},
            {"async_insert_max_data_size", 1000000, 10485760, "The previous value appeared to be too small."},
            {"async_insert_poll_timeout_ms", 10, 10, "Timeout in milliseconds for polling data from asynchronous insert queue"},
            {"async_insert_use_adaptive_busy_timeout", false, true, "Use adaptive asynchronous insert timeout"},
            {"async_insert_busy_timeout_min_ms", 50, 50, "The minimum value of the asynchronous insert timeout in milliseconds; it also serves as the initial value, which may be increased later by the adaptive algorithm"},
            {"async_insert_busy_timeout_max_ms", 200, 200, "The minimum value of the asynchronous insert timeout in milliseconds; async_insert_busy_timeout_ms is aliased to async_insert_busy_timeout_max_ms"},
            {"async_insert_busy_timeout_increase_rate", 0.2, 0.2, "The exponential growth rate at which the adaptive asynchronous insert timeout increases"},
            {"async_insert_busy_timeout_decrease_rate", 0.2, 0.2, "The exponential growth rate at which the adaptive asynchronous insert timeout decreases"},
            {"format_template_row_format", "", "", "Template row format string can be set directly in query"},
            {"format_template_resultset_format", "", "", "Template result set format string can be set in query"},
            {"split_parts_ranges_into_intersecting_and_non_intersecting_final", true, true, "Allow to split parts ranges into intersecting and non intersecting during FINAL optimization"},
            {"split_intersecting_parts_ranges_into_layers_final", true, true, "Allow to split intersecting parts ranges into layers during FINAL optimization"},
            {"azure_max_single_part_copy_size", 256*1024*1024, 256*1024*1024, "The maximum size of object to copy using single part copy to Azure blob storage."},
            {"min_external_table_block_size_rows", DEFAULT_INSERT_BLOCK_SIZE, DEFAULT_INSERT_BLOCK_SIZE, "Squash blocks passed to external table to specified size in rows, if blocks are not big enough"},
            {"min_external_table_block_size_bytes", DEFAULT_INSERT_BLOCK_SIZE * 256, DEFAULT_INSERT_BLOCK_SIZE * 256, "Squash blocks passed to external table to specified size in bytes, if blocks are not big enough."},
            {"parallel_replicas_prefer_local_join", true, true, "If true, and JOIN can be executed with parallel replicas algorithm, and all storages of right JOIN part are *MergeTree, local JOIN will be used instead of GLOBAL JOIN."},
            {"optimize_time_filter_with_preimage", true, true, "Optimize Date and DateTime predicates by converting functions into equivalent comparisons without conversions (e.g. toYear(col) = 2023 -> col >= '2023-01-01' AND col <= '2023-12-31')"},
            {"extract_key_value_pairs_max_pairs_per_row", 0, 0, "Max number of pairs that can be produced by the `extractKeyValuePairs` function. Used as a safeguard against consuming too much memory."},
            {"default_view_definer", "CURRENT_USER", "CURRENT_USER", "Allows to set default `DEFINER` option while creating a view"},
            {"default_materialized_view_sql_security", "DEFINER", "DEFINER", "Allows to set a default value for SQL SECURITY option when creating a materialized view"},
            {"default_normal_view_sql_security", "INVOKER", "INVOKER", "Allows to set default `SQL SECURITY` option while creating a normal view"},
            {"mysql_map_string_to_text_in_show_columns", false, true, "Reduce the configuration effort to connect ClickHouse with BI tools."},
            {"mysql_map_fixed_string_to_text_in_show_columns", false, true, "Reduce the configuration effort to connect ClickHouse with BI tools."},
        }
    },
    {"24.1",
        {
            {"print_pretty_type_names", false, true, "Better user experience."},
            {"input_format_json_read_bools_as_strings", false, true, "Allow to read bools as strings in JSON formats by default"},
            {"output_format_arrow_use_signed_indexes_for_dictionary", false, true, "Use signed indexes type for Arrow dictionaries by default as it's recommended"},
            {"allow_experimental_variant_type", false, false, "Add new experimental Variant type"},
            {"use_variant_as_common_type", false, false, "Allow to use Variant in if/multiIf if there is no common type"},
            {"output_format_arrow_use_64_bit_indexes_for_dictionary", false, false, "Allow to use 64 bit indexes type in Arrow dictionaries"},
            {"parallel_replicas_mark_segment_size", 128, 128, "Add new setting to control segment size in new parallel replicas coordinator implementation"},
            {"ignore_materialized_views_with_dropped_target_table", false, false, "Add new setting to allow to ignore materialized views with dropped target table"},
            {"output_format_compression_level", 3, 3, "Allow to change compression level in the query output"},
            {"output_format_compression_zstd_window_log", 0, 0, "Allow to change zstd window log in the query output when zstd compression is used"},
            {"enable_zstd_qat_codec", false, false, "Add new ZSTD_QAT codec"},
            {"enable_vertical_final", false, true, "Use vertical final by default"},
            {"output_format_arrow_use_64_bit_indexes_for_dictionary", false, false, "Allow to use 64 bit indexes type in Arrow dictionaries"},
            {"max_rows_in_set_to_optimize_join", 100000, 0, "Disable join optimization as it prevents from read in order optimization"},
            {"output_format_pretty_color", true, "auto", "Setting is changed to allow also for auto value, disabling ANSI escapes if output is not a tty"},
            {"function_visible_width_behavior", 0, 1, "We changed the default behavior of `visibleWidth` to be more precise"},
            {"max_estimated_execution_time", 0, 0, "Separate max_execution_time and max_estimated_execution_time"},
            {"iceberg_engine_ignore_schema_evolution", false, false, "Allow to ignore schema evolution in Iceberg table engine"},
            {"optimize_injective_functions_in_group_by", false, true, "Replace injective functions by it's arguments in GROUP BY section in analyzer"},
            {"update_insert_deduplication_token_in_dependent_materialized_views", false, false, "Allow to update insert deduplication token with table identifier during insert in dependent materialized views"},
            {"azure_max_unexpected_write_error_retries", 4, 4, "The maximum number of retries in case of unexpected errors during Azure blob storage write"},
            {"split_parts_ranges_into_intersecting_and_non_intersecting_final", false, true, "Allow to split parts ranges into intersecting and non intersecting during FINAL optimization"},
            {"split_intersecting_parts_ranges_into_layers_final", true, true, "Allow to split intersecting parts ranges into layers during FINAL optimization"}
        }
    },
    {"23.12",
        {
            {"allow_suspicious_ttl_expressions", true, false, "It is a new setting, and in previous versions the behavior was equivalent to allowing."},
            {"input_format_parquet_allow_missing_columns", false, true, "Allow missing columns in Parquet files by default"},
            {"input_format_orc_allow_missing_columns", false, true, "Allow missing columns in ORC files by default"},
            {"input_format_arrow_allow_missing_columns", false, true, "Allow missing columns in Arrow files by default"}
        }
    },
    {"23.11",
        {
            {"parsedatetime_parse_without_leading_zeros", false, true, "Improved compatibility with MySQL DATE_FORMAT/STR_TO_DATE"}
        }
    },
    {"23.9",
        {
            {"optimize_group_by_constant_keys", false, true, "Optimize group by constant keys by default"},
            {"input_format_json_try_infer_named_tuples_from_objects", false, true, "Try to infer named Tuples from JSON objects by default"},
            {"input_format_json_read_numbers_as_strings", false, true, "Allow to read numbers as strings in JSON formats by default"},
            {"input_format_json_read_arrays_as_strings", false, true, "Allow to read arrays as strings in JSON formats by default"},
            {"input_format_json_infer_incomplete_types_as_strings", false, true, "Allow to infer incomplete types as Strings in JSON formats by default"},
            {"input_format_json_try_infer_numbers_from_strings", true, false, "Don't infer numbers from strings in JSON formats by default to prevent possible parsing errors"},
            {"http_write_exception_in_output_format", false, true, "Output valid JSON/XML on exception in HTTP streaming."}
        }
    },
    {"23.8",
        {
            {"rewrite_count_distinct_if_with_count_distinct_implementation", false, true, "Rewrite countDistinctIf with count_distinct_implementation configuration"}
        }
    },
    {"23.7",
        {
            {"function_sleep_max_microseconds_per_block", 0, 3000000, "In previous versions, the maximum sleep time of 3 seconds was applied only for `sleep`, but not for `sleepEachRow` function. In the new version, we introduce this setting. If you set compatibility with the previous versions, we will disable the limit altogether."}
        }
    },
    {"23.6",
        {
            {"http_send_timeout", 180, 30, "3 minutes seems crazy long. Note that this is timeout for a single network write call, not for the whole upload operation."},
            {"http_receive_timeout", 180, 30, "See http_send_timeout."}
        }
    },
    {"23.5",
        {
            {"input_format_parquet_preserve_order", true, false, "Allow Parquet reader to reorder rows for better parallelism."},
            {"parallelize_output_from_storages", false, true, "Allow parallelism when executing queries that read from file/url/s3/etc. This may reorder rows."},
            {"use_with_fill_by_sorting_prefix", false, true, "Columns preceding WITH FILL columns in ORDER BY clause form sorting prefix. Rows with different values in sorting prefix are filled independently"},
            {"output_format_parquet_compliant_nested_types", false, true, "Change an internal field name in output Parquet file schema."}
        }
    },
    {"23.4",
        {
            {"allow_suspicious_indices", true, false, "If true, index can defined with identical expressions"},
            {"allow_nonconst_timezone_arguments", true, false, "Allow non-const timezone arguments in certain time-related functions like toTimeZone(), fromUnixTimestamp*(), snowflakeToDateTime*()."},
            {"connect_timeout_with_failover_ms", 50, 1000, "Increase default connect timeout because of async connect"},
            {"connect_timeout_with_failover_secure_ms", 100, 1000, "Increase default secure connect timeout because of async connect"},
            {"hedged_connection_timeout_ms", 100, 50, "Start new connection in hedged requests after 50 ms instead of 100 to correspond with previous connect timeout"},
            {"formatdatetime_f_prints_single_zero", true, false, "Improved compatibility with MySQL DATE_FORMAT()/STR_TO_DATE()"},
            {"formatdatetime_parsedatetime_m_is_month_name", false, true, "Improved compatibility with MySQL DATE_FORMAT/STR_TO_DATE"}
        }
    },
    {"23.3",
        {
            {"output_format_parquet_version", "1.0", "2.latest", "Use latest Parquet format version for output format"},
            {"input_format_json_ignore_unknown_keys_in_named_tuple", false, true, "Improve parsing JSON objects as named tuples"},
            {"input_format_native_allow_types_conversion", false, true, "Allow types conversion in Native input forma"},
            {"output_format_arrow_compression_method", "none", "lz4_frame", "Use lz4 compression in Arrow output format by default"},
            {"output_format_parquet_compression_method", "snappy", "lz4", "Use lz4 compression in Parquet output format by default"},
            {"output_format_orc_compression_method", "none", "lz4_frame", "Use lz4 compression in ORC output format by default"},
            {"async_query_sending_for_remote", false, true, "Create connections and send query async across shards"}
        }
    },
    {"23.2",
        {
            {"output_format_parquet_fixed_string_as_fixed_byte_array", false, true, "Use Parquet FIXED_LENGTH_BYTE_ARRAY type for FixedString by default"},
            {"output_format_arrow_fixed_string_as_fixed_byte_array", false, true, "Use Arrow FIXED_SIZE_BINARY type for FixedString by default"},
            {"query_plan_remove_redundant_distinct", false, true, "Remove redundant Distinct step in query plan"},
            {"optimize_duplicate_order_by_and_distinct", true, false, "Remove duplicate ORDER BY and DISTINCT if it's possible"},
            {"insert_keeper_max_retries", 0, 20, "Enable reconnections to Keeper on INSERT, improve reliability"}
        }
    },
    {"23.1",
        {
            {"input_format_json_read_objects_as_strings", 0, 1, "Enable reading nested json objects as strings while object type is experimental"},
            {"input_format_json_defaults_for_missing_elements_in_named_tuple", false, true, "Allow missing elements in JSON objects while reading named tuples by default"},
            {"input_format_csv_detect_header", false, true, "Detect header in CSV format by default"},
            {"input_format_tsv_detect_header", false, true, "Detect header in TSV format by default"},
            {"input_format_custom_detect_header", false, true, "Detect header in CustomSeparated format by default"},
            {"query_plan_remove_redundant_sorting", false, true, "Remove redundant sorting in query plan. For example, sorting steps related to ORDER BY clauses in subqueries"}
        }
    },
    {"22.12",
        {
            {"max_size_to_preallocate_for_aggregation", 10'000'000, 100'000'000, "This optimizes performance"},
            {"query_plan_aggregation_in_order", 0, 1, "Enable some refactoring around query plan"},
            {"format_binary_max_string_size", 0, 1_GiB, "Prevent allocating large amount of memory"}
        }
    },
    {"22.11",
        {
            {"use_structure_from_insertion_table_in_table_functions", 0, 2, "Improve using structure from insertion table in table functions"}
        }
    },
    {"22.9",
        {
            {"force_grouping_standard_compatibility", false, true, "Make GROUPING function output the same as in SQL standard and other DBMS"}
        }
    },
    {"22.7",
        {
            {"cross_to_inner_join_rewrite", 1, 2, "Force rewrite comma join to inner"},
            {"enable_positional_arguments", false, true, "Enable positional arguments feature by default"},
            {"format_csv_allow_single_quotes", true, false, "Most tools don't treat single quote in CSV specially, don't do it by default too"}
        }
    },
    {"22.6",
        {
            {"output_format_json_named_tuples_as_objects", false, true, "Allow to serialize named tuples as JSON objects in JSON formats by default"},
            {"input_format_skip_unknown_fields", false, true, "Optimize reading subset of columns for some input formats"}
        }
    },
    {"22.5",
        {
            {"memory_overcommit_ratio_denominator", 0, 1073741824, "Enable memory overcommit feature by default"},
            {"memory_overcommit_ratio_denominator_for_user", 0, 1073741824, "Enable memory overcommit feature by default"}
        }
    },
    {"22.4",
        {
            {"allow_settings_after_format_in_insert", true, false, "Do not allow SETTINGS after FORMAT for INSERT queries because ClickHouse interpret SETTINGS as some values, which is misleading"}
        }
    },
    {"22.3",
        {
            {"cast_ipv4_ipv6_default_on_conversion_error", true, false, "Make functions cast(value, 'IPv4') and cast(value, 'IPv6') behave same as toIPv4 and toIPv6 functions"}
        }
    },
    {"21.12",
        {
            {"stream_like_engine_allow_direct_select", true, false, "Do not allow direct select for Kafka/RabbitMQ/FileLog by default"}
        }
    },
    {"21.9",
        {
            {"output_format_decimal_trailing_zeros", true, false, "Do not output trailing zeros in text representation of Decimal types by default for better looking output"},
            {"use_hedged_requests", false, true, "Enable Hedged Requests feature by default"}
        }
    },
    {"21.7",
        {
            {"legacy_column_name_of_tuple_literal", true, false, "Add this setting only for compatibility reasons. It makes sense to set to 'true', while doing rolling update of cluster from version lower than 21.7 to higher"}
        }
    },
    {"21.5",
        {
            {"async_socket_for_remote", false, true, "Fix all problems and turn on asynchronous reads from socket for remote queries by default again"}
        }
    },
    {"21.3",
        {
            {"async_socket_for_remote", true, false, "Turn off asynchronous reads from socket for remote queries because of some problems"},
            {"optimize_normalize_count_variants", false, true, "Rewrite aggregate functions that semantically equals to count() as count() by default"},
            {"normalize_function_names", false, true, "Normalize function names to their canonical names, this was needed for projection query routing"}
        }
    },
    {"21.2",
        {
            {"enable_global_with_statement", false, true, "Propagate WITH statements to UNION queries and all subqueries by default"}
        }
    },
    {"21.1",
        {
            {"insert_quorum_parallel", false, true, "Use parallel quorum inserts by default. It is significantly more convenient to use than sequential quorum inserts"},
            {"input_format_null_as_default", false, true, "Allow to insert NULL as default for input formats by default"},
            {"optimize_on_insert", false, true, "Enable data optimization on INSERT by default for better user experience"},
            {"use_compact_format_in_distributed_parts_names", false, true, "Use compact format for async INSERT into Distributed tables by default"}
        }
    },
    {"20.10",
        {
            {"format_regexp_escaping_rule", "Escaped", "Raw", "Use Raw as default escaping rule for Regexp format to male the behaviour more like to what users expect"}
        }
    },
    {"20.7",
        {
            {"show_table_uuid_in_table_create_query_if_not_nil", true, false, "Stop showing  UID of the table in its CREATE query for Engine=Atomic"}
        }
    },
    {"20.5",
        {
            {"input_format_with_names_use_header", false, true, "Enable using header with names for formats with WithNames/WithNamesAndTypes suffixes"},
            {"allow_suspicious_codecs", true, false, "Don't allow to specify meaningless compression codecs"}
        }
    },
    {"20.4",
        {
            {"validate_polygons", false, true, "Throw exception if polygon is invalid in function pointInPolygon by default instead of returning possibly wrong results"}
        }
    },
    {"19.18",
        {
            {"enable_scalar_subquery_optimization", false, true, "Prevent scalar subqueries from (de)serializing large scalar values and possibly avoid running the same subquery more than once"}
        }
    },
    {"19.14",
        {
            {"any_join_distinct_right_table_keys", true, false, "Disable ANY RIGHT and ANY FULL JOINs by default to avoid inconsistency"}
        }
    },
    {"19.12",
        {
            {"input_format_defaults_for_omitted_fields", false, true, "Enable calculation of complex default expressions for omitted fields for some input formats, because it should be the expected behaviour"}
        }
    },
    {"19.5",
        {
            {"max_partitions_per_insert_block", 0, 100, "Add a limit for the number of partitions in one block"}
        }
    },
    {"18.12.17",
        {
            {"enable_optimize_predicate_expression", 0, 1, "Optimize predicates to subqueries by default"}
        }
    },
};


const std::map<ClickHouseVersion, SettingsChangesHistory::SettingsChanges> & getSettingsChangesHistory()
{
    static std::map<ClickHouseVersion, SettingsChangesHistory::SettingsChanges> settings_changes_history;

    static std::once_flag initialized_flag;
    std::call_once(initialized_flag, []()
    {
        for (const auto & setting_change : settings_changes_history_initializer)
        {
            /// Disallow duplicate keys in the settings changes history. Example:
            ///     {"21.2", {{"some_setting_1", false, true, "[...]"}}},
            ///     [...]
            ///     {"21.2", {{"some_setting_2", false, true, "[...]"}}},
            /// As std::set has unique keys, one of the entries would be overwritten.
            if (settings_changes_history.contains(setting_change.first))
                throw Exception{ErrorCodes::LOGICAL_ERROR, "Detected duplicate version '{}'", setting_change.first.toString()};

            settings_changes_history[setting_change.first] = setting_change.second;
        }
    });

    return settings_changes_history;
}
}<|MERGE_RESOLUTION|>--- conflicted
+++ resolved
@@ -82,12 +82,9 @@
             {"merge_tree_min_bytes_per_task_for_remote_reading", 4194304, 2097152, "Value is unified with `filesystem_prefetch_min_bytes_for_single_read_task`"},
             {"allow_experimental_kafka_offsets_storage_in_keeper", false, false, "Allow the usage of experimental Kafka storage engine that stores the committed offsets in ClickHouse Keeper"},
             {"allow_archive_path_syntax", true, true, "Added new setting to allow disabling archive path syntax."},
-<<<<<<< HEAD
             {"input_format_try_infer_variants", false, false, "Try to infer Variant type in text formats when there is more than one possible type for column/array elements"},
             {"input_format_json_ignore_key_case", false, false, "Ignore json key case while read json field from string."},
-=======
             {"allow_experimental_time_series_table", false, false, "Added new setting to allow the TimeSeries table engine"},
->>>>>>> 5881f287
             {"enable_analyzer", 1, 1, "Added an alias to a setting `allow_experimental_analyzer`."},
         }
     },
