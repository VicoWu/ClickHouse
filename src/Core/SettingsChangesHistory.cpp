#include <Core/Defines.h>
#include <Core/SettingsChangesHistory.h>
#include <IO/ReadBufferFromString.h>
#include <IO/ReadHelpers.h>
#include <boost/algorithm/string.hpp>


namespace DB
{

namespace ErrorCodes
{
    extern const int BAD_ARGUMENTS;
    extern const int LOGICAL_ERROR;
}

ClickHouseVersion::ClickHouseVersion(const String & version)
{
    Strings split;
    boost::split(split, version, [](char c){ return c == '.'; });
    components.reserve(split.size());
    if (split.empty())
        throw Exception{ErrorCodes::BAD_ARGUMENTS, "Cannot parse ClickHouse version here: {}", version};

    for (const auto & split_element : split)
    {
        size_t component;
        ReadBufferFromString buf(split_element);
        if (!tryReadIntText(component, buf) || !buf.eof())
            throw Exception{ErrorCodes::BAD_ARGUMENTS, "Cannot parse ClickHouse version here: {}", version};
        components.push_back(component);
    }
}

ClickHouseVersion::ClickHouseVersion(const char * version)
    : ClickHouseVersion(String(version))
{
}

String ClickHouseVersion::toString() const
{
    String version = std::to_string(components[0]);
    for (size_t i = 1; i < components.size(); ++i)
        version += "." + std::to_string(components[i]);

    return version;
}

// clang-format off
/// History of settings changes that controls some backward incompatible changes
/// across all ClickHouse versions. It maps ClickHouse version to settings changes that were done
/// in this version. This history contains both changes to existing settings and newly added settings.
/// Settings changes is a vector of structs
///     {setting_name, previous_value, new_value, reason}.
/// For newly added setting choose the most appropriate previous_value (for example, if new setting
/// controls new feature and it's 'true' by default, use 'false' as previous_value).
/// It's used to implement `compatibility` setting (see https://github.com/ClickHouse/ClickHouse/issues/35972)
/// Note: please check if the key already exists to prevent duplicate entries.
static std::initializer_list<std::pair<ClickHouseVersion, SettingsChangesHistory::SettingsChanges>> settings_changes_history_initializer =
{
    {"25.1",
        {
<<<<<<< HEAD
            {"allow_not_comparable_types_in_order_by", true, false, "Don't allow not comparable types in order by by default"},
            {"allow_not_comparable_types_in_comparison_functions", true, false, "Don't allow not comparable types in comparison functions by default"},
            {"distributed_cache_min_bytes_for_seek", false, false, "New private setting."},
=======
            {"allow_experimental_ts_to_grid_aggregate_function", false, false, "Cloud only"},
            {"distributed_cache_connect_max_tries", 20, 20, "Cloud only"},
            {"distributed_cache_min_bytes_for_seek", false, false, "New private setting."},
            {"s3queue_migrate_old_metadata_to_buckets", false, false, "New setting."},
            {"distributed_cache_pool_behaviour_on_limit", "allocate_bypassing_pool", "wait", "Cloud only"},
>>>>>>> 5633959e
        }
    },
    {"24.12",
        {
            /// Release closed. Please use 25.1
            {"allow_experimental_database_iceberg", false, false, "New setting."},
            {"shared_merge_tree_sync_parts_on_partition_operations", 1, 1, "New setting. By default parts are always synchronized"},
            {"query_plan_join_swap_table", "false", "auto", "New setting. Right table was always chosen before."},
            {"max_size_to_preallocate_for_aggregation", 100'000'000, 1'000'000'000'000, "Enable optimisation for bigger tables."},
            {"max_size_to_preallocate_for_joins", 100'000'000, 1'000'000'000'000, "Enable optimisation for bigger tables."},
            {"max_bytes_ratio_before_external_group_by", 0., 0., "New setting."},
            {"optimize_extract_common_expressions", false, false, "Introduce setting to optimize WHERE, PREWHERE, ON, HAVING and QUALIFY expressions by extracting common expressions out from disjunction of conjunctions."},
            {"max_bytes_ratio_before_external_sort", 0., 0., "New setting."},
            {"use_async_executor_for_materialized_views", false, false, "New setting."},
            {"composed_data_type_output_format_mode", "default", "default", "New setting"},
            {"http_response_headers", "", "", "New setting."},
            {"skip_redundant_aliases_in_udf", false, false, "New setting."},
            {"parallel_replicas_index_analysis_only_on_coordinator", true, true, "Index analysis done only on replica-coordinator and skipped on other replicas. Effective only with enabled parallel_replicas_local_plan"}, // enabling it was moved to 24.10
            {"least_greatest_legacy_null_behavior", true, false, "New setting"},
            /// Release closed. Please use 25.1
        }
    },
    {"24.11",
        {
            {"validate_mutation_query", false, true, "New setting to validate mutation queries by default."},
            {"enable_job_stack_trace", false, true, "Enable by default collecting stack traces from job's scheduling."},
            {"allow_suspicious_types_in_group_by", true, false, "Don't allow Variant/Dynamic types in GROUP BY by default"},
            {"allow_suspicious_types_in_order_by", true, false, "Don't allow Variant/Dynamic types in ORDER BY by default"},
            {"distributed_cache_discard_connection_if_unread_data", true, true, "New setting"},
            {"filesystem_cache_enable_background_download_for_metadata_files_in_packed_storage", true, true, "New setting"},
            {"filesystem_cache_enable_background_download_during_fetch", true, true, "New setting"},
            {"azure_check_objects_after_upload", false, false, "Check each uploaded object in azure blob storage to be sure that upload was successful"},
            {"backup_restore_keeper_max_retries", 20, 1000, "Should be big enough so the whole operation BACKUP or RESTORE operation won't fail because of a temporary [Zoo]Keeper failure in the middle of it."},
            {"backup_restore_failure_after_host_disconnected_for_seconds", 0, 3600, "New setting."},
            {"backup_restore_keeper_max_retries_while_initializing", 0, 20, "New setting."},
            {"backup_restore_keeper_max_retries_while_handling_error", 0, 20, "New setting."},
            {"backup_restore_finish_timeout_after_error_sec", 0, 180, "New setting."},
            {"query_plan_merge_filters", false, true, "Allow to merge filters in the query plan. This is required to properly support filter-push-down with a new analyzer."},
            {"parallel_replicas_local_plan", false, true, "Use local plan for local replica in a query with parallel replicas"},
            {"allow_experimental_shared_set_join", 1, 0, "Disable a setting for ClickHouse Cloud"},
            {"merge_tree_use_v1_object_and_dynamic_serialization", true, false, "Add new serialization V2 version for JSON and Dynamic types"},
            {"min_joined_block_size_bytes", 524288, 524288, "New setting."},
            {"allow_experimental_bfloat16_type", false, false, "Add new experimental BFloat16 type"},
            {"filesystem_cache_skip_download_if_exceeds_per_query_cache_write_limit", 1, 1, "Rename of setting skip_download_if_exceeds_query_cache_limit"},
            {"filesystem_cache_prefer_bigger_buffer_size", true, true, "New setting"},
            {"read_in_order_use_virtual_row", false, false, "Use virtual row while reading in order of primary key or its monotonic function fashion. It is useful when searching over multiple parts as only relevant ones are touched."},
            {"s3_skip_empty_files", false, true, "We hope it will provide better UX"},
            {"filesystem_cache_boundary_alignment", 0, 0, "New setting"},
            {"push_external_roles_in_interserver_queries", false, true, "New setting."},
            {"enable_variant_type", false, false, "Add alias to allow_experimental_variant_type"},
            {"enable_dynamic_type", false, false, "Add alias to allow_experimental_dynamic_type"},
            {"enable_json_type", false, false, "Add alias to allow_experimental_json_type"},
        }
    },
    {"24.10",
        {
            {"query_metric_log_interval", 0, -1, "New setting."},
            {"enforce_strict_identifier_format", false, false, "New setting."},
            {"enable_parsing_to_custom_serialization", false, true, "New setting"},
            {"mongodb_throw_on_unsupported_query", false, true, "New setting."},
            {"enable_parallel_replicas", false, false, "Parallel replicas with read tasks became the Beta tier feature."},
            {"parallel_replicas_mode", "read_tasks", "read_tasks", "This setting was introduced as a part of making parallel replicas feature Beta"},
            {"filesystem_cache_name", "", "", "Filesystem cache name to use for stateless table engines or data lakes"},
            {"restore_replace_external_dictionary_source_to_null", false, false, "New setting."},
            {"show_create_query_identifier_quoting_rule", "when_necessary", "when_necessary", "New setting."},
            {"show_create_query_identifier_quoting_style", "Backticks", "Backticks", "New setting."},
            {"merge_tree_min_read_task_size", 8, 8, "New setting"},
            {"merge_tree_min_rows_for_concurrent_read_for_remote_filesystem", (20 * 8192), 0, "Setting is deprecated"},
            {"merge_tree_min_bytes_for_concurrent_read_for_remote_filesystem", (24 * 10 * 1024 * 1024), 0, "Setting is deprecated"},
            {"implicit_select", false, false, "A new setting."},
            {"output_format_native_write_json_as_string", false, false, "Add new setting to allow write JSON column as single String column in Native format"},
            {"output_format_binary_write_json_as_string", false, false, "Add new setting to write values of JSON type as JSON string in RowBinary output format"},
            {"input_format_binary_read_json_as_string", false, false, "Add new setting to read values of JSON type as JSON string in RowBinary input format"},
            {"min_free_disk_bytes_to_perform_insert", 0, 0, "New setting."},
            {"min_free_disk_ratio_to_perform_insert", 0.0, 0.0, "New setting."},
            {"enable_named_columns_in_function_tuple", false, false, "Disabled pending usability improvements"},
            {"cloud_mode_database_engine", 1, 1, "A setting for ClickHouse Cloud"},
            {"allow_experimental_shared_set_join", 0, 0, "A setting for ClickHouse Cloud"},
            {"read_through_distributed_cache", 0, 0, "A setting for ClickHouse Cloud"},
            {"write_through_distributed_cache", 0, 0, "A setting for ClickHouse Cloud"},
            {"distributed_cache_throw_on_error", 0, 0, "A setting for ClickHouse Cloud"},
            {"distributed_cache_log_mode", "on_error", "on_error", "A setting for ClickHouse Cloud"},
            {"distributed_cache_fetch_metrics_only_from_current_az", 1, 1, "A setting for ClickHouse Cloud"},
            {"distributed_cache_connect_max_tries", 20, 20, "A setting for ClickHouse Cloud"},
            {"distributed_cache_receive_response_wait_milliseconds", 60000, 60000, "A setting for ClickHouse Cloud"},
            {"distributed_cache_receive_timeout_milliseconds", 10000, 10000, "A setting for ClickHouse Cloud"},
            {"distributed_cache_wait_connection_from_pool_milliseconds", 100, 100, "A setting for ClickHouse Cloud"},
            {"distributed_cache_bypass_connection_pool", 0, 0, "A setting for ClickHouse Cloud"},
            {"distributed_cache_pool_behaviour_on_limit", "allocate_bypassing_pool", "allocate_bypassing_pool", "A setting for ClickHouse Cloud"},
            {"distributed_cache_read_alignment", 0, 0, "A setting for ClickHouse Cloud"},
            {"distributed_cache_max_unacked_inflight_packets", 10, 10, "A setting for ClickHouse Cloud"},
            {"distributed_cache_data_packet_ack_window", 5, 5, "A setting for ClickHouse Cloud"},
            {"input_format_parquet_enable_row_group_prefetch", false, true, "Enable row group prefetching during parquet parsing. Currently, only single-threaded parsing can prefetch."},
            {"input_format_orc_dictionary_as_low_cardinality", false, true, "Treat ORC dictionary encoded columns as LowCardinality columns while reading ORC files"},
            {"allow_experimental_refreshable_materialized_view", false, true, "Not experimental anymore"},
            {"max_parts_to_move", 0, 1000, "New setting"},
            {"hnsw_candidate_list_size_for_search", 64, 256, "New setting. Previously, the value was optionally specified in CREATE INDEX and 64 by default."},
            {"allow_reorder_prewhere_conditions", true, true, "New setting"},
            {"input_format_parquet_bloom_filter_push_down", false, true, "When reading Parquet files, skip whole row groups based on the WHERE/PREWHERE expressions and bloom filter in the Parquet metadata."},
            {"date_time_64_output_format_cut_trailing_zeros_align_to_groups_of_thousands", false, false, "Dynamically trim the trailing zeros of datetime64 values to adjust the output scale to (0, 3, 6), corresponding to 'seconds', 'milliseconds', and 'microseconds'."},
            {"parallel_replicas_index_analysis_only_on_coordinator", false, true, "Index analysis done only on replica-coordinator and skipped on other replicas. Effective only with enabled parallel_replicas_local_plan"},
        }
    },
    {"24.9",
        {
            {"output_format_orc_dictionary_key_size_threshold", 0.0, 0.0, "For a string column in ORC output format, if the number of distinct values is greater than this fraction of the total number of non-null rows, turn off dictionary encoding. Otherwise dictionary encoding is enabled"},
            {"input_format_json_empty_as_default", false, false, "Added new setting to allow to treat empty fields in JSON input as default values."},
            {"input_format_try_infer_variants", false, false, "Try to infer Variant type in text formats when there is more than one possible type for column/array elements"},
            {"join_output_by_rowlist_perkey_rows_threshold", 0, 5, "The lower limit of per-key average rows in the right table to determine whether to output by row list in hash join."},
            {"create_if_not_exists", false, false, "New setting."},
            {"allow_materialized_view_with_bad_select", true, true, "Support (but not enable yet) stricter validation in CREATE MATERIALIZED VIEW"},
            {"parallel_replicas_mark_segment_size", 128, 0, "Value for this setting now determined automatically"},
            {"database_replicated_allow_replicated_engine_arguments", 1, 0, "Don't allow explicit arguments by default"},
            {"database_replicated_allow_explicit_uuid", 1, 0, "Added a new setting to disallow explicitly specifying table UUID"},
            {"parallel_replicas_local_plan", false, false, "Use local plan for local replica in a query with parallel replicas"},
            {"join_to_sort_minimum_perkey_rows", 0, 40, "The lower limit of per-key average rows in the right table to determine whether to rerange the right table by key in left or inner join. This setting ensures that the optimization is not applied for sparse table keys"},
            {"join_to_sort_maximum_table_rows", 0, 10000, "The maximum number of rows in the right table to determine whether to rerange the right table by key in left or inner join"},
            {"allow_experimental_join_right_table_sorting", false, false, "If it is set to true, and the conditions of `join_to_sort_minimum_perkey_rows` and `join_to_sort_maximum_table_rows` are met, rerange the right table by key to improve the performance in left or inner hash join"},
            {"mongodb_throw_on_unsupported_query", false, true, "New setting."},
            {"min_free_disk_bytes_to_perform_insert", 0, 0, "Maintain some free disk space bytes from inserts while still allowing for temporary writing."},
            {"min_free_disk_ratio_to_perform_insert", 0.0, 0.0, "Maintain some free disk space bytes expressed as ratio to total disk space from inserts while still allowing for temporary writing."},
        }
    },
    {"24.8",
        {
            {"rows_before_aggregation", false, false, "Provide exact value for rows_before_aggregation statistic, represents the number of rows read before aggregation"},
            {"restore_replace_external_table_functions_to_null", false, false, "New setting."},
            {"restore_replace_external_engines_to_null", false, false, "New setting."},
            {"input_format_json_max_depth", 1000000, 1000, "It was unlimited in previous versions, but that was unsafe."},
            {"merge_tree_min_bytes_per_task_for_remote_reading", 4194304, 2097152, "Value is unified with `filesystem_prefetch_min_bytes_for_single_read_task`"},
            {"use_hive_partitioning", false, false, "Allows to use hive partitioning for File, URL, S3, AzureBlobStorage and HDFS engines."},
            {"allow_experimental_kafka_offsets_storage_in_keeper", false, false, "Allow the usage of experimental Kafka storage engine that stores the committed offsets in ClickHouse Keeper"},
            {"allow_archive_path_syntax", true, true, "Added new setting to allow disabling archive path syntax."},
            {"query_cache_tag", "", "", "New setting for labeling query cache settings."},
            {"allow_experimental_time_series_table", false, false, "Added new setting to allow the TimeSeries table engine"},
            {"enable_analyzer", 1, 1, "Added an alias to a setting `allow_experimental_analyzer`."},
            {"optimize_functions_to_subcolumns", false, true, "Enabled settings by default"},
            {"allow_experimental_json_type", false, false, "Add new experimental JSON type"},
            {"use_json_alias_for_old_object_type", true, false, "Use JSON type alias to create new JSON type"},
            {"type_json_skip_duplicated_paths", false, false, "Allow to skip duplicated paths during JSON parsing"},
            {"allow_experimental_vector_similarity_index", false, false, "Added new setting to allow experimental vector similarity indexes"},
            {"input_format_try_infer_datetimes_only_datetime64", true, false, "Allow to infer DateTime instead of DateTime64 in data formats"},
        }
    },
    {"24.7",
        {
            {"output_format_parquet_write_page_index", false, true, "Add a possibility to write page index into parquet files."},
            {"output_format_binary_encode_types_in_binary_format", false, false, "Added new setting to allow to write type names in binary format in RowBinaryWithNamesAndTypes output format"},
            {"input_format_binary_decode_types_in_binary_format", false, false, "Added new setting to allow to read type names in binary format in RowBinaryWithNamesAndTypes input format"},
            {"output_format_native_encode_types_in_binary_format", false, false, "Added new setting to allow to write type names in binary format in Native output format"},
            {"input_format_native_decode_types_in_binary_format", false, false, "Added new setting to allow to read type names in binary format in Native output format"},
            {"read_in_order_use_buffering", false, true, "Use buffering before merging while reading in order of primary key"},
            {"enable_named_columns_in_function_tuple", false, false, "Generate named tuples in function tuple() when all names are unique and can be treated as unquoted identifiers."},
            {"optimize_trivial_insert_select", true, false, "The optimization does not make sense in many cases."},
            {"dictionary_validate_primary_key_type", false, false, "Validate primary key type for dictionaries. By default id type for simple layouts will be implicitly converted to UInt64."},
            {"collect_hash_table_stats_during_joins", false, true, "New setting."},
            {"max_size_to_preallocate_for_joins", 0, 100'000'000, "New setting."},
            {"input_format_orc_reader_time_zone_name", "GMT", "GMT", "The time zone name for ORC row reader, the default ORC row reader's time zone is GMT."},
            {"database_replicated_allow_heavy_create", true, false, "Long-running DDL queries (CREATE AS SELECT and POPULATE) for Replicated database engine was forbidden"},
            {"query_plan_merge_filters", false, false, "Allow to merge filters in the query plan"},
            {"azure_sdk_max_retries", 10, 10, "Maximum number of retries in azure sdk"},
            {"azure_sdk_retry_initial_backoff_ms", 10, 10, "Minimal backoff between retries in azure sdk"},
            {"azure_sdk_retry_max_backoff_ms", 1000, 1000, "Maximal backoff between retries in azure sdk"},
            {"ignore_on_cluster_for_replicated_named_collections_queries", false, false, "Ignore ON CLUSTER clause for replicated named collections management queries."},
            {"backup_restore_s3_retry_attempts", 1000,1000, "Setting for Aws::Client::RetryStrategy, Aws::Client does retries itself, 0 means no retries. It takes place only for backup/restore."},
            {"postgresql_connection_attempt_timeout", 2, 2, "Allow to control 'connect_timeout' parameter of PostgreSQL connection."},
            {"postgresql_connection_pool_retries", 2, 2, "Allow to control the number of retries in PostgreSQL connection pool."}
        }
    },
    {"24.6",
        {
            {"materialize_skip_indexes_on_insert", true, true, "Added new setting to allow to disable materialization of skip indexes on insert"},
            {"materialize_statistics_on_insert", true, true, "Added new setting to allow to disable materialization of statistics on insert"},
            {"input_format_parquet_use_native_reader", false, false, "When reading Parquet files, to use native reader instead of arrow reader."},
            {"hdfs_throw_on_zero_files_match", false, false, "Allow to throw an error when ListObjects request cannot match any files in HDFS engine instead of empty query result"},
            {"azure_throw_on_zero_files_match", false, false, "Allow to throw an error when ListObjects request cannot match any files in AzureBlobStorage engine instead of empty query result"},
            {"s3_validate_request_settings", true, true, "Allow to disable S3 request settings validation"},
            {"allow_experimental_full_text_index", false, false, "Enable experimental full-text index"},
            {"azure_skip_empty_files", false, false, "Allow to skip empty files in azure table engine"},
            {"hdfs_ignore_file_doesnt_exist", false, false, "Allow to return 0 rows when the requested files don't exist instead of throwing an exception in HDFS table engine"},
            {"azure_ignore_file_doesnt_exist", false, false, "Allow to return 0 rows when the requested files don't exist instead of throwing an exception in AzureBlobStorage table engine"},
            {"s3_ignore_file_doesnt_exist", false, false, "Allow to return 0 rows when the requested files don't exist instead of throwing an exception in S3 table engine"},
            {"s3_max_part_number", 10000, 10000, "Maximum part number number for s3 upload part"},
            {"s3_max_single_operation_copy_size", 32 * 1024 * 1024, 32 * 1024 * 1024, "Maximum size for a single copy operation in s3"},
            {"input_format_parquet_max_block_size", 8192, DEFAULT_BLOCK_SIZE, "Increase block size for parquet reader."},
            {"input_format_parquet_prefer_block_bytes", 0, DEFAULT_BLOCK_SIZE * 256, "Average block bytes output by parquet reader."},
            {"enable_blob_storage_log", true, true, "Write information about blob storage operations to system.blob_storage_log table"},
            {"allow_deprecated_snowflake_conversion_functions", true, false, "Disabled deprecated functions snowflakeToDateTime[64] and dateTime[64]ToSnowflake."},
            {"allow_statistic_optimize", false, false, "Old setting which popped up here being renamed."},
            {"allow_experimental_statistic", false, false, "Old setting which popped up here being renamed."},
            {"allow_statistics_optimize", false, false, "The setting was renamed. The previous name is `allow_statistic_optimize`."},
            {"allow_experimental_statistics", false, false, "The setting was renamed. The previous name is `allow_experimental_statistic`."},
            {"enable_vertical_final", false, true, "Enable vertical final by default again after fixing bug"},
            {"parallel_replicas_custom_key_range_lower", 0, 0, "Add settings to control the range filter when using parallel replicas with dynamic shards"},
            {"parallel_replicas_custom_key_range_upper", 0, 0, "Add settings to control the range filter when using parallel replicas with dynamic shards. A value of 0 disables the upper limit"},
            {"output_format_pretty_display_footer_column_names", 0, 1, "Add a setting to display column names in the footer if there are many rows. Threshold value is controlled by output_format_pretty_display_footer_column_names_min_rows."},
            {"output_format_pretty_display_footer_column_names_min_rows", 0, 50, "Add a setting to control the threshold value for setting output_format_pretty_display_footer_column_names_min_rows. Default 50."},
            {"output_format_csv_serialize_tuple_into_separate_columns", true, true, "A new way of how interpret tuples in CSV format was added."},
            {"input_format_csv_deserialize_separate_columns_into_tuple", true, true, "A new way of how interpret tuples in CSV format was added."},
            {"input_format_csv_try_infer_strings_from_quoted_tuples", true, true, "A new way of how interpret tuples in CSV format was added."},
        }
    },
    {"24.5",
        {
            {"allow_deprecated_error_prone_window_functions", true, false, "Allow usage of deprecated error prone window functions (neighbor, runningAccumulate, runningDifferenceStartingWithFirstValue, runningDifference)"},
            {"allow_experimental_join_condition", false, false, "Support join with inequal conditions which involve columns from both left and right table. e.g. t1.y < t2.y."},
            {"input_format_tsv_crlf_end_of_line", false, false, "Enables reading of CRLF line endings with TSV formats"},
            {"output_format_parquet_use_custom_encoder", false, true, "Enable custom Parquet encoder."},
            {"cross_join_min_rows_to_compress", 0, 10000000, "Minimal count of rows to compress block in CROSS JOIN. Zero value means - disable this threshold. This block is compressed when any of the two thresholds (by rows or by bytes) are reached."},
            {"cross_join_min_bytes_to_compress", 0, 1_GiB, "Minimal size of block to compress in CROSS JOIN. Zero value means - disable this threshold. This block is compressed when any of the two thresholds (by rows or by bytes) are reached."},
            {"http_max_chunk_size", 0, 0, "Internal limitation"},
            {"prefer_external_sort_block_bytes", 0, DEFAULT_BLOCK_SIZE * 256, "Prefer maximum block bytes for external sort, reduce the memory usage during merging."},
            {"input_format_force_null_for_omitted_fields", false, false, "Disable type-defaults for omitted fields when needed"},
            {"cast_string_to_dynamic_use_inference", false, false, "Add setting to allow converting String to Dynamic through parsing"},
            {"allow_experimental_dynamic_type", false, false, "Add new experimental Dynamic type"},
            {"azure_max_blocks_in_multipart_upload", 50000, 50000, "Maximum number of blocks in multipart upload for Azure."},
            {"allow_archive_path_syntax", false, true, "Added new setting to allow disabling archive path syntax."},
        }
    },
    {"24.4",
        {
            {"input_format_json_throw_on_bad_escape_sequence", true, true, "Allow to save JSON strings with bad escape sequences"},
            {"max_parsing_threads", 0, 0, "Add a separate setting to control number of threads in parallel parsing from files"},
            {"ignore_drop_queries_probability", 0, 0, "Allow to ignore drop queries in server with specified probability for testing purposes"},
            {"lightweight_deletes_sync", 2, 2, "The same as 'mutation_sync', but controls only execution of lightweight deletes"},
            {"query_cache_system_table_handling", "save", "throw", "The query cache no longer caches results of queries against system tables"},
            {"input_format_json_ignore_unnecessary_fields", false, true, "Ignore unnecessary fields and not parse them. Enabling this may not throw exceptions on json strings of invalid format or with duplicated fields"},
            {"input_format_hive_text_allow_variable_number_of_columns", false, true, "Ignore extra columns in Hive Text input (if file has more columns than expected) and treat missing fields in Hive Text input as default values."},
            {"allow_experimental_database_replicated", false, true, "Database engine Replicated is now in Beta stage"},
            {"temporary_data_in_cache_reserve_space_wait_lock_timeout_milliseconds", (10 * 60 * 1000), (10 * 60 * 1000), "Wait time to lock cache for sapce reservation in temporary data in filesystem cache"},
            {"optimize_rewrite_sum_if_to_count_if", false, true, "Only available for the analyzer, where it works correctly"},
            {"azure_allow_parallel_part_upload", "true", "true", "Use multiple threads for azure multipart upload."},
            {"max_recursive_cte_evaluation_depth", DBMS_RECURSIVE_CTE_MAX_EVALUATION_DEPTH, DBMS_RECURSIVE_CTE_MAX_EVALUATION_DEPTH, "Maximum limit on recursive CTE evaluation depth"},
            {"query_plan_convert_outer_join_to_inner_join", false, true, "Allow to convert OUTER JOIN to INNER JOIN if filter after JOIN always filters default values"},
        }
    },
    {"24.3",
        {
            {"s3_connect_timeout_ms", 1000, 1000, "Introduce new dedicated setting for s3 connection timeout"},
            {"allow_experimental_shared_merge_tree", false, true, "The setting is obsolete"},
            {"use_page_cache_for_disks_without_file_cache", false, false, "Added userspace page cache"},
            {"read_from_page_cache_if_exists_otherwise_bypass_cache", false, false, "Added userspace page cache"},
            {"page_cache_inject_eviction", false, false, "Added userspace page cache"},
            {"default_table_engine", "None", "MergeTree", "Set default table engine to MergeTree for better usability"},
            {"input_format_json_use_string_type_for_ambiguous_paths_in_named_tuples_inference_from_objects", false, false, "Allow to use String type for ambiguous paths during named tuple inference from JSON objects"},
            {"traverse_shadow_remote_data_paths", false, false, "Traverse shadow directory when query system.remote_data_paths."},
            {"throw_if_deduplication_in_dependent_materialized_views_enabled_with_async_insert", false, true, "Deduplication in dependent materialized view cannot work together with async inserts."},
            {"parallel_replicas_allow_in_with_subquery", false, true, "If true, subquery for IN will be executed on every follower replica"},
            {"log_processors_profiles", false, true, "Enable by default"},
            {"function_locate_has_mysql_compatible_argument_order", false, true, "Increase compatibility with MySQL's locate function."},
            {"allow_suspicious_primary_key", true, false, "Forbid suspicious PRIMARY KEY/ORDER BY for MergeTree (i.e. SimpleAggregateFunction)"},
            {"filesystem_cache_reserve_space_wait_lock_timeout_milliseconds", 1000, 1000, "Wait time to lock cache for sapce reservation in filesystem cache"},
            {"max_parser_backtracks", 0, 1000000, "Limiting the complexity of parsing"},
            {"analyzer_compatibility_join_using_top_level_identifier", false, false, "Force to resolve identifier in JOIN USING from projection"},
            {"distributed_insert_skip_read_only_replicas", false, false, "If true, INSERT into Distributed will skip read-only replicas"},
            {"keeper_max_retries", 10, 10, "Max retries for general keeper operations"},
            {"keeper_retry_initial_backoff_ms", 100, 100, "Initial backoff timeout for general keeper operations"},
            {"keeper_retry_max_backoff_ms", 5000, 5000, "Max backoff timeout for general keeper operations"},
            {"s3queue_allow_experimental_sharded_mode", false, false, "Enable experimental sharded mode of S3Queue table engine. It is experimental because it will be rewritten"},
            {"allow_experimental_analyzer", false, true, "Enable analyzer and planner by default."},
            {"merge_tree_read_split_ranges_into_intersecting_and_non_intersecting_injection_probability", 0.0, 0.0, "For testing of `PartsSplitter` - split read ranges into intersecting and non intersecting every time you read from MergeTree with the specified probability."},
            {"allow_get_client_http_header", false, false, "Introduced a new function."},
            {"output_format_pretty_row_numbers", false, true, "It is better for usability."},
            {"output_format_pretty_max_value_width_apply_for_single_value", true, false, "Single values in Pretty formats won't be cut."},
            {"output_format_parquet_string_as_string", false, true, "ClickHouse allows arbitrary binary data in the String data type, which is typically UTF-8. Parquet/ORC/Arrow Strings only support UTF-8. That's why you can choose which Arrow's data type to use for the ClickHouse String data type - String or Binary. While Binary would be more correct and compatible, using String by default will correspond to user expectations in most cases."},
            {"output_format_orc_string_as_string", false, true, "ClickHouse allows arbitrary binary data in the String data type, which is typically UTF-8. Parquet/ORC/Arrow Strings only support UTF-8. That's why you can choose which Arrow's data type to use for the ClickHouse String data type - String or Binary. While Binary would be more correct and compatible, using String by default will correspond to user expectations in most cases."},
            {"output_format_arrow_string_as_string", false, true, "ClickHouse allows arbitrary binary data in the String data type, which is typically UTF-8. Parquet/ORC/Arrow Strings only support UTF-8. That's why you can choose which Arrow's data type to use for the ClickHouse String data type - String or Binary. While Binary would be more correct and compatible, using String by default will correspond to user expectations in most cases."},
            {"output_format_parquet_compression_method", "lz4", "zstd", "Parquet/ORC/Arrow support many compression methods, including lz4 and zstd. ClickHouse supports each and every compression method. Some inferior tools, such as 'duckdb', lack support for the faster `lz4` compression method, that's why we set zstd by default."},
            {"output_format_orc_compression_method", "lz4", "zstd", "Parquet/ORC/Arrow support many compression methods, including lz4 and zstd. ClickHouse supports each and every compression method. Some inferior tools, such as 'duckdb', lack support for the faster `lz4` compression method, that's why we set zstd by default."},
            {"output_format_pretty_highlight_digit_groups", false, true, "If enabled and if output is a terminal, highlight every digit corresponding to the number of thousands, millions, etc. with underline."},
            {"geo_distance_returns_float64_on_float64_arguments", false, true, "Increase the default precision."},
            {"azure_max_inflight_parts_for_one_file", 20, 20, "The maximum number of a concurrent loaded parts in multipart upload request. 0 means unlimited."},
            {"azure_strict_upload_part_size", 0, 0, "The exact size of part to upload during multipart upload to Azure blob storage."},
            {"azure_min_upload_part_size", 16*1024*1024, 16*1024*1024, "The minimum size of part to upload during multipart upload to Azure blob storage."},
            {"azure_max_upload_part_size", 5ull*1024*1024*1024, 5ull*1024*1024*1024, "The maximum size of part to upload during multipart upload to Azure blob storage."},
            {"azure_upload_part_size_multiply_factor", 2, 2, "Multiply azure_min_upload_part_size by this factor each time azure_multiply_parts_count_threshold parts were uploaded from a single write to Azure blob storage."},
            {"azure_upload_part_size_multiply_parts_count_threshold", 500, 500, "Each time this number of parts was uploaded to Azure blob storage, azure_min_upload_part_size is multiplied by azure_upload_part_size_multiply_factor."},
            {"output_format_csv_serialize_tuple_into_separate_columns", true, true, "A new way of how interpret tuples in CSV format was added."},
            {"input_format_csv_deserialize_separate_columns_into_tuple", true, true, "A new way of how interpret tuples in CSV format was added."},
            {"input_format_csv_try_infer_strings_from_quoted_tuples", true, true, "A new way of how interpret tuples in CSV format was added."},
        }
    },
    {"24.2",
        {
            {"allow_suspicious_variant_types", true, false, "Don't allow creating Variant type with suspicious variants by default"},
            {"validate_experimental_and_suspicious_types_inside_nested_types", false, true, "Validate usage of experimental and suspicious types inside nested types"},
            {"output_format_values_escape_quote_with_quote", false, false, "If true escape ' with '', otherwise quoted with \\'"},
            {"output_format_pretty_single_large_number_tip_threshold", 0, 1'000'000, "Print a readable number tip on the right side of the table if the block consists of a single number which exceeds this value (except 0)"},
            {"input_format_try_infer_exponent_floats", true, false, "Don't infer floats in exponential notation by default"},
            {"query_plan_optimize_prewhere", true, true, "Allow to push down filter to PREWHERE expression for supported storages"},
            {"async_insert_max_data_size", 1000000, 10485760, "The previous value appeared to be too small."},
            {"async_insert_poll_timeout_ms", 10, 10, "Timeout in milliseconds for polling data from asynchronous insert queue"},
            {"async_insert_use_adaptive_busy_timeout", false, true, "Use adaptive asynchronous insert timeout"},
            {"async_insert_busy_timeout_min_ms", 50, 50, "The minimum value of the asynchronous insert timeout in milliseconds; it also serves as the initial value, which may be increased later by the adaptive algorithm"},
            {"async_insert_busy_timeout_max_ms", 200, 200, "The minimum value of the asynchronous insert timeout in milliseconds; async_insert_busy_timeout_ms is aliased to async_insert_busy_timeout_max_ms"},
            {"async_insert_busy_timeout_increase_rate", 0.2, 0.2, "The exponential growth rate at which the adaptive asynchronous insert timeout increases"},
            {"async_insert_busy_timeout_decrease_rate", 0.2, 0.2, "The exponential growth rate at which the adaptive asynchronous insert timeout decreases"},
            {"format_template_row_format", "", "", "Template row format string can be set directly in query"},
            {"format_template_resultset_format", "", "", "Template result set format string can be set in query"},
            {"split_parts_ranges_into_intersecting_and_non_intersecting_final", true, true, "Allow to split parts ranges into intersecting and non intersecting during FINAL optimization"},
            {"split_intersecting_parts_ranges_into_layers_final", true, true, "Allow to split intersecting parts ranges into layers during FINAL optimization"},
            {"azure_max_single_part_copy_size", 256*1024*1024, 256*1024*1024, "The maximum size of object to copy using single part copy to Azure blob storage."},
            {"min_external_table_block_size_rows", DEFAULT_INSERT_BLOCK_SIZE, DEFAULT_INSERT_BLOCK_SIZE, "Squash blocks passed to external table to specified size in rows, if blocks are not big enough"},
            {"min_external_table_block_size_bytes", DEFAULT_INSERT_BLOCK_SIZE * 256, DEFAULT_INSERT_BLOCK_SIZE * 256, "Squash blocks passed to external table to specified size in bytes, if blocks are not big enough."},
            {"parallel_replicas_prefer_local_join", true, true, "If true, and JOIN can be executed with parallel replicas algorithm, and all storages of right JOIN part are *MergeTree, local JOIN will be used instead of GLOBAL JOIN."},
            {"optimize_time_filter_with_preimage", true, true, "Optimize Date and DateTime predicates by converting functions into equivalent comparisons without conversions (e.g. toYear(col) = 2023 -> col >= '2023-01-01' AND col <= '2023-12-31')"},
            {"extract_key_value_pairs_max_pairs_per_row", 0, 0, "Max number of pairs that can be produced by the `extractKeyValuePairs` function. Used as a safeguard against consuming too much memory."},
            {"default_view_definer", "CURRENT_USER", "CURRENT_USER", "Allows to set default `DEFINER` option while creating a view"},
            {"default_materialized_view_sql_security", "DEFINER", "DEFINER", "Allows to set a default value for SQL SECURITY option when creating a materialized view"},
            {"default_normal_view_sql_security", "INVOKER", "INVOKER", "Allows to set default `SQL SECURITY` option while creating a normal view"},
            {"mysql_map_string_to_text_in_show_columns", false, true, "Reduce the configuration effort to connect ClickHouse with BI tools."},
            {"mysql_map_fixed_string_to_text_in_show_columns", false, true, "Reduce the configuration effort to connect ClickHouse with BI tools."},
        }
    },
    {"24.1",
        {
            {"print_pretty_type_names", false, true, "Better user experience."},
            {"input_format_json_read_bools_as_strings", false, true, "Allow to read bools as strings in JSON formats by default"},
            {"output_format_arrow_use_signed_indexes_for_dictionary", false, true, "Use signed indexes type for Arrow dictionaries by default as it's recommended"},
            {"allow_experimental_variant_type", false, false, "Add new experimental Variant type"},
            {"use_variant_as_common_type", false, false, "Allow to use Variant in if/multiIf if there is no common type"},
            {"output_format_arrow_use_64_bit_indexes_for_dictionary", false, false, "Allow to use 64 bit indexes type in Arrow dictionaries"},
            {"parallel_replicas_mark_segment_size", 128, 128, "Add new setting to control segment size in new parallel replicas coordinator implementation"},
            {"ignore_materialized_views_with_dropped_target_table", false, false, "Add new setting to allow to ignore materialized views with dropped target table"},
            {"output_format_compression_level", 3, 3, "Allow to change compression level in the query output"},
            {"output_format_compression_zstd_window_log", 0, 0, "Allow to change zstd window log in the query output when zstd compression is used"},
            {"enable_zstd_qat_codec", false, false, "Add new ZSTD_QAT codec"},
            {"enable_vertical_final", false, true, "Use vertical final by default"},
            {"output_format_arrow_use_64_bit_indexes_for_dictionary", false, false, "Allow to use 64 bit indexes type in Arrow dictionaries"},
            {"max_rows_in_set_to_optimize_join", 100000, 0, "Disable join optimization as it prevents from read in order optimization"},
            {"output_format_pretty_color", true, "auto", "Setting is changed to allow also for auto value, disabling ANSI escapes if output is not a tty"},
            {"function_visible_width_behavior", 0, 1, "We changed the default behavior of `visibleWidth` to be more precise"},
            {"max_estimated_execution_time", 0, 0, "Separate max_execution_time and max_estimated_execution_time"},
            {"iceberg_engine_ignore_schema_evolution", false, false, "Allow to ignore schema evolution in Iceberg table engine"},
            {"optimize_injective_functions_in_group_by", false, true, "Replace injective functions by it's arguments in GROUP BY section in analyzer"},
            {"update_insert_deduplication_token_in_dependent_materialized_views", false, false, "Allow to update insert deduplication token with table identifier during insert in dependent materialized views"},
            {"azure_max_unexpected_write_error_retries", 4, 4, "The maximum number of retries in case of unexpected errors during Azure blob storage write"},
            {"split_parts_ranges_into_intersecting_and_non_intersecting_final", false, true, "Allow to split parts ranges into intersecting and non intersecting during FINAL optimization"},
            {"split_intersecting_parts_ranges_into_layers_final", true, true, "Allow to split intersecting parts ranges into layers during FINAL optimization"}
        }
    },
    {"23.12",
        {
            {"allow_suspicious_ttl_expressions", true, false, "It is a new setting, and in previous versions the behavior was equivalent to allowing."},
            {"input_format_parquet_allow_missing_columns", false, true, "Allow missing columns in Parquet files by default"},
            {"input_format_orc_allow_missing_columns", false, true, "Allow missing columns in ORC files by default"},
            {"input_format_arrow_allow_missing_columns", false, true, "Allow missing columns in Arrow files by default"}
        }
    },
    {"23.11",
        {
            {"parsedatetime_parse_without_leading_zeros", false, true, "Improved compatibility with MySQL DATE_FORMAT/STR_TO_DATE"}
        }
    },
    {"23.9",
        {
            {"optimize_group_by_constant_keys", false, true, "Optimize group by constant keys by default"},
            {"input_format_json_try_infer_named_tuples_from_objects", false, true, "Try to infer named Tuples from JSON objects by default"},
            {"input_format_json_read_numbers_as_strings", false, true, "Allow to read numbers as strings in JSON formats by default"},
            {"input_format_json_read_arrays_as_strings", false, true, "Allow to read arrays as strings in JSON formats by default"},
            {"input_format_json_infer_incomplete_types_as_strings", false, true, "Allow to infer incomplete types as Strings in JSON formats by default"},
            {"input_format_json_try_infer_numbers_from_strings", true, false, "Don't infer numbers from strings in JSON formats by default to prevent possible parsing errors"},
            {"http_write_exception_in_output_format", false, true, "Output valid JSON/XML on exception in HTTP streaming."}
        }
    },
    {"23.8",
        {
            {"rewrite_count_distinct_if_with_count_distinct_implementation", false, true, "Rewrite countDistinctIf with count_distinct_implementation configuration"}
        }
    },
    {"23.7",
        {
            {"function_sleep_max_microseconds_per_block", 0, 3000000, "In previous versions, the maximum sleep time of 3 seconds was applied only for `sleep`, but not for `sleepEachRow` function. In the new version, we introduce this setting. If you set compatibility with the previous versions, we will disable the limit altogether."}
        }
    },
    {"23.6",
        {
            {"http_send_timeout", 180, 30, "3 minutes seems crazy long. Note that this is timeout for a single network write call, not for the whole upload operation."},
            {"http_receive_timeout", 180, 30, "See http_send_timeout."}
        }
    },
    {"23.5",
        {
            {"input_format_parquet_preserve_order", true, false, "Allow Parquet reader to reorder rows for better parallelism."},
            {"parallelize_output_from_storages", false, true, "Allow parallelism when executing queries that read from file/url/s3/etc. This may reorder rows."},
            {"use_with_fill_by_sorting_prefix", false, true, "Columns preceding WITH FILL columns in ORDER BY clause form sorting prefix. Rows with different values in sorting prefix are filled independently"},
            {"output_format_parquet_compliant_nested_types", false, true, "Change an internal field name in output Parquet file schema."}
        }
    },
    {"23.4",
        {
            {"allow_suspicious_indices", true, false, "If true, index can defined with identical expressions"},
            {"allow_nonconst_timezone_arguments", true, false, "Allow non-const timezone arguments in certain time-related functions like toTimeZone(), fromUnixTimestamp*(), snowflakeToDateTime*()."},
            {"connect_timeout_with_failover_ms", 50, 1000, "Increase default connect timeout because of async connect"},
            {"connect_timeout_with_failover_secure_ms", 100, 1000, "Increase default secure connect timeout because of async connect"},
            {"hedged_connection_timeout_ms", 100, 50, "Start new connection in hedged requests after 50 ms instead of 100 to correspond with previous connect timeout"},
            {"formatdatetime_f_prints_single_zero", true, false, "Improved compatibility with MySQL DATE_FORMAT()/STR_TO_DATE()"},
            {"formatdatetime_parsedatetime_m_is_month_name", false, true, "Improved compatibility with MySQL DATE_FORMAT/STR_TO_DATE"}
        }
    },
    {"23.3",
        {
            {"output_format_parquet_version", "1.0", "2.latest", "Use latest Parquet format version for output format"},
            {"input_format_json_ignore_unknown_keys_in_named_tuple", false, true, "Improve parsing JSON objects as named tuples"},
            {"input_format_native_allow_types_conversion", false, true, "Allow types conversion in Native input forma"},
            {"output_format_arrow_compression_method", "none", "lz4_frame", "Use lz4 compression in Arrow output format by default"},
            {"output_format_parquet_compression_method", "snappy", "lz4", "Use lz4 compression in Parquet output format by default"},
            {"output_format_orc_compression_method", "none", "lz4_frame", "Use lz4 compression in ORC output format by default"},
            {"async_query_sending_for_remote", false, true, "Create connections and send query async across shards"}
        }
    },
    {"23.2",
        {
            {"output_format_parquet_fixed_string_as_fixed_byte_array", false, true, "Use Parquet FIXED_LENGTH_BYTE_ARRAY type for FixedString by default"},
            {"output_format_arrow_fixed_string_as_fixed_byte_array", false, true, "Use Arrow FIXED_SIZE_BINARY type for FixedString by default"},
            {"query_plan_remove_redundant_distinct", false, true, "Remove redundant Distinct step in query plan"},
            {"optimize_duplicate_order_by_and_distinct", true, false, "Remove duplicate ORDER BY and DISTINCT if it's possible"},
            {"insert_keeper_max_retries", 0, 20, "Enable reconnections to Keeper on INSERT, improve reliability"}
        }
    },
    {"23.1",
        {
            {"input_format_json_read_objects_as_strings", 0, 1, "Enable reading nested json objects as strings while object type is experimental"},
            {"input_format_json_defaults_for_missing_elements_in_named_tuple", false, true, "Allow missing elements in JSON objects while reading named tuples by default"},
            {"input_format_csv_detect_header", false, true, "Detect header in CSV format by default"},
            {"input_format_tsv_detect_header", false, true, "Detect header in TSV format by default"},
            {"input_format_custom_detect_header", false, true, "Detect header in CustomSeparated format by default"},
            {"query_plan_remove_redundant_sorting", false, true, "Remove redundant sorting in query plan. For example, sorting steps related to ORDER BY clauses in subqueries"}
        }
    },
    {"22.12",
        {
            {"max_size_to_preallocate_for_aggregation", 10'000'000, 100'000'000, "This optimizes performance"},
            {"query_plan_aggregation_in_order", 0, 1, "Enable some refactoring around query plan"},
            {"format_binary_max_string_size", 0, 1_GiB, "Prevent allocating large amount of memory"}
        }
    },
    {"22.11",
        {
            {"use_structure_from_insertion_table_in_table_functions", 0, 2, "Improve using structure from insertion table in table functions"}
        }
    },
    {"22.9",
        {
            {"force_grouping_standard_compatibility", false, true, "Make GROUPING function output the same as in SQL standard and other DBMS"}
        }
    },
    {"22.7",
        {
            {"cross_to_inner_join_rewrite", 1, 2, "Force rewrite comma join to inner"},
            {"enable_positional_arguments", false, true, "Enable positional arguments feature by default"},
            {"format_csv_allow_single_quotes", true, false, "Most tools don't treat single quote in CSV specially, don't do it by default too"}
        }
    },
    {"22.6",
        {
            {"output_format_json_named_tuples_as_objects", false, true, "Allow to serialize named tuples as JSON objects in JSON formats by default"},
            {"input_format_skip_unknown_fields", false, true, "Optimize reading subset of columns for some input formats"}
        }
    },
    {"22.5",
        {
            {"memory_overcommit_ratio_denominator", 0, 1073741824, "Enable memory overcommit feature by default"},
            {"memory_overcommit_ratio_denominator_for_user", 0, 1073741824, "Enable memory overcommit feature by default"}
        }
    },
    {"22.4",
        {
            {"allow_settings_after_format_in_insert", true, false, "Do not allow SETTINGS after FORMAT for INSERT queries because ClickHouse interpret SETTINGS as some values, which is misleading"}
        }
    },
    {"22.3",
        {
            {"cast_ipv4_ipv6_default_on_conversion_error", true, false, "Make functions cast(value, 'IPv4') and cast(value, 'IPv6') behave same as toIPv4 and toIPv6 functions"}
        }
    },
    {"21.12",
        {
            {"stream_like_engine_allow_direct_select", true, false, "Do not allow direct select for Kafka/RabbitMQ/FileLog by default"}
        }
    },
    {"21.9",
        {
            {"output_format_decimal_trailing_zeros", true, false, "Do not output trailing zeros in text representation of Decimal types by default for better looking output"},
            {"use_hedged_requests", false, true, "Enable Hedged Requests feature by default"}
        }
    },
    {"21.7",
        {
            {"legacy_column_name_of_tuple_literal", true, false, "Add this setting only for compatibility reasons. It makes sense to set to 'true', while doing rolling update of cluster from version lower than 21.7 to higher"}
        }
    },
    {"21.5",
        {
            {"async_socket_for_remote", false, true, "Fix all problems and turn on asynchronous reads from socket for remote queries by default again"}
        }
    },
    {"21.3",
        {
            {"async_socket_for_remote", true, false, "Turn off asynchronous reads from socket for remote queries because of some problems"},
            {"optimize_normalize_count_variants", false, true, "Rewrite aggregate functions that semantically equals to count() as count() by default"},
            {"normalize_function_names", false, true, "Normalize function names to their canonical names, this was needed for projection query routing"}
        }
    },
    {"21.2",
        {
            {"enable_global_with_statement", false, true, "Propagate WITH statements to UNION queries and all subqueries by default"}
        }
    },
    {"21.1",
        {
            {"insert_quorum_parallel", false, true, "Use parallel quorum inserts by default. It is significantly more convenient to use than sequential quorum inserts"},
            {"input_format_null_as_default", false, true, "Allow to insert NULL as default for input formats by default"},
            {"optimize_on_insert", false, true, "Enable data optimization on INSERT by default for better user experience"},
            {"use_compact_format_in_distributed_parts_names", false, true, "Use compact format for async INSERT into Distributed tables by default"}
        }
    },
    {"20.10",
        {
            {"format_regexp_escaping_rule", "Escaped", "Raw", "Use Raw as default escaping rule for Regexp format to male the behaviour more like to what users expect"}
        }
    },
    {"20.7",
        {
            {"show_table_uuid_in_table_create_query_if_not_nil", true, false, "Stop showing  UID of the table in its CREATE query for Engine=Atomic"}
        }
    },
    {"20.5",
        {
            {"input_format_with_names_use_header", false, true, "Enable using header with names for formats with WithNames/WithNamesAndTypes suffixes"},
            {"allow_suspicious_codecs", true, false, "Don't allow to specify meaningless compression codecs"}
        }
    },
    {"20.4",
        {
            {"validate_polygons", false, true, "Throw exception if polygon is invalid in function pointInPolygon by default instead of returning possibly wrong results"}
        }
    },
    {"19.18",
        {
            {"enable_scalar_subquery_optimization", false, true, "Prevent scalar subqueries from (de)serializing large scalar values and possibly avoid running the same subquery more than once"}
        }
    },
    {"19.14",
        {
            {"any_join_distinct_right_table_keys", true, false, "Disable ANY RIGHT and ANY FULL JOINs by default to avoid inconsistency"}
        }
    },
    {"19.12",
        {
            {"input_format_defaults_for_omitted_fields", false, true, "Enable calculation of complex default expressions for omitted fields for some input formats, because it should be the expected behaviour"}
        }
    },
    {"19.5",
        {
            {"max_partitions_per_insert_block", 0, 100, "Add a limit for the number of partitions in one block"}
        }
    },
    {"18.12.17",
        {
            {"enable_optimize_predicate_expression", 0, 1, "Optimize predicates to subqueries by default"}
        }
    },
};

static std::initializer_list<std::pair<ClickHouseVersion, SettingsChangesHistory::SettingsChanges>> merge_tree_settings_changes_history_initializer =
{
    {"25.1",
        {

        }
    },
    {"24.12",
        {
            /// Release closed. Please use 25.1
            {"enforce_index_structure_match_on_partition_manipulation", true, false, "Add new setting to allow attach when source table's projections and secondary indices is a subset of those in the target table."},
            {"use_primary_key_cache", false, false, "New setting"},
            {"prewarm_primary_key_cache", false, false, "New setting"},
            {"min_bytes_to_prewarm_caches", 0, 0, "New setting"},
            {"allow_experimental_reverse_key", false, false, "New setting"},
            /// Release closed. Please use 25.1
        }
    },
    {"24.11",
        {
        }
    },
    {"24.10",
        {
        }
    },
    {"24.9",
        {
        }
    },
    {"24.8",
        {
            {"deduplicate_merge_projection_mode", "ignore", "throw", "Do not allow to create inconsistent projection"}
        }
    },
};

static void initSettingsChangesHistory(
    std::map<ClickHouseVersion, SettingsChangesHistory::SettingsChanges> & settings_changes_history,
    std::once_flag & initialized_flag,
    std::initializer_list<std::pair<ClickHouseVersion, SettingsChangesHistory::SettingsChanges>> const & initializer
)
{
    std::call_once(initialized_flag, [&]()
    {
        for (const auto & setting_change : initializer)
        {
            /// Disallow duplicate keys in the settings changes history. Example:
            ///     {"21.2", {{"some_setting_1", false, true, "[...]"}}},
            ///     [...]
            ///     {"21.2", {{"some_setting_2", false, true, "[...]"}}},
            /// As std::set has unique keys, one of the entries would be overwritten.
            if (settings_changes_history.contains(setting_change.first))
                throw Exception{ErrorCodes::LOGICAL_ERROR, "Detected duplicate version '{}'", setting_change.first.toString()};

            settings_changes_history[setting_change.first] = setting_change.second;
        }
    });
}

const std::map<ClickHouseVersion, SettingsChangesHistory::SettingsChanges> & getSettingsChangesHistory()
{
    static std::map<ClickHouseVersion, SettingsChangesHistory::SettingsChanges> settings_changes_history;
    static std::once_flag initialized_flag;
    initSettingsChangesHistory(settings_changes_history, initialized_flag, settings_changes_history_initializer);

    return settings_changes_history;
}

const std::map<ClickHouseVersion, SettingsChangesHistory::SettingsChanges> & getMergeTreeSettingsChangesHistory()
{
    static std::map<ClickHouseVersion, SettingsChangesHistory::SettingsChanges> merge_tree_settings_changes_history;
    static std::once_flag initialized_flag;
    initSettingsChangesHistory(merge_tree_settings_changes_history, initialized_flag, merge_tree_settings_changes_history_initializer);

    return merge_tree_settings_changes_history;
}

}<|MERGE_RESOLUTION|>--- conflicted
+++ resolved
@@ -60,17 +60,14 @@
 {
     {"25.1",
         {
-<<<<<<< HEAD
             {"allow_not_comparable_types_in_order_by", true, false, "Don't allow not comparable types in order by by default"},
             {"allow_not_comparable_types_in_comparison_functions", true, false, "Don't allow not comparable types in comparison functions by default"},
             {"distributed_cache_min_bytes_for_seek", false, false, "New private setting."},
-=======
             {"allow_experimental_ts_to_grid_aggregate_function", false, false, "Cloud only"},
             {"distributed_cache_connect_max_tries", 20, 20, "Cloud only"},
             {"distributed_cache_min_bytes_for_seek", false, false, "New private setting."},
             {"s3queue_migrate_old_metadata_to_buckets", false, false, "New setting."},
             {"distributed_cache_pool_behaviour_on_limit", "allocate_bypassing_pool", "wait", "Cloud only"},
->>>>>>> 5633959e
         }
     },
     {"24.12",
