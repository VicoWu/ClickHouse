--- conflicted
+++ resolved
@@ -75,11 +75,8 @@
             {"backup_restore_keeper_max_retries_while_initializing", 0, 20, "New setting."},
             {"backup_restore_keeper_max_retries_while_handling_error", 0, 20, "New setting."},
             {"backup_restore_finish_timeout_after_error_sec", 0, 180, "New setting."},
-<<<<<<< HEAD
             {"query_plan_join_inner_table_selection", "auto", "auto", "New setting."},
             {"query_plan_merge_filters", false, true, "Allow to merge filters in the query plan. This is required to properly support filter-push-down with a new analyzer."},
-=======
->>>>>>> 095f7ab5
             {"parallel_replicas_local_plan", false, true, "Use local plan for local replica in a query with parallel replicas"},
         }
     },
