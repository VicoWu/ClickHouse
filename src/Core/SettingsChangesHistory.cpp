#include <Core/Defines.h>
#include <Core/SettingsChangesHistory.h>
#include <IO/ReadBufferFromString.h>
#include <IO/ReadHelpers.h>
#include <boost/algorithm/string.hpp>


namespace DB
{

namespace ErrorCodes
{
    extern const int BAD_ARGUMENTS;
    extern const int LOGICAL_ERROR;
}

ClickHouseVersion::ClickHouseVersion(const String & version)
{
    Strings split;
    boost::split(split, version, [](char c){ return c == '.'; });
    components.reserve(split.size());
    if (split.empty())
        throw Exception{ErrorCodes::BAD_ARGUMENTS, "Cannot parse ClickHouse version here: {}", version};

    for (const auto & split_element : split)
    {
        size_t component;
        ReadBufferFromString buf(split_element);
        if (!tryReadIntText(component, buf) || !buf.eof())
            throw Exception{ErrorCodes::BAD_ARGUMENTS, "Cannot parse ClickHouse version here: {}", version};
        components.push_back(component);
    }
}

ClickHouseVersion::ClickHouseVersion(const char * version)
    : ClickHouseVersion(String(version))
{
}

String ClickHouseVersion::toString() const
{
    String version = std::to_string(components[0]);
    for (size_t i = 1; i < components.size(); ++i)
        version += "." + std::to_string(components[i]);

    return version;
}

// clang-format off
/// History of settings changes that controls some backward incompatible changes
/// across all ClickHouse versions. It maps ClickHouse version to settings changes that were done
/// in this version. This history contains both changes to existing settings and newly added settings.
/// Settings changes is a vector of structs
///     {setting_name, previous_value, new_value, reason}.
/// For newly added setting choose the most appropriate previous_value (for example, if new setting
/// controls new feature and it's 'true' by default, use 'false' as previous_value).
/// It's used to implement `compatibility` setting (see https://github.com/ClickHouse/ClickHouse/issues/35972)
/// Note: please check if the key already exists to prevent duplicate entries.
static std::initializer_list<std::pair<ClickHouseVersion, SettingsChangesHistory::SettingsChanges>> settings_changes_history_initializer =
{
    {"24.12",
        {
        }
    },
    {"24.11",
        {
<<<<<<< HEAD
            {"validate_mutation_query", false, true, "New setting to validate mutation queries by default."},
=======
            {"enable_job_stack_trace", false, true, "Enable by default collecting stack traces from job's scheduling."},
>>>>>>> 11a36813
            {"allow_suspicious_types_in_group_by", true, false, "Don't allow Variant/Dynamic types in GROUP BY by default"},
            {"allow_suspicious_types_in_order_by", true, false, "Don't allow Variant/Dynamic types in ORDER BY by default"},
            {"distributed_cache_discard_connection_if_unread_data", true, true, "New setting"},
            {"filesystem_cache_enable_background_download_for_metadata_files_in_packed_storage", true, true, "New setting"},
            {"filesystem_cache_enable_background_download_during_fetch", true, true, "New setting"},
            {"azure_check_objects_after_upload", false, false, "Check each uploaded object in azure blob storage to be sure that upload was successful"},
            {"backup_restore_keeper_max_retries", 20, 1000, "Should be big enough so the whole operation BACKUP or RESTORE operation won't fail because of a temporary [Zoo]Keeper failure in the middle of it."},
            {"backup_restore_failure_after_host_disconnected_for_seconds", 0, 3600, "New setting."},
            {"backup_restore_keeper_max_retries_while_initializing", 0, 20, "New setting."},
            {"backup_restore_keeper_max_retries_while_handling_error", 0, 20, "New setting."},
            {"backup_restore_finish_timeout_after_error_sec", 0, 180, "New setting."},
            {"parallel_replicas_local_plan", false, true, "Use local plan for local replica in a query with parallel replicas"},
        }
    },
    {"24.10",
        {
            {"query_metric_log_interval", 0, -1, "New setting."},
            {"enforce_strict_identifier_format", false, false, "New setting."},
            {"enable_parsing_to_custom_serialization", false, true, "New setting"},
            {"mongodb_throw_on_unsupported_query", false, true, "New setting."},
            {"enable_parallel_replicas", false, false, "Parallel replicas with read tasks became the Beta tier feature."},
            {"parallel_replicas_mode", "read_tasks", "read_tasks", "This setting was introduced as a part of making parallel replicas feature Beta"},
            {"filesystem_cache_name", "", "", "Filesystem cache name to use for stateless table engines or data lakes"},
            {"restore_replace_external_dictionary_source_to_null", false, false, "New setting."},
            {"show_create_query_identifier_quoting_rule", "when_necessary", "when_necessary", "New setting."},
            {"show_create_query_identifier_quoting_style", "Backticks", "Backticks", "New setting."},
            {"merge_tree_min_read_task_size", 8, 8, "New setting"},
            {"merge_tree_min_rows_for_concurrent_read_for_remote_filesystem", (20 * 8192), 0, "Setting is deprecated"},
            {"merge_tree_min_bytes_for_concurrent_read_for_remote_filesystem", (24 * 10 * 1024 * 1024), 0, "Setting is deprecated"},
            {"implicit_select", false, false, "A new setting."},
            {"output_format_native_write_json_as_string", false, false, "Add new setting to allow write JSON column as single String column in Native format"},
            {"output_format_binary_write_json_as_string", false, false, "Add new setting to write values of JSON type as JSON string in RowBinary output format"},
            {"input_format_binary_read_json_as_string", false, false, "Add new setting to read values of JSON type as JSON string in RowBinary input format"},
            {"min_free_disk_bytes_to_perform_insert", 0, 0, "New setting."},
            {"min_free_disk_ratio_to_perform_insert", 0.0, 0.0, "New setting."},
            {"enable_named_columns_in_function_tuple", false, false, "Disabled pending usability improvements"},
            {"cloud_mode_database_engine", 1, 1, "A setting for ClickHouse Cloud"},
            {"allow_experimental_shared_set_join", 1, 1, "A setting for ClickHouse Cloud"},
            {"read_through_distributed_cache", 0, 0, "A setting for ClickHouse Cloud"},
            {"write_through_distributed_cache", 0, 0, "A setting for ClickHouse Cloud"},
            {"distributed_cache_throw_on_error", 0, 0, "A setting for ClickHouse Cloud"},
            {"distributed_cache_log_mode", "on_error", "on_error", "A setting for ClickHouse Cloud"},
            {"distributed_cache_fetch_metrics_only_from_current_az", 1, 1, "A setting for ClickHouse Cloud"},
            {"distributed_cache_connect_max_tries", 100, 100, "A setting for ClickHouse Cloud"},
            {"distributed_cache_receive_response_wait_milliseconds", 60000, 60000, "A setting for ClickHouse Cloud"},
            {"distributed_cache_receive_timeout_milliseconds", 10000, 10000, "A setting for ClickHouse Cloud"},
            {"distributed_cache_wait_connection_from_pool_milliseconds", 100, 100, "A setting for ClickHouse Cloud"},
            {"distributed_cache_bypass_connection_pool", 0, 0, "A setting for ClickHouse Cloud"},
            {"distributed_cache_pool_behaviour_on_limit", "allocate_bypassing_pool", "allocate_bypassing_pool", "A setting for ClickHouse Cloud"},
            {"distributed_cache_read_alignment", 0, 0, "A setting for ClickHouse Cloud"},
            {"distributed_cache_max_unacked_inflight_packets", 10, 10, "A setting for ClickHouse Cloud"},
            {"distributed_cache_data_packet_ack_window", 5, 5, "A setting for ClickHouse Cloud"},
            {"input_format_parquet_enable_row_group_prefetch", false, true, "Enable row group prefetching during parquet parsing. Currently, only single-threaded parsing can prefetch."},
            {"input_format_orc_dictionary_as_low_cardinality", false, true, "Treat ORC dictionary encoded columns as LowCardinality columns while reading ORC files"},
            {"allow_experimental_refreshable_materialized_view", false, true, "Not experimental anymore"},
            {"max_parts_to_move", 0, 1000, "New setting"},
            {"hnsw_candidate_list_size_for_search", 64, 256, "New setting. Previously, the value was optionally specified in CREATE INDEX and 64 by default."},
            {"allow_reorder_prewhere_conditions", false, true, "New setting"},
            {"input_format_parquet_bloom_filter_push_down", false, true, "When reading Parquet files, skip whole row groups based on the WHERE/PREWHERE expressions and bloom filter in the Parquet metadata."},
            {"date_time_64_output_format_cut_trailing_zeros_align_to_groups_of_thousands", false, false, "Dynamically trim the trailing zeros of datetime64 values to adjust the output scale to (0, 3, 6), corresponding to 'seconds', 'milliseconds', and 'microseconds'."},
        }
    },
    {"24.9",
        {
            {"output_format_orc_dictionary_key_size_threshold", 0.0, 0.0, "For a string column in ORC output format, if the number of distinct values is greater than this fraction of the total number of non-null rows, turn off dictionary encoding. Otherwise dictionary encoding is enabled"},
            {"input_format_json_empty_as_default", false, false, "Added new setting to allow to treat empty fields in JSON input as default values."},
            {"input_format_try_infer_variants", false, false, "Try to infer Variant type in text formats when there is more than one possible type for column/array elements"},
            {"join_output_by_rowlist_perkey_rows_threshold", 0, 5, "The lower limit of per-key average rows in the right table to determine whether to output by row list in hash join."},
            {"create_if_not_exists", false, false, "New setting."},
            {"allow_materialized_view_with_bad_select", true, true, "Support (but not enable yet) stricter validation in CREATE MATERIALIZED VIEW"},
            {"parallel_replicas_mark_segment_size", 128, 0, "Value for this setting now determined automatically"},
            {"database_replicated_allow_replicated_engine_arguments", 1, 0, "Don't allow explicit arguments by default"},
            {"database_replicated_allow_explicit_uuid", 1, 0, "Added a new setting to disallow explicitly specifying table UUID"},
            {"parallel_replicas_local_plan", false, false, "Use local plan for local replica in a query with parallel replicas"},
            {"join_to_sort_minimum_perkey_rows", 0, 40, "The lower limit of per-key average rows in the right table to determine whether to rerange the right table by key in left or inner join. This setting ensures that the optimization is not applied for sparse table keys"},
            {"join_to_sort_maximum_table_rows", 0, 10000, "The maximum number of rows in the right table to determine whether to rerange the right table by key in left or inner join"},
            {"allow_experimental_join_right_table_sorting", false, false, "If it is set to true, and the conditions of `join_to_sort_minimum_perkey_rows` and `join_to_sort_maximum_table_rows` are met, rerange the right table by key to improve the performance in left or inner hash join"},
            {"mongodb_throw_on_unsupported_query", false, true, "New setting."},
            {"min_free_disk_bytes_to_perform_insert", 0, 0, "Maintain some free disk space bytes from inserts while still allowing for temporary writing."},
            {"min_free_disk_ratio_to_perform_insert", 0.0, 0.0, "Maintain some free disk space bytes expressed as ratio to total disk space from inserts while still allowing for temporary writing."},
        }
    },
    {"24.8",
        {
            {"rows_before_aggregation", false, false, "Provide exact value for rows_before_aggregation statistic, represents the number of rows read before aggregation"},
            {"restore_replace_external_table_functions_to_null", false, false, "New setting."},
            {"restore_replace_external_engines_to_null", false, false, "New setting."},
            {"input_format_json_max_depth", 1000000, 1000, "It was unlimited in previous versions, but that was unsafe."},
            {"merge_tree_min_bytes_per_task_for_remote_reading", 4194304, 2097152, "Value is unified with `filesystem_prefetch_min_bytes_for_single_read_task`"},
            {"use_hive_partitioning", false, false, "Allows to use hive partitioning for File, URL, S3, AzureBlobStorage and HDFS engines."},
            {"allow_experimental_kafka_offsets_storage_in_keeper", false, false, "Allow the usage of experimental Kafka storage engine that stores the committed offsets in ClickHouse Keeper"},
            {"allow_archive_path_syntax", true, true, "Added new setting to allow disabling archive path syntax."},
            {"query_cache_tag", "", "", "New setting for labeling query cache settings."},
            {"allow_experimental_time_series_table", false, false, "Added new setting to allow the TimeSeries table engine"},
            {"enable_analyzer", 1, 1, "Added an alias to a setting `allow_experimental_analyzer`."},
            {"optimize_functions_to_subcolumns", false, true, "Enabled settings by default"},
            {"allow_experimental_json_type", false, false, "Add new experimental JSON type"},
            {"use_json_alias_for_old_object_type", true, false, "Use JSON type alias to create new JSON type"},
            {"type_json_skip_duplicated_paths", false, false, "Allow to skip duplicated paths during JSON parsing"},
            {"allow_experimental_vector_similarity_index", false, false, "Added new setting to allow experimental vector similarity indexes"},
            {"input_format_try_infer_datetimes_only_datetime64", true, false, "Allow to infer DateTime instead of DateTime64 in data formats"},
        }
    },
    {"24.7",
        {
            {"output_format_parquet_write_page_index", false, true, "Add a possibility to write page index into parquet files."},
            {"output_format_binary_encode_types_in_binary_format", false, false, "Added new setting to allow to write type names in binary format in RowBinaryWithNamesAndTypes output format"},
            {"input_format_binary_decode_types_in_binary_format", false, false, "Added new setting to allow to read type names in binary format in RowBinaryWithNamesAndTypes input format"},
            {"output_format_native_encode_types_in_binary_format", false, false, "Added new setting to allow to write type names in binary format in Native output format"},
            {"input_format_native_decode_types_in_binary_format", false, false, "Added new setting to allow to read type names in binary format in Native output format"},
            {"read_in_order_use_buffering", false, true, "Use buffering before merging while reading in order of primary key"},
            {"enable_named_columns_in_function_tuple", false, false, "Generate named tuples in function tuple() when all names are unique and can be treated as unquoted identifiers."},
            {"optimize_trivial_insert_select", true, false, "The optimization does not make sense in many cases."},
            {"dictionary_validate_primary_key_type", false, false, "Validate primary key type for dictionaries. By default id type for simple layouts will be implicitly converted to UInt64."},
            {"collect_hash_table_stats_during_joins", false, true, "New setting."},
            {"max_size_to_preallocate_for_joins", 0, 100'000'000, "New setting."},
            {"input_format_orc_reader_time_zone_name", "GMT", "GMT", "The time zone name for ORC row reader, the default ORC row reader's time zone is GMT."},
            {"database_replicated_allow_heavy_create", true, false, "Long-running DDL queries (CREATE AS SELECT and POPULATE) for Replicated database engine was forbidden"},
            {"query_plan_merge_filters", false, false, "Allow to merge filters in the query plan"},
            {"azure_sdk_max_retries", 10, 10, "Maximum number of retries in azure sdk"},
            {"azure_sdk_retry_initial_backoff_ms", 10, 10, "Minimal backoff between retries in azure sdk"},
            {"azure_sdk_retry_max_backoff_ms", 1000, 1000, "Maximal backoff between retries in azure sdk"},
            {"ignore_on_cluster_for_replicated_named_collections_queries", false, false, "Ignore ON CLUSTER clause for replicated named collections management queries."},
            {"backup_restore_s3_retry_attempts", 1000,1000, "Setting for Aws::Client::RetryStrategy, Aws::Client does retries itself, 0 means no retries. It takes place only for backup/restore."},
            {"postgresql_connection_attempt_timeout", 2, 2, "Allow to control 'connect_timeout' parameter of PostgreSQL connection."},
            {"postgresql_connection_pool_retries", 2, 2, "Allow to control the number of retries in PostgreSQL connection pool."}
        }
    },
    {"24.6",
        {
            {"materialize_skip_indexes_on_insert", true, true, "Added new setting to allow to disable materialization of skip indexes on insert"},
            {"materialize_statistics_on_insert", true, true, "Added new setting to allow to disable materialization of statistics on insert"},
            {"input_format_parquet_use_native_reader", false, false, "When reading Parquet files, to use native reader instead of arrow reader."},
            {"hdfs_throw_on_zero_files_match", false, false, "Allow to throw an error when ListObjects request cannot match any files in HDFS engine instead of empty query result"},
            {"azure_throw_on_zero_files_match", false, false, "Allow to throw an error when ListObjects request cannot match any files in AzureBlobStorage engine instead of empty query result"},
            {"s3_validate_request_settings", true, true, "Allow to disable S3 request settings validation"},
            {"allow_experimental_full_text_index", false, false, "Enable experimental full-text index"},
            {"azure_skip_empty_files", false, false, "Allow to skip empty files in azure table engine"},
            {"hdfs_ignore_file_doesnt_exist", false, false, "Allow to return 0 rows when the requested files don't exist instead of throwing an exception in HDFS table engine"},
            {"azure_ignore_file_doesnt_exist", false, false, "Allow to return 0 rows when the requested files don't exist instead of throwing an exception in AzureBlobStorage table engine"},
            {"s3_ignore_file_doesnt_exist", false, false, "Allow to return 0 rows when the requested files don't exist instead of throwing an exception in S3 table engine"},
            {"s3_max_part_number", 10000, 10000, "Maximum part number number for s3 upload part"},
            {"s3_max_single_operation_copy_size", 32 * 1024 * 1024, 32 * 1024 * 1024, "Maximum size for a single copy operation in s3"},
            {"input_format_parquet_max_block_size", 8192, DEFAULT_BLOCK_SIZE, "Increase block size for parquet reader."},
            {"input_format_parquet_prefer_block_bytes", 0, DEFAULT_BLOCK_SIZE * 256, "Average block bytes output by parquet reader."},
            {"enable_blob_storage_log", true, true, "Write information about blob storage operations to system.blob_storage_log table"},
            {"allow_deprecated_snowflake_conversion_functions", true, false, "Disabled deprecated functions snowflakeToDateTime[64] and dateTime[64]ToSnowflake."},
            {"allow_statistic_optimize", false, false, "Old setting which popped up here being renamed."},
            {"allow_experimental_statistic", false, false, "Old setting which popped up here being renamed."},
            {"allow_statistics_optimize", false, false, "The setting was renamed. The previous name is `allow_statistic_optimize`."},
            {"allow_experimental_statistics", false, false, "The setting was renamed. The previous name is `allow_experimental_statistic`."},
            {"enable_vertical_final", false, true, "Enable vertical final by default again after fixing bug"},
            {"parallel_replicas_custom_key_range_lower", 0, 0, "Add settings to control the range filter when using parallel replicas with dynamic shards"},
            {"parallel_replicas_custom_key_range_upper", 0, 0, "Add settings to control the range filter when using parallel replicas with dynamic shards. A value of 0 disables the upper limit"},
            {"output_format_pretty_display_footer_column_names", 0, 1, "Add a setting to display column names in the footer if there are many rows. Threshold value is controlled by output_format_pretty_display_footer_column_names_min_rows."},
            {"output_format_pretty_display_footer_column_names_min_rows", 0, 50, "Add a setting to control the threshold value for setting output_format_pretty_display_footer_column_names_min_rows. Default 50."},
            {"output_format_csv_serialize_tuple_into_separate_columns", true, true, "A new way of how interpret tuples in CSV format was added."},
            {"input_format_csv_deserialize_separate_columns_into_tuple", true, true, "A new way of how interpret tuples in CSV format was added."},
            {"input_format_csv_try_infer_strings_from_quoted_tuples", true, true, "A new way of how interpret tuples in CSV format was added."},
        }
    },
    {"24.5",
        {
            {"allow_deprecated_error_prone_window_functions", true, false, "Allow usage of deprecated error prone window functions (neighbor, runningAccumulate, runningDifferenceStartingWithFirstValue, runningDifference)"},
            {"allow_experimental_join_condition", false, false, "Support join with inequal conditions which involve columns from both left and right table. e.g. t1.y < t2.y."},
            {"input_format_tsv_crlf_end_of_line", false, false, "Enables reading of CRLF line endings with TSV formats"},
            {"output_format_parquet_use_custom_encoder", false, true, "Enable custom Parquet encoder."},
            {"cross_join_min_rows_to_compress", 0, 10000000, "Minimal count of rows to compress block in CROSS JOIN. Zero value means - disable this threshold. This block is compressed when any of the two thresholds (by rows or by bytes) are reached."},
            {"cross_join_min_bytes_to_compress", 0, 1_GiB, "Minimal size of block to compress in CROSS JOIN. Zero value means - disable this threshold. This block is compressed when any of the two thresholds (by rows or by bytes) are reached."},
            {"http_max_chunk_size", 0, 0, "Internal limitation"},
            {"prefer_external_sort_block_bytes", 0, DEFAULT_BLOCK_SIZE * 256, "Prefer maximum block bytes for external sort, reduce the memory usage during merging."},
            {"input_format_force_null_for_omitted_fields", false, false, "Disable type-defaults for omitted fields when needed"},
            {"cast_string_to_dynamic_use_inference", false, false, "Add setting to allow converting String to Dynamic through parsing"},
            {"allow_experimental_dynamic_type", false, false, "Add new experimental Dynamic type"},
            {"azure_max_blocks_in_multipart_upload", 50000, 50000, "Maximum number of blocks in multipart upload for Azure."},
            {"allow_archive_path_syntax", false, true, "Added new setting to allow disabling archive path syntax."},
        }
    },
    {"24.4",
        {
            {"input_format_json_throw_on_bad_escape_sequence", true, true, "Allow to save JSON strings with bad escape sequences"},
            {"max_parsing_threads", 0, 0, "Add a separate setting to control number of threads in parallel parsing from files"},
            {"ignore_drop_queries_probability", 0, 0, "Allow to ignore drop queries in server with specified probability for testing purposes"},
            {"lightweight_deletes_sync", 2, 2, "The same as 'mutation_sync', but controls only execution of lightweight deletes"},
            {"query_cache_system_table_handling", "save", "throw", "The query cache no longer caches results of queries against system tables"},
            {"input_format_json_ignore_unnecessary_fields", false, true, "Ignore unnecessary fields and not parse them. Enabling this may not throw exceptions on json strings of invalid format or with duplicated fields"},
            {"input_format_hive_text_allow_variable_number_of_columns", false, true, "Ignore extra columns in Hive Text input (if file has more columns than expected) and treat missing fields in Hive Text input as default values."},
            {"allow_experimental_database_replicated", false, true, "Database engine Replicated is now in Beta stage"},
            {"temporary_data_in_cache_reserve_space_wait_lock_timeout_milliseconds", (10 * 60 * 1000), (10 * 60 * 1000), "Wait time to lock cache for sapce reservation in temporary data in filesystem cache"},
            {"optimize_rewrite_sum_if_to_count_if", false, true, "Only available for the analyzer, where it works correctly"},
            {"azure_allow_parallel_part_upload", "true", "true", "Use multiple threads for azure multipart upload."},
            {"max_recursive_cte_evaluation_depth", DBMS_RECURSIVE_CTE_MAX_EVALUATION_DEPTH, DBMS_RECURSIVE_CTE_MAX_EVALUATION_DEPTH, "Maximum limit on recursive CTE evaluation depth"},
            {"query_plan_convert_outer_join_to_inner_join", false, true, "Allow to convert OUTER JOIN to INNER JOIN if filter after JOIN always filters default values"},
        }
    },
    {"24.3",
        {
            {"s3_connect_timeout_ms", 1000, 1000, "Introduce new dedicated setting for s3 connection timeout"},
            {"allow_experimental_shared_merge_tree", false, true, "The setting is obsolete"},
            {"use_page_cache_for_disks_without_file_cache", false, false, "Added userspace page cache"},
            {"read_from_page_cache_if_exists_otherwise_bypass_cache", false, false, "Added userspace page cache"},
            {"page_cache_inject_eviction", false, false, "Added userspace page cache"},
            {"default_table_engine", "None", "MergeTree", "Set default table engine to MergeTree for better usability"},
            {"input_format_json_use_string_type_for_ambiguous_paths_in_named_tuples_inference_from_objects", false, false, "Allow to use String type for ambiguous paths during named tuple inference from JSON objects"},
            {"traverse_shadow_remote_data_paths", false, false, "Traverse shadow directory when query system.remote_data_paths."},
            {"throw_if_deduplication_in_dependent_materialized_views_enabled_with_async_insert", false, true, "Deduplication in dependent materialized view cannot work together with async inserts."},
            {"parallel_replicas_allow_in_with_subquery", false, true, "If true, subquery for IN will be executed on every follower replica"},
            {"log_processors_profiles", false, true, "Enable by default"},
            {"function_locate_has_mysql_compatible_argument_order", false, true, "Increase compatibility with MySQL's locate function."},
            {"allow_suspicious_primary_key", true, false, "Forbid suspicious PRIMARY KEY/ORDER BY for MergeTree (i.e. SimpleAggregateFunction)"},
            {"filesystem_cache_reserve_space_wait_lock_timeout_milliseconds", 1000, 1000, "Wait time to lock cache for sapce reservation in filesystem cache"},
            {"max_parser_backtracks", 0, 1000000, "Limiting the complexity of parsing"},
            {"analyzer_compatibility_join_using_top_level_identifier", false, false, "Force to resolve identifier in JOIN USING from projection"},
            {"distributed_insert_skip_read_only_replicas", false, false, "If true, INSERT into Distributed will skip read-only replicas"},
            {"keeper_max_retries", 10, 10, "Max retries for general keeper operations"},
            {"keeper_retry_initial_backoff_ms", 100, 100, "Initial backoff timeout for general keeper operations"},
            {"keeper_retry_max_backoff_ms", 5000, 5000, "Max backoff timeout for general keeper operations"},
            {"s3queue_allow_experimental_sharded_mode", false, false, "Enable experimental sharded mode of S3Queue table engine. It is experimental because it will be rewritten"},
            {"allow_experimental_analyzer", false, true, "Enable analyzer and planner by default."},
            {"merge_tree_read_split_ranges_into_intersecting_and_non_intersecting_injection_probability", 0.0, 0.0, "For testing of `PartsSplitter` - split read ranges into intersecting and non intersecting every time you read from MergeTree with the specified probability."},
            {"allow_get_client_http_header", false, false, "Introduced a new function."},
            {"output_format_pretty_row_numbers", false, true, "It is better for usability."},
            {"output_format_pretty_max_value_width_apply_for_single_value", true, false, "Single values in Pretty formats won't be cut."},
            {"output_format_parquet_string_as_string", false, true, "ClickHouse allows arbitrary binary data in the String data type, which is typically UTF-8. Parquet/ORC/Arrow Strings only support UTF-8. That's why you can choose which Arrow's data type to use for the ClickHouse String data type - String or Binary. While Binary would be more correct and compatible, using String by default will correspond to user expectations in most cases."},
            {"output_format_orc_string_as_string", false, true, "ClickHouse allows arbitrary binary data in the String data type, which is typically UTF-8. Parquet/ORC/Arrow Strings only support UTF-8. That's why you can choose which Arrow's data type to use for the ClickHouse String data type - String or Binary. While Binary would be more correct and compatible, using String by default will correspond to user expectations in most cases."},
            {"output_format_arrow_string_as_string", false, true, "ClickHouse allows arbitrary binary data in the String data type, which is typically UTF-8. Parquet/ORC/Arrow Strings only support UTF-8. That's why you can choose which Arrow's data type to use for the ClickHouse String data type - String or Binary. While Binary would be more correct and compatible, using String by default will correspond to user expectations in most cases."},
            {"output_format_parquet_compression_method", "lz4", "zstd", "Parquet/ORC/Arrow support many compression methods, including lz4 and zstd. ClickHouse supports each and every compression method. Some inferior tools, such as 'duckdb', lack support for the faster `lz4` compression method, that's why we set zstd by default."},
            {"output_format_orc_compression_method", "lz4", "zstd", "Parquet/ORC/Arrow support many compression methods, including lz4 and zstd. ClickHouse supports each and every compression method. Some inferior tools, such as 'duckdb', lack support for the faster `lz4` compression method, that's why we set zstd by default."},
            {"output_format_pretty_highlight_digit_groups", false, true, "If enabled and if output is a terminal, highlight every digit corresponding to the number of thousands, millions, etc. with underline."},
            {"geo_distance_returns_float64_on_float64_arguments", false, true, "Increase the default precision."},
            {"azure_max_inflight_parts_for_one_file", 20, 20, "The maximum number of a concurrent loaded parts in multipart upload request. 0 means unlimited."},
            {"azure_strict_upload_part_size", 0, 0, "The exact size of part to upload during multipart upload to Azure blob storage."},
            {"azure_min_upload_part_size", 16*1024*1024, 16*1024*1024, "The minimum size of part to upload during multipart upload to Azure blob storage."},
            {"azure_max_upload_part_size", 5ull*1024*1024*1024, 5ull*1024*1024*1024, "The maximum size of part to upload during multipart upload to Azure blob storage."},
            {"azure_upload_part_size_multiply_factor", 2, 2, "Multiply azure_min_upload_part_size by this factor each time azure_multiply_parts_count_threshold parts were uploaded from a single write to Azure blob storage."},
            {"azure_upload_part_size_multiply_parts_count_threshold", 500, 500, "Each time this number of parts was uploaded to Azure blob storage, azure_min_upload_part_size is multiplied by azure_upload_part_size_multiply_factor."},
            {"output_format_csv_serialize_tuple_into_separate_columns", true, true, "A new way of how interpret tuples in CSV format was added."},
            {"input_format_csv_deserialize_separate_columns_into_tuple", true, true, "A new way of how interpret tuples in CSV format was added."},
            {"input_format_csv_try_infer_strings_from_quoted_tuples", true, true, "A new way of how interpret tuples in CSV format was added."},
        }
    },
    {"24.2",
        {
            {"allow_suspicious_variant_types", true, false, "Don't allow creating Variant type with suspicious variants by default"},
            {"validate_experimental_and_suspicious_types_inside_nested_types", false, true, "Validate usage of experimental and suspicious types inside nested types"},
            {"output_format_values_escape_quote_with_quote", false, false, "If true escape ' with '', otherwise quoted with \\'"},
            {"output_format_pretty_single_large_number_tip_threshold", 0, 1'000'000, "Print a readable number tip on the right side of the table if the block consists of a single number which exceeds this value (except 0)"},
            {"input_format_try_infer_exponent_floats", true, false, "Don't infer floats in exponential notation by default"},
            {"query_plan_optimize_prewhere", true, true, "Allow to push down filter to PREWHERE expression for supported storages"},
            {"async_insert_max_data_size", 1000000, 10485760, "The previous value appeared to be too small."},
            {"async_insert_poll_timeout_ms", 10, 10, "Timeout in milliseconds for polling data from asynchronous insert queue"},
            {"async_insert_use_adaptive_busy_timeout", false, true, "Use adaptive asynchronous insert timeout"},
            {"async_insert_busy_timeout_min_ms", 50, 50, "The minimum value of the asynchronous insert timeout in milliseconds; it also serves as the initial value, which may be increased later by the adaptive algorithm"},
            {"async_insert_busy_timeout_max_ms", 200, 200, "The minimum value of the asynchronous insert timeout in milliseconds; async_insert_busy_timeout_ms is aliased to async_insert_busy_timeout_max_ms"},
            {"async_insert_busy_timeout_increase_rate", 0.2, 0.2, "The exponential growth rate at which the adaptive asynchronous insert timeout increases"},
            {"async_insert_busy_timeout_decrease_rate", 0.2, 0.2, "The exponential growth rate at which the adaptive asynchronous insert timeout decreases"},
            {"format_template_row_format", "", "", "Template row format string can be set directly in query"},
            {"format_template_resultset_format", "", "", "Template result set format string can be set in query"},
            {"split_parts_ranges_into_intersecting_and_non_intersecting_final", true, true, "Allow to split parts ranges into intersecting and non intersecting during FINAL optimization"},
            {"split_intersecting_parts_ranges_into_layers_final", true, true, "Allow to split intersecting parts ranges into layers during FINAL optimization"},
            {"azure_max_single_part_copy_size", 256*1024*1024, 256*1024*1024, "The maximum size of object to copy using single part copy to Azure blob storage."},
            {"min_external_table_block_size_rows", DEFAULT_INSERT_BLOCK_SIZE, DEFAULT_INSERT_BLOCK_SIZE, "Squash blocks passed to external table to specified size in rows, if blocks are not big enough"},
            {"min_external_table_block_size_bytes", DEFAULT_INSERT_BLOCK_SIZE * 256, DEFAULT_INSERT_BLOCK_SIZE * 256, "Squash blocks passed to external table to specified size in bytes, if blocks are not big enough."},
            {"parallel_replicas_prefer_local_join", true, true, "If true, and JOIN can be executed with parallel replicas algorithm, and all storages of right JOIN part are *MergeTree, local JOIN will be used instead of GLOBAL JOIN."},
            {"optimize_time_filter_with_preimage", true, true, "Optimize Date and DateTime predicates by converting functions into equivalent comparisons without conversions (e.g. toYear(col) = 2023 -> col >= '2023-01-01' AND col <= '2023-12-31')"},
            {"extract_key_value_pairs_max_pairs_per_row", 0, 0, "Max number of pairs that can be produced by the `extractKeyValuePairs` function. Used as a safeguard against consuming too much memory."},
            {"default_view_definer", "CURRENT_USER", "CURRENT_USER", "Allows to set default `DEFINER` option while creating a view"},
            {"default_materialized_view_sql_security", "DEFINER", "DEFINER", "Allows to set a default value for SQL SECURITY option when creating a materialized view"},
            {"default_normal_view_sql_security", "INVOKER", "INVOKER", "Allows to set default `SQL SECURITY` option while creating a normal view"},
            {"mysql_map_string_to_text_in_show_columns", false, true, "Reduce the configuration effort to connect ClickHouse with BI tools."},
            {"mysql_map_fixed_string_to_text_in_show_columns", false, true, "Reduce the configuration effort to connect ClickHouse with BI tools."},
        }
    },
    {"24.1",
        {
            {"print_pretty_type_names", false, true, "Better user experience."},
            {"input_format_json_read_bools_as_strings", false, true, "Allow to read bools as strings in JSON formats by default"},
            {"output_format_arrow_use_signed_indexes_for_dictionary", false, true, "Use signed indexes type for Arrow dictionaries by default as it's recommended"},
            {"allow_experimental_variant_type", false, false, "Add new experimental Variant type"},
            {"use_variant_as_common_type", false, false, "Allow to use Variant in if/multiIf if there is no common type"},
            {"output_format_arrow_use_64_bit_indexes_for_dictionary", false, false, "Allow to use 64 bit indexes type in Arrow dictionaries"},
            {"parallel_replicas_mark_segment_size", 128, 128, "Add new setting to control segment size in new parallel replicas coordinator implementation"},
            {"ignore_materialized_views_with_dropped_target_table", false, false, "Add new setting to allow to ignore materialized views with dropped target table"},
            {"output_format_compression_level", 3, 3, "Allow to change compression level in the query output"},
            {"output_format_compression_zstd_window_log", 0, 0, "Allow to change zstd window log in the query output when zstd compression is used"},
            {"enable_zstd_qat_codec", false, false, "Add new ZSTD_QAT codec"},
            {"enable_vertical_final", false, true, "Use vertical final by default"},
            {"output_format_arrow_use_64_bit_indexes_for_dictionary", false, false, "Allow to use 64 bit indexes type in Arrow dictionaries"},
            {"max_rows_in_set_to_optimize_join", 100000, 0, "Disable join optimization as it prevents from read in order optimization"},
            {"output_format_pretty_color", true, "auto", "Setting is changed to allow also for auto value, disabling ANSI escapes if output is not a tty"},
            {"function_visible_width_behavior", 0, 1, "We changed the default behavior of `visibleWidth` to be more precise"},
            {"max_estimated_execution_time", 0, 0, "Separate max_execution_time and max_estimated_execution_time"},
            {"iceberg_engine_ignore_schema_evolution", false, false, "Allow to ignore schema evolution in Iceberg table engine"},
            {"optimize_injective_functions_in_group_by", false, true, "Replace injective functions by it's arguments in GROUP BY section in analyzer"},
            {"update_insert_deduplication_token_in_dependent_materialized_views", false, false, "Allow to update insert deduplication token with table identifier during insert in dependent materialized views"},
            {"azure_max_unexpected_write_error_retries", 4, 4, "The maximum number of retries in case of unexpected errors during Azure blob storage write"},
            {"split_parts_ranges_into_intersecting_and_non_intersecting_final", false, true, "Allow to split parts ranges into intersecting and non intersecting during FINAL optimization"},
            {"split_intersecting_parts_ranges_into_layers_final", true, true, "Allow to split intersecting parts ranges into layers during FINAL optimization"}
        }
    },
    {"23.12",
        {
            {"allow_suspicious_ttl_expressions", true, false, "It is a new setting, and in previous versions the behavior was equivalent to allowing."},
            {"input_format_parquet_allow_missing_columns", false, true, "Allow missing columns in Parquet files by default"},
            {"input_format_orc_allow_missing_columns", false, true, "Allow missing columns in ORC files by default"},
            {"input_format_arrow_allow_missing_columns", false, true, "Allow missing columns in Arrow files by default"}
        }
    },
    {"23.11",
        {
            {"parsedatetime_parse_without_leading_zeros", false, true, "Improved compatibility with MySQL DATE_FORMAT/STR_TO_DATE"}
        }
    },
    {"23.9",
        {
            {"optimize_group_by_constant_keys", false, true, "Optimize group by constant keys by default"},
            {"input_format_json_try_infer_named_tuples_from_objects", false, true, "Try to infer named Tuples from JSON objects by default"},
            {"input_format_json_read_numbers_as_strings", false, true, "Allow to read numbers as strings in JSON formats by default"},
            {"input_format_json_read_arrays_as_strings", false, true, "Allow to read arrays as strings in JSON formats by default"},
            {"input_format_json_infer_incomplete_types_as_strings", false, true, "Allow to infer incomplete types as Strings in JSON formats by default"},
            {"input_format_json_try_infer_numbers_from_strings", true, false, "Don't infer numbers from strings in JSON formats by default to prevent possible parsing errors"},
            {"http_write_exception_in_output_format", false, true, "Output valid JSON/XML on exception in HTTP streaming."}
        }
    },
    {"23.8",
        {
            {"rewrite_count_distinct_if_with_count_distinct_implementation", false, true, "Rewrite countDistinctIf with count_distinct_implementation configuration"}
        }
    },
    {"23.7",
        {
            {"function_sleep_max_microseconds_per_block", 0, 3000000, "In previous versions, the maximum sleep time of 3 seconds was applied only for `sleep`, but not for `sleepEachRow` function. In the new version, we introduce this setting. If you set compatibility with the previous versions, we will disable the limit altogether."}
        }
    },
    {"23.6",
        {
            {"http_send_timeout", 180, 30, "3 minutes seems crazy long. Note that this is timeout for a single network write call, not for the whole upload operation."},
            {"http_receive_timeout", 180, 30, "See http_send_timeout."}
        }
    },
    {"23.5",
        {
            {"input_format_parquet_preserve_order", true, false, "Allow Parquet reader to reorder rows for better parallelism."},
            {"parallelize_output_from_storages", false, true, "Allow parallelism when executing queries that read from file/url/s3/etc. This may reorder rows."},
            {"use_with_fill_by_sorting_prefix", false, true, "Columns preceding WITH FILL columns in ORDER BY clause form sorting prefix. Rows with different values in sorting prefix are filled independently"},
            {"output_format_parquet_compliant_nested_types", false, true, "Change an internal field name in output Parquet file schema."}
        }
    },
    {"23.4",
        {
            {"allow_suspicious_indices", true, false, "If true, index can defined with identical expressions"},
            {"allow_nonconst_timezone_arguments", true, false, "Allow non-const timezone arguments in certain time-related functions like toTimeZone(), fromUnixTimestamp*(), snowflakeToDateTime*()."},
            {"connect_timeout_with_failover_ms", 50, 1000, "Increase default connect timeout because of async connect"},
            {"connect_timeout_with_failover_secure_ms", 100, 1000, "Increase default secure connect timeout because of async connect"},
            {"hedged_connection_timeout_ms", 100, 50, "Start new connection in hedged requests after 50 ms instead of 100 to correspond with previous connect timeout"},
            {"formatdatetime_f_prints_single_zero", true, false, "Improved compatibility with MySQL DATE_FORMAT()/STR_TO_DATE()"},
            {"formatdatetime_parsedatetime_m_is_month_name", false, true, "Improved compatibility with MySQL DATE_FORMAT/STR_TO_DATE"}
        }
    },
    {"23.3",
        {
            {"output_format_parquet_version", "1.0", "2.latest", "Use latest Parquet format version for output format"},
            {"input_format_json_ignore_unknown_keys_in_named_tuple", false, true, "Improve parsing JSON objects as named tuples"},
            {"input_format_native_allow_types_conversion", false, true, "Allow types conversion in Native input forma"},
            {"output_format_arrow_compression_method", "none", "lz4_frame", "Use lz4 compression in Arrow output format by default"},
            {"output_format_parquet_compression_method", "snappy", "lz4", "Use lz4 compression in Parquet output format by default"},
            {"output_format_orc_compression_method", "none", "lz4_frame", "Use lz4 compression in ORC output format by default"},
            {"async_query_sending_for_remote", false, true, "Create connections and send query async across shards"}
        }
    },
    {"23.2",
        {
            {"output_format_parquet_fixed_string_as_fixed_byte_array", false, true, "Use Parquet FIXED_LENGTH_BYTE_ARRAY type for FixedString by default"},
            {"output_format_arrow_fixed_string_as_fixed_byte_array", false, true, "Use Arrow FIXED_SIZE_BINARY type for FixedString by default"},
            {"query_plan_remove_redundant_distinct", false, true, "Remove redundant Distinct step in query plan"},
            {"optimize_duplicate_order_by_and_distinct", true, false, "Remove duplicate ORDER BY and DISTINCT if it's possible"},
            {"insert_keeper_max_retries", 0, 20, "Enable reconnections to Keeper on INSERT, improve reliability"}
        }
    },
    {"23.1",
        {
            {"input_format_json_read_objects_as_strings", 0, 1, "Enable reading nested json objects as strings while object type is experimental"},
            {"input_format_json_defaults_for_missing_elements_in_named_tuple", false, true, "Allow missing elements in JSON objects while reading named tuples by default"},
            {"input_format_csv_detect_header", false, true, "Detect header in CSV format by default"},
            {"input_format_tsv_detect_header", false, true, "Detect header in TSV format by default"},
            {"input_format_custom_detect_header", false, true, "Detect header in CustomSeparated format by default"},
            {"query_plan_remove_redundant_sorting", false, true, "Remove redundant sorting in query plan. For example, sorting steps related to ORDER BY clauses in subqueries"}
        }
    },
    {"22.12",
        {
            {"max_size_to_preallocate_for_aggregation", 10'000'000, 100'000'000, "This optimizes performance"},
            {"query_plan_aggregation_in_order", 0, 1, "Enable some refactoring around query plan"},
            {"format_binary_max_string_size", 0, 1_GiB, "Prevent allocating large amount of memory"}
        }
    },
    {"22.11",
        {
            {"use_structure_from_insertion_table_in_table_functions", 0, 2, "Improve using structure from insertion table in table functions"}
        }
    },
    {"22.9",
        {
            {"force_grouping_standard_compatibility", false, true, "Make GROUPING function output the same as in SQL standard and other DBMS"}
        }
    },
    {"22.7",
        {
            {"cross_to_inner_join_rewrite", 1, 2, "Force rewrite comma join to inner"},
            {"enable_positional_arguments", false, true, "Enable positional arguments feature by default"},
            {"format_csv_allow_single_quotes", true, false, "Most tools don't treat single quote in CSV specially, don't do it by default too"}
        }
    },
    {"22.6",
        {
            {"output_format_json_named_tuples_as_objects", false, true, "Allow to serialize named tuples as JSON objects in JSON formats by default"},
            {"input_format_skip_unknown_fields", false, true, "Optimize reading subset of columns for some input formats"}
        }
    },
    {"22.5",
        {
            {"memory_overcommit_ratio_denominator", 0, 1073741824, "Enable memory overcommit feature by default"},
            {"memory_overcommit_ratio_denominator_for_user", 0, 1073741824, "Enable memory overcommit feature by default"}
        }
    },
    {"22.4",
        {
            {"allow_settings_after_format_in_insert", true, false, "Do not allow SETTINGS after FORMAT for INSERT queries because ClickHouse interpret SETTINGS as some values, which is misleading"}
        }
    },
    {"22.3",
        {
            {"cast_ipv4_ipv6_default_on_conversion_error", true, false, "Make functions cast(value, 'IPv4') and cast(value, 'IPv6') behave same as toIPv4 and toIPv6 functions"}
        }
    },
    {"21.12",
        {
            {"stream_like_engine_allow_direct_select", true, false, "Do not allow direct select for Kafka/RabbitMQ/FileLog by default"}
        }
    },
    {"21.9",
        {
            {"output_format_decimal_trailing_zeros", true, false, "Do not output trailing zeros in text representation of Decimal types by default for better looking output"},
            {"use_hedged_requests", false, true, "Enable Hedged Requests feature by default"}
        }
    },
    {"21.7",
        {
            {"legacy_column_name_of_tuple_literal", true, false, "Add this setting only for compatibility reasons. It makes sense to set to 'true', while doing rolling update of cluster from version lower than 21.7 to higher"}
        }
    },
    {"21.5",
        {
            {"async_socket_for_remote", false, true, "Fix all problems and turn on asynchronous reads from socket for remote queries by default again"}
        }
    },
    {"21.3",
        {
            {"async_socket_for_remote", true, false, "Turn off asynchronous reads from socket for remote queries because of some problems"},
            {"optimize_normalize_count_variants", false, true, "Rewrite aggregate functions that semantically equals to count() as count() by default"},
            {"normalize_function_names", false, true, "Normalize function names to their canonical names, this was needed for projection query routing"}
        }
    },
    {"21.2",
        {
            {"enable_global_with_statement", false, true, "Propagate WITH statements to UNION queries and all subqueries by default"}
        }
    },
    {"21.1",
        {
            {"insert_quorum_parallel", false, true, "Use parallel quorum inserts by default. It is significantly more convenient to use than sequential quorum inserts"},
            {"input_format_null_as_default", false, true, "Allow to insert NULL as default for input formats by default"},
            {"optimize_on_insert", false, true, "Enable data optimization on INSERT by default for better user experience"},
            {"use_compact_format_in_distributed_parts_names", false, true, "Use compact format for async INSERT into Distributed tables by default"}
        }
    },
    {"20.10",
        {
            {"format_regexp_escaping_rule", "Escaped", "Raw", "Use Raw as default escaping rule for Regexp format to male the behaviour more like to what users expect"}
        }
    },
    {"20.7",
        {
            {"show_table_uuid_in_table_create_query_if_not_nil", true, false, "Stop showing  UID of the table in its CREATE query for Engine=Atomic"}
        }
    },
    {"20.5",
        {
            {"input_format_with_names_use_header", false, true, "Enable using header with names for formats with WithNames/WithNamesAndTypes suffixes"},
            {"allow_suspicious_codecs", true, false, "Don't allow to specify meaningless compression codecs"}
        }
    },
    {"20.4",
        {
            {"validate_polygons", false, true, "Throw exception if polygon is invalid in function pointInPolygon by default instead of returning possibly wrong results"}
        }
    },
    {"19.18",
        {
            {"enable_scalar_subquery_optimization", false, true, "Prevent scalar subqueries from (de)serializing large scalar values and possibly avoid running the same subquery more than once"}
        }
    },
    {"19.14",
        {
            {"any_join_distinct_right_table_keys", true, false, "Disable ANY RIGHT and ANY FULL JOINs by default to avoid inconsistency"}
        }
    },
    {"19.12",
        {
            {"input_format_defaults_for_omitted_fields", false, true, "Enable calculation of complex default expressions for omitted fields for some input formats, because it should be the expected behaviour"}
        }
    },
    {"19.5",
        {
            {"max_partitions_per_insert_block", 0, 100, "Add a limit for the number of partitions in one block"}
        }
    },
    {"18.12.17",
        {
            {"enable_optimize_predicate_expression", 0, 1, "Optimize predicates to subqueries by default"}
        }
    },
};

static std::initializer_list<std::pair<ClickHouseVersion, SettingsChangesHistory::SettingsChanges>> merge_tree_settings_changes_history_initializer =
{
    {"24.12",
        {
        }
    },
    {"24.11",
        {
        }
    },
    {"24.10",
        {
        }
    },
    {"24.9",
        {
        }
    },
    {"24.8",
        {
            {"deduplicate_merge_projection_mode", "ignore", "throw", "Do not allow to create inconsistent projection"}
        }
    },
};

static void initSettingsChangesHistory(
    std::map<ClickHouseVersion, SettingsChangesHistory::SettingsChanges> & settings_changes_history,
    std::once_flag & initialized_flag,
    std::initializer_list<std::pair<ClickHouseVersion, SettingsChangesHistory::SettingsChanges>> & initializer
)
{
    std::call_once(initialized_flag, [&]()
    {
        for (const auto & setting_change : initializer)
        {
            /// Disallow duplicate keys in the settings changes history. Example:
            ///     {"21.2", {{"some_setting_1", false, true, "[...]"}}},
            ///     [...]
            ///     {"21.2", {{"some_setting_2", false, true, "[...]"}}},
            /// As std::set has unique keys, one of the entries would be overwritten.
            if (settings_changes_history.contains(setting_change.first))
                throw Exception{ErrorCodes::LOGICAL_ERROR, "Detected duplicate version '{}'", setting_change.first.toString()};

            settings_changes_history[setting_change.first] = setting_change.second;
        }
    });
}

const std::map<ClickHouseVersion, SettingsChangesHistory::SettingsChanges> & getSettingsChangesHistory()
{
    static std::map<ClickHouseVersion, SettingsChangesHistory::SettingsChanges> settings_changes_history;
    static std::once_flag initialized_flag;
    initSettingsChangesHistory(settings_changes_history, initialized_flag, settings_changes_history_initializer);

    return settings_changes_history;
}

const std::map<ClickHouseVersion, SettingsChangesHistory::SettingsChanges> & getMergeTreeSettingsChangesHistory()
{
    static std::map<ClickHouseVersion, SettingsChangesHistory::SettingsChanges> merge_tree_settings_changes_history;
    static std::once_flag initialized_flag;
    initSettingsChangesHistory(merge_tree_settings_changes_history, initialized_flag, merge_tree_settings_changes_history_initializer);

    return merge_tree_settings_changes_history;
}

}<|MERGE_RESOLUTION|>--- conflicted
+++ resolved
@@ -64,11 +64,8 @@
     },
     {"24.11",
         {
-<<<<<<< HEAD
             {"validate_mutation_query", false, true, "New setting to validate mutation queries by default."},
-=======
             {"enable_job_stack_trace", false, true, "Enable by default collecting stack traces from job's scheduling."},
->>>>>>> 11a36813
             {"allow_suspicious_types_in_group_by", true, false, "Don't allow Variant/Dynamic types in GROUP BY by default"},
             {"allow_suspicious_types_in_order_by", true, false, "Don't allow Variant/Dynamic types in ORDER BY by default"},
             {"distributed_cache_discard_connection_if_unread_data", true, true, "New setting"},
