#pragma once

#include <Common/NamePrompter.h>
#include <Core/BaseSettings.h>
#include <Core/SettingsEnums.h>
#include <Core/Defines.h>
#include <IO/ReadSettings.h>


namespace Poco::Util
{
    class AbstractConfiguration;
}

namespace boost::program_options
{
    class options_description;
}


namespace DB
{
class IColumn;


/** List of settings: type, name, default value, description, flags
  *
  * This looks rather unconvenient. It is done that way to avoid repeating settings in different places.
  * Note: as an alternative, we could implement settings to be completely dynamic in form of map: String -> Field,
  *  but we are not going to do it, because settings is used everywhere as static struct fields.
  *
  * `flags` can be either 0 or IMPORTANT.
  * A setting is "IMPORTANT" if it affects the results of queries and can't be ignored by older versions.
  */

#define COMMON_SETTINGS(M) \
    M(UInt64, min_compress_block_size, 65536, "The actual size of the block to compress, if the uncompressed data less than max_compress_block_size is no less than this value and no less than the volume of data for one mark.", 0) \
    M(UInt64, max_compress_block_size, 1048576, "The maximum size of blocks of uncompressed data before compressing for writing to a table.", 0) \
    M(UInt64, max_block_size, DEFAULT_BLOCK_SIZE, "Maximum block size for reading", 0) \
    M(UInt64, max_insert_block_size, DEFAULT_INSERT_BLOCK_SIZE, "The maximum block size for insertion, if we control the creation of blocks for insertion.", 0) \
    M(UInt64, min_insert_block_size_rows, DEFAULT_INSERT_BLOCK_SIZE, "Squash blocks passed to INSERT query to specified size in rows, if blocks are not big enough.", 0) \
    M(UInt64, min_insert_block_size_bytes, (DEFAULT_INSERT_BLOCK_SIZE * 256), "Squash blocks passed to INSERT query to specified size in bytes, if blocks are not big enough.", 0) \
    M(UInt64, min_insert_block_size_rows_for_materialized_views, 0, "Like min_insert_block_size_rows, but applied only during pushing to MATERIALIZED VIEW (default: min_insert_block_size_rows)", 0) \
    M(UInt64, min_insert_block_size_bytes_for_materialized_views, 0, "Like min_insert_block_size_bytes, but applied only during pushing to MATERIALIZED VIEW (default: min_insert_block_size_bytes)", 0) \
    M(UInt64, max_joined_block_size_rows, DEFAULT_BLOCK_SIZE, "Maximum block size for JOIN result (if join algorithm supports it). 0 means unlimited.", 0) \
    M(UInt64, max_insert_threads, 0, "The maximum number of threads to execute the INSERT SELECT query. Values 0 or 1 means that INSERT SELECT is not run in parallel. Higher values will lead to higher memory usage. Parallel INSERT SELECT has effect only if the SELECT part is run on parallel, see 'max_threads' setting.", 0) \
    M(UInt64, max_final_threads, 16, "The maximum number of threads to read from table with FINAL.", 0) \
    M(MaxThreads, max_threads, 0, "The maximum number of threads to execute the request. By default, it is determined automatically.", 0) \
    M(UInt64, max_read_buffer_size, DBMS_DEFAULT_BUFFER_SIZE, "The maximum size of the buffer to read from the filesystem.", 0) \
    M(UInt64, max_distributed_connections, 1024, "The maximum number of connections for distributed processing of one query (should be greater than max_threads).", 0) \
    M(UInt64, max_query_size, DBMS_DEFAULT_MAX_QUERY_SIZE, "Which part of the query can be read into RAM for parsing (the remaining data for INSERT, if any, is read later)", 0) \
    M(UInt64, interactive_delay, 100000, "The interval in microseconds to check if the request is cancelled, and to send progress info.", 0) \
    M(Seconds, connect_timeout, DBMS_DEFAULT_CONNECT_TIMEOUT_SEC, "Connection timeout if there are no replicas.", 0) \
    M(Milliseconds, connect_timeout_with_failover_ms, 50, "Connection timeout for selecting first healthy replica.", 0) \
    M(Milliseconds, connect_timeout_with_failover_secure_ms, 100, "Connection timeout for selecting first healthy replica (for secure connections).", 0) \
    M(Seconds, receive_timeout, DBMS_DEFAULT_RECEIVE_TIMEOUT_SEC, "", 0) \
    M(Seconds, send_timeout, DBMS_DEFAULT_SEND_TIMEOUT_SEC, "", 0) \
    M(Seconds, drain_timeout, 3, "Timeout for draining remote connections, -1 means synchronous drain w/o ignoring errors", 0) \
    M(Seconds, tcp_keep_alive_timeout, 290 /* less than DBMS_DEFAULT_RECEIVE_TIMEOUT_SEC */, "The time in seconds the connection needs to remain idle before TCP starts sending keepalive probes", 0) \
    M(Milliseconds, hedged_connection_timeout_ms, 100, "Connection timeout for establishing connection with replica for Hedged requests", 0) \
    M(Milliseconds, receive_data_timeout_ms, 2000, "Connection timeout for receiving first packet of data or packet with positive progress from replica", 0) \
    M(Bool, use_hedged_requests, true, "Use hedged requests for distributed queries", 0) \
    M(Bool, allow_changing_replica_until_first_data_packet, false, "Allow HedgedConnections to change replica until receiving first data packet", 0) \
    M(Milliseconds, queue_max_wait_ms, 0, "The wait time in the request queue, if the number of concurrent requests exceeds the maximum.", 0) \
    M(Milliseconds, connection_pool_max_wait_ms, 0, "The wait time when the connection pool is full.", 0) \
    M(Milliseconds, replace_running_query_max_wait_ms, 5000, "The wait time for running query with the same query_id to finish when setting 'replace_running_query' is active.", 0) \
    M(Milliseconds, kafka_max_wait_ms, 5000, "The wait time for reading from Kafka before retry.", 0) \
    M(Milliseconds, rabbitmq_max_wait_ms, 5000, "The wait time for reading from RabbitMQ before retry.", 0) \
    M(UInt64, poll_interval, DBMS_DEFAULT_POLL_INTERVAL, "Block at the query wait loop on the server for the specified number of seconds.", 0) \
    M(UInt64, idle_connection_timeout, 3600, "Close idle TCP connections after specified number of seconds.", 0) \
    M(UInt64, distributed_connections_pool_size, 1024, "Maximum number of connections with one remote server in the pool.", 0) \
    M(UInt64, connections_with_failover_max_tries, DBMS_CONNECTION_POOL_WITH_FAILOVER_DEFAULT_MAX_TRIES, "The maximum number of attempts to connect to replicas.", 0) \
    M(UInt64, s3_min_upload_part_size, 32*1024*1024, "The minimum size of part to upload during multipart upload to S3.", 0) \
    M(UInt64, s3_max_single_part_upload_size, 32*1024*1024, "The maximum size of object to upload using singlepart upload to S3.", 0) \
    M(UInt64, s3_max_single_read_retries, 4, "The maximum number of retries during single S3 read.", 0) \
    M(UInt64, s3_max_redirects, 10, "Max number of S3 redirects hops allowed.", 0) \
    M(UInt64, s3_max_connections, 1024, "The maximum number of connections per server.", 0) \
    M(UInt64, hdfs_replication, 0, "The actual number of replications can be specified when the hdfs file is created.", 0) \
    M(UInt64, hsts_max_age, 0, "Expired time for hsts. 0 means disable HSTS.", 0) \
    M(Bool, extremes, false, "Calculate minimums and maximums of the result columns. They can be output in JSON-formats.", IMPORTANT) \
    M(Bool, use_uncompressed_cache, false, "Whether to use the cache of uncompressed blocks.", 0) \
    M(Bool, replace_running_query, false, "Whether the running request should be canceled with the same id as the new one.", 0) \
    M(UInt64, background_buffer_flush_schedule_pool_size, 16, "Number of threads performing background flush for tables with Buffer engine. Only has meaning at server startup.", 0) \
    M(UInt64, background_pool_size, 16, "Number of threads to perform merges and mutations in background. Only has meaning at server startup.", 0) \
    M(Float, background_merges_mutations_concurrency_ratio, 2, "Ratio between a number of how many operations could be processed and a number threads to process them. Only has meaning at server startup.", 0) \
    M(UInt64, background_move_pool_size, 8, "Number of threads performing background moves for tables. Only has meaning at server startup.", 0) \
    M(UInt64, background_fetches_pool_size, 8, "Number of threads performing background fetches for replicated tables. Only has meaning at server startup.", 0) \
    M(UInt64, background_common_pool_size, 8, "Number of threads for some lightweight tasks for replicated tables (like cleaning old parts etc.). Only has meaning at server startup.", 0) \
    M(UInt64, background_schedule_pool_size, 128, "Number of threads performing background tasks for replicated tables, dns cache updates. Only has meaning at server startup.", 0) \
    M(UInt64, background_message_broker_schedule_pool_size, 16, "Number of threads performing background tasks for message streaming. Only has meaning at server startup.", 0) \
    M(UInt64, background_distributed_schedule_pool_size, 16, "Number of threads performing background tasks for distributed sends. Only has meaning at server startup.", 0) \
    M(UInt64, max_replicated_fetches_network_bandwidth_for_server, 0, "The maximum speed of data exchange over the network in bytes per second for replicated fetches. Zero means unlimited. Only has meaning at server startup.", 0) \
    M(UInt64, max_replicated_sends_network_bandwidth_for_server, 0, "The maximum speed of data exchange over the network in bytes per second for replicated sends. Zero means unlimited. Only has meaning at server startup.", 0) \
    M(Bool, stream_like_engine_allow_direct_select, false, "Allow direct SELECT query for Kafka, RabbitMQ and FileLog engines. In case there are attached materialized views, SELECT query is not allowed even if this setting is enabled.", 0) \
    \
    M(Milliseconds, distributed_directory_monitor_sleep_time_ms, 100, "Sleep time for StorageDistributed DirectoryMonitors, in case of any errors delay grows exponentially.", 0) \
    M(Milliseconds, distributed_directory_monitor_max_sleep_time_ms, 30000, "Maximum sleep time for StorageDistributed DirectoryMonitors, it limits exponential growth too.", 0) \
    \
    M(Bool, distributed_directory_monitor_batch_inserts, false, "Should StorageDistributed DirectoryMonitors try to batch individual inserts into bigger ones.", 0) \
    M(Bool, distributed_directory_monitor_split_batch_on_failure, false, "Should StorageDistributed DirectoryMonitors try to split batch into smaller in case of failures.", 0) \
    \
    M(Bool, optimize_move_to_prewhere, true, "Allows disabling WHERE to PREWHERE optimization in SELECT queries from MergeTree.", 0) \
    M(Bool, optimize_move_to_prewhere_if_final, false, "If query has `FINAL`, the optimization `move_to_prewhere` is not always correct and it is enabled only if both settings `optimize_move_to_prewhere` and `optimize_move_to_prewhere_if_final` are turned on", 0) \
    \
    M(UInt64, replication_alter_partitions_sync, 1, "Wait for actions to manipulate the partitions. 0 - do not wait, 1 - wait for execution only of itself, 2 - wait for everyone.", 0) \
    M(Int64, replication_wait_for_inactive_replica_timeout, 120, "Wait for inactive replica to execute ALTER/OPTIMIZE. Time in seconds, 0 - do not wait, negative - wait for unlimited time.", 0) \
    \
    M(LoadBalancing, load_balancing, LoadBalancing::RANDOM, "Which replicas (among healthy replicas) to preferably send a query to (on the first attempt) for distributed processing.", 0) \
    M(UInt64, load_balancing_first_offset, 0, "Which replica to preferably send a query when FIRST_OR_RANDOM load balancing strategy is used.", 0) \
    \
    M(TotalsMode, totals_mode, TotalsMode::AFTER_HAVING_EXCLUSIVE, "How to calculate TOTALS when HAVING is present, as well as when max_rows_to_group_by and group_by_overflow_mode = ‘any’ are present.", IMPORTANT) \
    M(Float, totals_auto_threshold, 0.5, "The threshold for totals_mode = 'auto'.", 0) \
    \
    M(Bool, allow_suspicious_low_cardinality_types, false, "In CREATE TABLE statement allows specifying LowCardinality modifier for types of small fixed size (8 or less). Enabling this may increase merge times and memory consumption.", 0) \
    M(Bool, compile_expressions, true, "Compile some scalar functions and operators to native code.", 0) \
    M(UInt64, min_count_to_compile_expression, 3, "The number of identical expressions before they are JIT-compiled", 0) \
    M(Bool, compile_aggregate_expressions, true, "Compile aggregate functions to native code.", 0) \
    M(UInt64, min_count_to_compile_aggregate_expression, 3, "The number of identical aggregate expressions before they are JIT-compiled", 0) \
    M(UInt64, group_by_two_level_threshold, 100000, "From what number of keys, a two-level aggregation starts. 0 - the threshold is not set.", 0) \
    M(UInt64, group_by_two_level_threshold_bytes, 50000000, "From what size of the aggregation state in bytes, a two-level aggregation begins to be used. 0 - the threshold is not set. Two-level aggregation is used when at least one of the thresholds is triggered.", 0) \
    M(Bool, distributed_aggregation_memory_efficient, true, "Is the memory-saving mode of distributed aggregation enabled.", 0) \
    M(UInt64, aggregation_memory_efficient_merge_threads, 0, "Number of threads to use for merge intermediate aggregation results in memory efficient mode. When bigger, then more memory is consumed. 0 means - same as 'max_threads'.", 0) \
    M(Bool, enable_positional_arguments, false, "Enable positional arguments in ORDER BY, GROUP BY and LIMIT BY", 0) \
    \
    M(UInt64, max_parallel_replicas, 1, "The maximum number of replicas of each shard used when the query is executed. For consistency (to get different parts of the same partition), this option only works for the specified sampling key. The lag of the replicas is not controlled.", 0) \
    M(UInt64, parallel_replicas_count, 0, "", 0) \
    M(UInt64, parallel_replica_offset, 0, "", 0) \
    \
    M(Bool, allow_experimental_parallel_reading_from_replicas, false, "If true, ClickHouse will send a SELECT query to all replicas of a table. It will work for any kind on MergeTree table.", 0) \
    \
    M(Bool, skip_unavailable_shards, false, "If true, ClickHouse silently skips unavailable shards and nodes unresolvable through DNS. Shard is marked as unavailable when none of the replicas can be reached.", 0) \
    \
    M(UInt64, parallel_distributed_insert_select, 0, "Process distributed INSERT SELECT query in the same cluster on local tables on every shard, if 1 SELECT is executed on each shard, if 2 SELECT and INSERT is executed on each shard", 0) \
    M(UInt64, distributed_group_by_no_merge, 0, "If 1, Do not merge aggregation states from different servers for distributed queries (shards will process query up to the Complete stage, initiator just proxies the data from the shards). If 2 the initiator will apply ORDER BY and LIMIT stages (it is not in case when shard process query up to the Complete stage)", 0) \
    M(UInt64, distributed_push_down_limit, 1, "If 1, LIMIT will be applied on each shard separatelly. Usually you don't need to use it, since this will be done automatically if it is possible, i.e. for simple query SELECT FROM LIMIT.", 0) \
    M(Bool, optimize_distributed_group_by_sharding_key, true, "Optimize GROUP BY sharding_key queries (by avoiding costly aggregation on the initiator server).", 0) \
    M(UInt64, optimize_skip_unused_shards_limit, 1000, "Limit for number of sharding key values, turns off optimize_skip_unused_shards if the limit is reached", 0) \
    M(Bool, optimize_skip_unused_shards, false, "Assumes that data is distributed by sharding_key. Optimization to skip unused shards if SELECT query filters by sharding_key.", 0) \
    M(Bool, optimize_skip_unused_shards_rewrite_in, true, "Rewrite IN in query for remote shards to exclude values that does not belong to the shard (requires optimize_skip_unused_shards)", 0) \
    M(Bool, allow_nondeterministic_optimize_skip_unused_shards, false, "Allow non-deterministic functions (includes dictGet) in sharding_key for optimize_skip_unused_shards", 0) \
    M(UInt64, force_optimize_skip_unused_shards, 0, "Throw an exception if unused shards cannot be skipped (1 - throw only if the table has the sharding key, 2 - always throw.", 0) \
    M(UInt64, optimize_skip_unused_shards_nesting, 0, "Same as optimize_skip_unused_shards, but accept nesting level until which it will work.", 0) \
    M(UInt64, force_optimize_skip_unused_shards_nesting, 0, "Same as force_optimize_skip_unused_shards, but accept nesting level until which it will work.", 0) \
    \
    M(Bool, input_format_parallel_parsing, true, "Enable parallel parsing for some data formats.", 0) \
    M(UInt64, min_chunk_bytes_for_parallel_parsing, (10 * 1024 * 1024), "The minimum chunk size in bytes, which each thread will parse in parallel.", 0) \
    M(Bool, output_format_parallel_formatting, true, "Enable parallel formatting for some data formats.", 0) \
    \
    M(UInt64, merge_tree_min_rows_for_concurrent_read, (20 * 8192), "If at least as many lines are read from one file, the reading can be parallelized.", 0) \
    M(UInt64, merge_tree_min_bytes_for_concurrent_read, (24 * 10 * 1024 * 1024), "If at least as many bytes are read from one file, the reading can be parallelized.", 0) \
    M(UInt64, merge_tree_min_rows_for_seek, 0, "You can skip reading more than that number of rows at the price of one seek per file.", 0) \
    M(UInt64, merge_tree_min_bytes_for_seek, 0, "You can skip reading more than that number of bytes at the price of one seek per file.", 0) \
    M(UInt64, merge_tree_coarse_index_granularity, 8, "If the index segment can contain the required keys, divide it into as many parts and recursively check them.", 0) \
    M(UInt64, merge_tree_max_rows_to_use_cache, (128 * 8192), "The maximum number of rows per request, to use the cache of uncompressed data. If the request is large, the cache is not used. (For large queries not to flush out the cache.)", 0) \
    M(UInt64, merge_tree_max_bytes_to_use_cache, (192 * 10 * 1024 * 1024), "The maximum number of bytes per request, to use the cache of uncompressed data. If the request is large, the cache is not used. (For large queries not to flush out the cache.)", 0) \
    M(Bool, do_not_merge_across_partitions_select_final, false, "Merge parts only in one partition in select final", 0) \
    \
    M(UInt64, mysql_max_rows_to_insert, 65536, "The maximum number of rows in MySQL batch insertion of the MySQL storage engine", 0) \
    \
    M(UInt64, optimize_min_equality_disjunction_chain_length, 3, "The minimum length of the expression `expr = x1 OR ... expr = xN` for optimization ", 0) \
    \
    M(UInt64, min_bytes_to_use_direct_io, 0, "The minimum number of bytes for reading the data with O_DIRECT option during SELECT queries execution. 0 - disabled.", 0) \
    M(UInt64, min_bytes_to_use_mmap_io, 0, "The minimum number of bytes for reading the data with mmap option during SELECT queries execution. 0 - disabled.", 0) \
    M(Bool, checksum_on_read, true, "Validate checksums on reading. It is enabled by default and should be always enabled in production. Please do not expect any benefits in disabling this setting. It may only be used for experiments and benchmarks. The setting only applicable for tables of MergeTree family. Checksums are always validated for other table engines and when receiving data over network.", 0) \
    \
    M(Bool, force_index_by_date, false, "Throw an exception if there is a partition key in a table, and it is not used.", 0) \
    M(Bool, force_primary_key, false, "Throw an exception if there is primary key in a table, and it is not used.", 0) \
    M(Bool, use_skip_indexes, true, "Use data skipping indexes during query execution.", 0) \
    M(String, force_data_skipping_indices, "", "Comma separated list of strings or literals with the name of the data skipping indices that should be used during query execution, otherwise an exception will be thrown.", 0) \
    \
    M(Float, max_streams_to_max_threads_ratio, 1, "Allows you to use more sources than the number of threads - to more evenly distribute work across threads. It is assumed that this is a temporary solution, since it will be possible in the future to make the number of sources equal to the number of threads, but for each source to dynamically select available work for itself.", 0) \
    M(Float, max_streams_multiplier_for_merge_tables, 5, "Ask more streams when reading from Merge table. Streams will be spread across tables that Merge table will use. This allows more even distribution of work across threads and especially helpful when merged tables differ in size.", 0) \
    \
    M(String, network_compression_method, "LZ4", "Allows you to select the method of data compression when writing.", 0) \
    \
    M(Int64, network_zstd_compression_level, 1, "Allows you to select the level of ZSTD compression.", 0) \
    \
    M(UInt64, priority, 0, "Priority of the query. 1 - the highest, higher value - lower priority; 0 - do not use priorities.", 0) \
    M(Int64, os_thread_priority, 0, "If non zero - set corresponding 'nice' value for query processing threads. Can be used to adjust query priority for OS scheduler.", 0) \
    \
    M(Bool, log_queries, true, "Log requests and write the log to the system table.", 0) \
    M(Bool, log_formatted_queries, false, "Log formatted queries and write the log to the system table.", 0) \
    M(LogQueriesType, log_queries_min_type, QueryLogElementType::QUERY_START, "Minimal type in query_log to log, possible values (from low to high): QUERY_START, QUERY_FINISH, EXCEPTION_BEFORE_START, EXCEPTION_WHILE_PROCESSING.", 0) \
    M(Milliseconds, log_queries_min_query_duration_ms, 0, "Minimal time for the query to run, to get to the query_log/query_thread_log/query_views_log.", 0) \
    M(UInt64, log_queries_cut_to_length, 100000, "If query length is greater than specified threshold (in bytes), then cut query when writing to query log. Also limit length of printed query in ordinary text log.", 0) \
    M(Float, log_queries_probability, 1., "Log queries with the specified probabality.", 0) \
    \
    M(DistributedProductMode, distributed_product_mode, DistributedProductMode::DENY, "How are distributed subqueries performed inside IN or JOIN sections?", IMPORTANT) \
    \
    M(UInt64, max_concurrent_queries_for_all_users, 0, "The maximum number of concurrent requests for all users.", 0) \
    M(UInt64, max_concurrent_queries_for_user, 0, "The maximum number of concurrent requests per user.", 0) \
    \
    M(Bool, insert_deduplicate, true, "For INSERT queries in the replicated table, specifies that deduplication of insertings blocks should be performed", 0) \
    \
    M(UInt64, insert_quorum, 0, "For INSERT queries in the replicated table, wait writing for the specified number of replicas and linearize the addition of the data. 0 - disabled.", 0) \
    M(Milliseconds, insert_quorum_timeout, 600000, "", 0) \
    M(Bool, insert_quorum_parallel, true, "For quorum INSERT queries - enable to make parallel inserts without linearizability", 0) \
    M(UInt64, select_sequential_consistency, 0, "For SELECT queries from the replicated table, throw an exception if the replica does not have a chunk written with the quorum; do not read the parts that have not yet been written with the quorum.", 0) \
    M(UInt64, table_function_remote_max_addresses, 1000, "The maximum number of different shards and the maximum number of replicas of one shard in the `remote` function.", 0) \
    M(Milliseconds, read_backoff_min_latency_ms, 1000, "Setting to reduce the number of threads in case of slow reads. Pay attention only to reads that took at least that much time.", 0) \
    M(UInt64, read_backoff_max_throughput, 1048576, "Settings to reduce the number of threads in case of slow reads. Count events when the read bandwidth is less than that many bytes per second.", 0) \
    M(Milliseconds, read_backoff_min_interval_between_events_ms, 1000, "Settings to reduce the number of threads in case of slow reads. Do not pay attention to the event, if the previous one has passed less than a certain amount of time.", 0) \
    M(UInt64, read_backoff_min_events, 2, "Settings to reduce the number of threads in case of slow reads. The number of events after which the number of threads will be reduced.", 0) \
    \
    M(UInt64, read_backoff_min_concurrency, 1, "Settings to try keeping the minimal number of threads in case of slow reads.", 0) \
    \
    M(Float, memory_tracker_fault_probability, 0., "For testing of `exception safety` - throw an exception every time you allocate memory with the specified probability.", 0) \
    \
    M(Bool, enable_http_compression, false, "Compress the result if the client over HTTP said that it understands data compressed by gzip or deflate.", 0) \
    M(Int64, http_zlib_compression_level, 3, "Compression level - used if the client on HTTP said that it understands data compressed by gzip or deflate.", 0) \
    \
    M(Bool, http_native_compression_disable_checksumming_on_decompress, false, "If you uncompress the POST data from the client compressed by the native format, do not check the checksum.", 0) \
    \
    M(String, count_distinct_implementation, "uniqExact", "What aggregate function to use for implementation of count(DISTINCT ...)", 0) \
    \
    M(Bool, add_http_cors_header, false, "Write add http CORS header.", 0) \
    \
    M(UInt64, max_http_get_redirects, 0, "Max number of http GET redirects hops allowed. Make sure additional security measures are in place to prevent a malicious server to redirect your requests to unexpected services.", 0) \
    \
    M(Bool, use_client_time_zone, false, "Use client timezone for interpreting DateTime string values, instead of adopting server timezone.", 0) \
    \
    M(Bool, send_progress_in_http_headers, false, "Send progress notifications using X-ClickHouse-Progress headers. Some clients do not support high amount of HTTP headers (Python requests in particular), so it is disabled by default.", 0) \
    \
    M(UInt64, http_headers_progress_interval_ms, 100, "Do not send HTTP headers X-ClickHouse-Progress more frequently than at each specified interval.", 0) \
    \
    M(Bool, fsync_metadata, true, "Do fsync after changing metadata for tables and databases (.sql files). Could be disabled in case of poor latency on server with high load of DDL queries and high load of disk subsystem.", 0) \
    \
    M(Bool, join_use_nulls, false, "Use NULLs for non-joined rows of outer JOINs for types that can be inside Nullable. If false, use default value of corresponding columns data type.", IMPORTANT) \
    \
    M(JoinStrictness, join_default_strictness, JoinStrictness::ALL, "Set default strictness in JOIN query. Possible values: empty string, 'ANY', 'ALL'. If empty, query without strictness will throw exception.", 0) \
    M(Bool, any_join_distinct_right_table_keys, false, "Enable old ANY JOIN logic with many-to-one left-to-right table keys mapping for all ANY JOINs. It leads to confusing not equal results for 't1 ANY LEFT JOIN t2' and 't2 ANY RIGHT JOIN t1'. ANY RIGHT JOIN needs one-to-many keys mapping to be consistent with LEFT one.", IMPORTANT) \
    \
    M(UInt64, preferred_block_size_bytes, 1000000, "", 0) \
    \
    M(UInt64, max_replica_delay_for_distributed_queries, 300, "If set, distributed queries of Replicated tables will choose servers with replication delay in seconds less than the specified value (not inclusive). Zero means do not take delay into account.", 0) \
    M(Bool, fallback_to_stale_replicas_for_distributed_queries, true, "Suppose max_replica_delay_for_distributed_queries is set and all replicas for the queried table are stale. If this setting is enabled, the query will be performed anyway, otherwise the error will be reported.", 0) \
    M(UInt64, preferred_max_column_in_block_size_bytes, 0, "Limit on max column size in block while reading. Helps to decrease cache misses count. Should be close to L2 cache size.", 0) \
    \
    M(Bool, insert_distributed_sync, false, "If setting is enabled, insert query into distributed waits until data will be sent to all nodes in cluster.", 0) \
    M(UInt64, insert_distributed_timeout, 0, "Timeout for insert query into distributed. Setting is used only with insert_distributed_sync enabled. Zero value means no timeout.", 0) \
    M(Int64, distributed_ddl_task_timeout, 180, "Timeout for DDL query responses from all hosts in cluster. If a ddl request has not been performed on all hosts, a response will contain a timeout error and a request will be executed in an async mode. Negative value means infinite. Zero means async mode.", 0) \
    M(Milliseconds, stream_flush_interval_ms, 7500, "Timeout for flushing data from streaming storages.", 0) \
    M(Milliseconds, stream_poll_timeout_ms, 500, "Timeout for polling data from/to streaming storages.", 0) \
    \
    /** Settings for testing hedged requests */ \
    M(Milliseconds, sleep_in_send_tables_status_ms, 0, "Time to sleep in sending tables status response in TCPHandler", 0) \
    M(Milliseconds, sleep_in_send_data_ms, 0, "Time to sleep in sending data in TCPHandler", 0) \
    M(UInt64, unknown_packet_in_send_data, 0, "Send unknown packet instead of data Nth data packet", 0) \
    /** Settings for testing connection collector */ \
    M(Milliseconds, sleep_in_receive_cancel_ms, 0, "Time to sleep in receiving cancel in TCPHandler", 0) \
    \
    M(Bool, insert_allow_materialized_columns, false, "If setting is enabled, Allow materialized columns in INSERT.", 0) \
    M(Seconds, http_connection_timeout, DEFAULT_HTTP_READ_BUFFER_CONNECTION_TIMEOUT, "HTTP connection timeout.", 0) \
    M(Seconds, http_send_timeout, DEFAULT_HTTP_READ_BUFFER_TIMEOUT, "HTTP send timeout", 0) \
    M(Seconds, http_receive_timeout, DEFAULT_HTTP_READ_BUFFER_TIMEOUT, "HTTP receive timeout", 0) \
    M(UInt64, http_max_uri_size, 1048576, "Maximum URI length of HTTP request", 0) \
    M(UInt64, http_max_fields, 1000000, "Maximum number of fields in HTTP header", 0) \
    M(UInt64, http_max_field_name_size, 1048576, "Maximum length of field name in HTTP header", 0) \
    M(UInt64, http_max_field_value_size, 1048576, "Maximum length of field value in HTTP header", 0) \
    M(Bool, optimize_throw_if_noop, false, "If setting is enabled and OPTIMIZE query didn't actually assign a merge then an explanatory exception is thrown", 0) \
    M(Bool, use_index_for_in_with_subqueries, true, "Try using an index if there is a subquery or a table expression on the right side of the IN operator.", 0) \
    M(Bool, joined_subquery_requires_alias, true, "Force joined subqueries and table functions to have aliases for correct name qualification.", 0) \
    M(Bool, empty_result_for_aggregation_by_empty_set, false, "Return empty result when aggregating without keys on empty set.", 0) \
    M(Bool, empty_result_for_aggregation_by_constant_keys_on_empty_set, true, "Return empty result when aggregating by constant keys on empty set.", 0) \
    M(Bool, allow_distributed_ddl, true, "If it is set to true, then a user is allowed to executed distributed DDL queries.", 0) \
    M(Bool, allow_suspicious_codecs, false, "If it is set to true, allow to specify meaningless compression codecs.", 0) \
    M(Bool, allow_experimental_codecs, false, "If it is set to true, allow to specify experimental compression codecs (but we don't have those yet and this option does nothing).", 0) \
    M(UInt64, query_profiler_real_time_period_ns, QUERY_PROFILER_DEFAULT_SAMPLE_RATE_NS, "Period for real clock timer of query profiler (in nanoseconds). Set 0 value to turn off the real clock query profiler. Recommended value is at least 10000000 (100 times a second) for single queries or 1000000000 (once a second) for cluster-wide profiling.", 0) \
    M(UInt64, query_profiler_cpu_time_period_ns, QUERY_PROFILER_DEFAULT_SAMPLE_RATE_NS, "Period for CPU clock timer of query profiler (in nanoseconds). Set 0 value to turn off the CPU clock query profiler. Recommended value is at least 10000000 (100 times a second) for single queries or 1000000000 (once a second) for cluster-wide profiling.", 0) \
    M(Bool, metrics_perf_events_enabled, false, "If enabled, some of the perf events will be measured throughout queries' execution.", 0) \
    M(String, metrics_perf_events_list, "", "Comma separated list of perf metrics that will be measured throughout queries' execution. Empty means all events. See PerfEventInfo in sources for the available events.", 0) \
    M(Float, opentelemetry_start_trace_probability, 0., "Probability to start an OpenTelemetry trace for an incoming query.", 0) \
    M(Bool, prefer_column_name_to_alias, false, "Prefer using column names instead of aliases if possible.", 0) \
    M(Bool, prefer_global_in_and_join, false, "If enabled, all IN/JOIN operators will be rewritten as GLOBAL IN/JOIN. It's useful when the to-be-joined tables are only available on the initiator and we need to always scatter their data on-the-fly during distributed processing with the GLOBAL keyword. It's also useful to reduce the need to access the external sources joining external tables.", 0) \
    \
    \
    /** Limits during query execution are part of the settings. \
      * Used to provide a more safe execution of queries from the user interface. \
      * Basically, limits are checked for each block (not every row). That is, the limits can be slightly violated. \
      * Almost all limits apply only to SELECTs. \
      * Almost all limits apply to each stream individually. \
      */ \
    \
    M(UInt64, max_rows_to_read, 0, "Limit on read rows from the most 'deep' sources. That is, only in the deepest subquery. When reading from a remote server, it is only checked on a remote server.", 0) \
    M(UInt64, max_bytes_to_read, 0, "Limit on read bytes (after decompression) from the most 'deep' sources. That is, only in the deepest subquery. When reading from a remote server, it is only checked on a remote server.", 0) \
    M(OverflowMode, read_overflow_mode, OverflowMode::THROW, "What to do when the limit is exceeded.", 0) \
    \
    M(UInt64, max_rows_to_read_leaf, 0, "Limit on read rows on the leaf nodes for distributed queries. Limit is applied for local reads only excluding the final merge stage on the root node.", 0) \
    M(UInt64, max_bytes_to_read_leaf, 0, "Limit on read bytes (after decompression) on the leaf nodes for distributed queries. Limit is applied for local reads only excluding the final merge stage on the root node.", 0) \
    M(OverflowMode, read_overflow_mode_leaf, OverflowMode::THROW, "What to do when the leaf limit is exceeded.", 0) \
    \
    M(UInt64, max_rows_to_group_by, 0, "", 0) \
    M(OverflowModeGroupBy, group_by_overflow_mode, OverflowMode::THROW, "What to do when the limit is exceeded.", 0) \
    M(UInt64, max_bytes_before_external_group_by, 0, "", 0) \
    \
    M(UInt64, max_rows_to_sort, 0, "", 0) \
    M(UInt64, max_bytes_to_sort, 0, "", 0) \
    M(OverflowMode, sort_overflow_mode, OverflowMode::THROW, "What to do when the limit is exceeded.", 0) \
    M(UInt64, max_bytes_before_external_sort, 0, "", 0) \
    M(UInt64, max_bytes_before_remerge_sort, 1000000000, "In case of ORDER BY with LIMIT, when memory usage is higher than specified threshold, perform additional steps of merging blocks before final merge to keep just top LIMIT rows.", 0) \
    M(Float, remerge_sort_lowered_memory_bytes_ratio, 2., "If memory usage after remerge does not reduced by this ratio, remerge will be disabled.", 0) \
    \
    M(UInt64, max_result_rows, 0, "Limit on result size in rows. Also checked for intermediate data sent from remote servers.", 0) \
    M(UInt64, max_result_bytes, 0, "Limit on result size in bytes (uncompressed). Also checked for intermediate data sent from remote servers.", 0) \
    M(OverflowMode, result_overflow_mode, OverflowMode::THROW, "What to do when the limit is exceeded.", 0) \
    \
    /* TODO: Check also when merging and finalizing aggregate functions. */ \
    M(Seconds, max_execution_time, 0, "", 0) \
    M(OverflowMode, timeout_overflow_mode, OverflowMode::THROW, "What to do when the limit is exceeded.", 0) \
    \
    M(UInt64, min_execution_speed, 0, "Minimum number of execution rows per second.", 0) \
    M(UInt64, max_execution_speed, 0, "Maximum number of execution rows per second.", 0) \
    M(UInt64, min_execution_speed_bytes, 0, "Minimum number of execution bytes per second.", 0) \
    M(UInt64, max_execution_speed_bytes, 0, "Maximum number of execution bytes per second.", 0) \
    M(Seconds, timeout_before_checking_execution_speed, 10, "Check that the speed is not too low after the specified time has elapsed.", 0) \
    \
    M(UInt64, max_columns_to_read, 0, "", 0) \
    M(UInt64, max_temporary_columns, 0, "", 0) \
    M(UInt64, max_temporary_non_const_columns, 0, "", 0) \
    \
    M(UInt64, max_subquery_depth, 100, "", 0) \
    M(UInt64, max_pipeline_depth, 1000, "", 0) \
    M(UInt64, max_ast_depth, 1000, "Maximum depth of query syntax tree. Checked after parsing.", 0) \
    M(UInt64, max_ast_elements, 50000, "Maximum size of query syntax tree in number of nodes. Checked after parsing.", 0) \
    M(UInt64, max_expanded_ast_elements, 500000, "Maximum size of query syntax tree in number of nodes after expansion of aliases and the asterisk.", 0) \
    \
    M(UInt64, readonly, 0, "0 - everything is allowed. 1 - only read requests. 2 - only read requests, as well as changing settings, except for the 'readonly' setting.", 0) \
    \
    M(UInt64, max_rows_in_set, 0, "Maximum size of the set (in number of elements) resulting from the execution of the IN section.", 0) \
    M(UInt64, max_bytes_in_set, 0, "Maximum size of the set (in bytes in memory) resulting from the execution of the IN section.", 0) \
    M(OverflowMode, set_overflow_mode, OverflowMode::THROW, "What to do when the limit is exceeded.", 0) \
    \
    M(UInt64, max_rows_in_join, 0, "Maximum size of the hash table for JOIN (in number of rows).", 0) \
    M(UInt64, max_bytes_in_join, 0, "Maximum size of the hash table for JOIN (in number of bytes in memory).", 0) \
    M(OverflowMode, join_overflow_mode, OverflowMode::THROW, "What to do when the limit is exceeded.", 0) \
    M(Bool, join_any_take_last_row, false, "When disabled (default) ANY JOIN will take the first found row for a key. When enabled, it will take the last row seen if there are multiple rows for the same key.", IMPORTANT) \
    M(JoinAlgorithm, join_algorithm, JoinAlgorithm::HASH, "Specify join algorithm: 'auto', 'hash', 'partial_merge', 'prefer_partial_merge'. 'auto' tries to change HashJoin to MergeJoin on the fly to avoid out of memory.", 0) \
    M(UInt64, default_max_bytes_in_join, 1000000000, "Maximum size of right-side table if limit is required but max_bytes_in_join is not set.", 0) \
    M(UInt64, partial_merge_join_left_table_buffer_bytes, 0, "If not 0 group left table blocks in bigger ones for left-side table in partial merge join. It uses up to 2x of specified memory per joining thread.", 0) \
    M(UInt64, partial_merge_join_rows_in_right_blocks, 65536, "Split right-hand joining data in blocks of specified size. It's a portion of data indexed by min-max values and possibly unloaded on disk.", 0) \
    M(UInt64, join_on_disk_max_files_to_merge, 64, "For MergeJoin on disk set how much files it's allowed to sort simultaneously. Then this value bigger then more memory used and then less disk I/O needed. Minimum is 2.", 0) \
    M(String, temporary_files_codec, "LZ4", "Set compression codec for temporary files (sort and join on disk). I.e. LZ4, NONE.", 0) \
    \
    M(UInt64, max_rows_to_transfer, 0, "Maximum size (in rows) of the transmitted external table obtained when the GLOBAL IN/JOIN section is executed.", 0) \
    M(UInt64, max_bytes_to_transfer, 0, "Maximum size (in uncompressed bytes) of the transmitted external table obtained when the GLOBAL IN/JOIN section is executed.", 0) \
    M(OverflowMode, transfer_overflow_mode, OverflowMode::THROW, "What to do when the limit is exceeded.", 0) \
    \
    M(UInt64, max_rows_in_distinct, 0, "Maximum number of elements during execution of DISTINCT.", 0) \
    M(UInt64, max_bytes_in_distinct, 0, "Maximum total size of state (in uncompressed bytes) in memory for the execution of DISTINCT.", 0) \
    M(OverflowMode, distinct_overflow_mode, OverflowMode::THROW, "What to do when the limit is exceeded.", 0) \
    \
    M(UInt64, max_memory_usage, 0, "Maximum memory usage for processing of single query. Zero means unlimited.", 0) \
    M(UInt64, max_memory_usage_for_user, 0, "Maximum memory usage for processing all concurrently running queries for the user. Zero means unlimited.", 0) \
    M(UInt64, max_untracked_memory, (4 * 1024 * 1024), "Small allocations and deallocations are grouped in thread local variable and tracked or profiled only when amount (in absolute value) becomes larger than specified value. If the value is higher than 'memory_profiler_step' it will be effectively lowered to 'memory_profiler_step'.", 0) \
    M(UInt64, memory_profiler_step, (4 * 1024 * 1024), "Whenever query memory usage becomes larger than every next step in number of bytes the memory profiler will collect the allocating stack trace. Zero means disabled memory profiler. Values lower than a few megabytes will slow down query processing.", 0) \
    M(Float, memory_profiler_sample_probability, 0., "Collect random allocations and deallocations and write them into system.trace_log with 'MemorySample' trace_type. The probability is for every alloc/free regardless to the size of the allocation. Note that sampling happens only when the amount of untracked memory exceeds 'max_untracked_memory'. You may want to set 'max_untracked_memory' to 0 for extra fine grained sampling.", 0) \
    \
    M(UInt64, max_network_bandwidth, 0, "The maximum speed of data exchange over the network in bytes per second for a query. Zero means unlimited.", 0) \
    M(UInt64, max_network_bytes, 0, "The maximum number of bytes (compressed) to receive or transmit over the network for execution of the query.", 0) \
    M(UInt64, max_network_bandwidth_for_user, 0, "The maximum speed of data exchange over the network in bytes per second for all concurrently running user queries. Zero means unlimited.", 0)\
    M(UInt64, max_network_bandwidth_for_all_users, 0, "The maximum speed of data exchange over the network in bytes per second for all concurrently running queries. Zero means unlimited.", 0) \
    \
    M(UInt64, max_backup_threads, 0, "The maximum number of threads to execute a BACKUP or RESTORE request. By default, it is determined automatically.", 0) \
    \
    M(Bool, log_profile_events, true, "Log query performance statistics into the query_log, query_thread_log and query_views_log.", 0) \
    M(Bool, log_query_settings, true, "Log query settings into the query_log.", 0) \
    M(Bool, log_query_threads, true, "Log query threads into system.query_thread_log table. This setting have effect only when 'log_queries' is true.", 0) \
    M(Bool, log_query_views, true, "Log query dependent views into system.query_views_log table. This setting have effect only when 'log_queries' is true.", 0) \
    M(String, log_comment, "", "Log comment into system.query_log table and server log. It can be set to arbitrary string no longer than max_query_size.", 0) \
    M(LogsLevel, send_logs_level, LogsLevel::fatal, "Send server text logs with specified minimum level to client. Valid values: 'trace', 'debug', 'information', 'warning', 'error', 'fatal', 'none'", 0) \
    M(Bool, enable_optimize_predicate_expression, true, "If it is set to true, optimize predicates to subqueries.", 0) \
    M(Bool, enable_optimize_predicate_expression_to_final_subquery, true, "Allow push predicate to final subquery.", 0) \
    M(Bool, allow_push_predicate_when_subquery_contains_with, true, "Allows push predicate when subquery contains WITH clause", 0) \
    \
    M(UInt64, low_cardinality_max_dictionary_size, 8192, "Maximum size (in rows) of shared global dictionary for LowCardinality type.", 0) \
    M(Bool, low_cardinality_use_single_dictionary_for_part, false, "LowCardinality type serialization setting. If is true, than will use additional keys when global dictionary overflows. Otherwise, will create several shared dictionaries.", 0) \
    M(Bool, decimal_check_overflow, true, "Check overflow of decimal arithmetic/comparison operations", 0) \
    \
    M(Bool, prefer_localhost_replica, true, "If it's true then queries will be always sent to local replica (if it exists). If it's false then replica to send a query will be chosen between local and remote ones according to load_balancing", 0) \
    M(UInt64, max_fetch_partition_retries_count, 5, "Amount of retries while fetching partition from another host.", 0) \
    M(UInt64, http_max_multipart_form_data_size, 1024 * 1024 * 1024, "Limit on size of multipart/form-data content. This setting cannot be parsed from URL parameters and should be set in user profile. Note that content is parsed and external tables are created in memory before start of query execution. And this is the only limit that has effect on that stage (limits on max memory usage and max execution time have no effect while reading HTTP form data).", 0) \
    M(Bool, calculate_text_stack_trace, true, "Calculate text stack trace in case of exceptions during query execution. This is the default. It requires symbol lookups that may slow down fuzzing tests when huge amount of wrong queries are executed. In normal cases you should not disable this option.", 0) \
    M(Bool, allow_ddl, true, "If it is set to true, then a user is allowed to executed DDL queries.", 0) \
    M(Bool, parallel_view_processing, false, "Enables pushing to attached views concurrently instead of sequentially.", 0) \
    M(Bool, enable_unaligned_array_join, false, "Allow ARRAY JOIN with multiple arrays that have different sizes. When this settings is enabled, arrays will be resized to the longest one.", 0) \
    M(Bool, optimize_read_in_order, true, "Enable ORDER BY optimization for reading data in corresponding order in MergeTree tables.", 0) \
    M(Bool, optimize_aggregation_in_order, false, "Enable GROUP BY optimization for aggregating data in corresponding order in MergeTree tables.", 0) \
    M(UInt64, aggregation_in_order_max_block_bytes, 50000000, "Maximal size of block in bytes accumulated during aggregation in order of primary key. Lower block size allows to parallelize more final merge stage of aggregation.", 0) \
    M(UInt64, read_in_order_two_level_merge_threshold, 100, "Minimal number of parts to read to run preliminary merge step during multithread reading in order of primary key.", 0) \
    M(Bool, low_cardinality_allow_in_native_format, true, "Use LowCardinality type in Native format. Otherwise, convert LowCardinality columns to ordinary for select query, and convert ordinary columns to required LowCardinality for insert query.", 0) \
    M(Bool, cancel_http_readonly_queries_on_client_close, false, "Cancel HTTP readonly queries when a client closes the connection without waiting for response.", 0) \
    M(Bool, external_table_functions_use_nulls, true, "If it is set to true, external table functions will implicitly use Nullable type if needed. Otherwise NULLs will be substituted with default values. Currently supported only by 'mysql', 'postgresql' and 'odbc' table functions.", 0) \
    M(Bool, external_table_strict_query, false, "If it is set to true, transforming expression to local filter is forbidden for queries to external tables.", 0) \
    \
    M(Bool, allow_hyperscan, true, "Allow functions that use Hyperscan library. Disable to avoid potentially long compilation times and excessive resource usage.", 0) \
    M(UInt64, max_hyperscan_regexp_length, 0, "Max length of regexp than can be used in hyperscan multi-match functions. Zero means unlimited.", 0) \
    M(UInt64, max_hyperscan_regexp_total_length, 0, "Max total length of all regexps than can be used in hyperscan multi-match functions (per every function). Zero means unlimited.", 0) \
    M(Bool, allow_simdjson, true, "Allow using simdjson library in 'JSON*' functions if AVX2 instructions are available. If disabled rapidjson will be used.", 0) \
    M(Bool, allow_introspection_functions, false, "Allow functions for introspection of ELF and DWARF for query profiling. These functions are slow and may impose security considerations.", 0) \
    \
    M(UInt64, max_partitions_per_insert_block, 100, "Limit maximum number of partitions in single INSERTed block. Zero means unlimited. Throw exception if the block contains too many partitions. This setting is a safety threshold, because using large number of partitions is a common misconception.", 0) \
    M(Int64, max_partitions_to_read, -1, "Limit the max number of partitions that can be accessed in one query. <= 0 means unlimited.", 0) \
    M(Bool, check_query_single_value_result, true, "Return check query result as single 1/0 value", 0) \
    M(Bool, allow_drop_detached, false, "Allow ALTER TABLE ... DROP DETACHED PART[ITION] ... queries", 0) \
    \
    M(UInt64, postgresql_connection_pool_size, 16, "Connection pool size for PostgreSQL table engine and database engine.", 0) \
    M(UInt64, postgresql_connection_pool_wait_timeout, 5000, "Connection pool push/pop timeout on empty pool for PostgreSQL table engine and database engine. By default it will block on empty pool.", 0) \
    M(UInt64, glob_expansion_max_elements, 1000, "Maximum number of allowed addresses (For external storages, table functions, etc).", 0) \
    M(UInt64, odbc_bridge_connection_pool_size, 16, "Connection pool size for each connection settings string in ODBC bridge.", 0) \
    \
    M(Seconds, distributed_replica_error_half_life, DBMS_CONNECTION_POOL_WITH_FAILOVER_DEFAULT_DECREASE_ERROR_PERIOD, "Time period reduces replica error counter by 2 times.", 0) \
    M(UInt64, distributed_replica_error_cap, DBMS_CONNECTION_POOL_WITH_FAILOVER_MAX_ERROR_COUNT, "Max number of errors per replica, prevents piling up an incredible amount of errors if replica was offline for some time and allows it to be reconsidered in a shorter amount of time.", 0) \
    M(UInt64, distributed_replica_max_ignored_errors, 0, "Number of errors that will be ignored while choosing replicas", 0) \
    \
    M(Bool, allow_experimental_live_view, false, "Enable LIVE VIEW. Not mature enough.", 0) \
    M(Seconds, live_view_heartbeat_interval, 15, "The heartbeat interval in seconds to indicate live query is alive.", 0) \
    M(UInt64, max_live_view_insert_blocks_before_refresh, 64, "Limit maximum number of inserted blocks after which mergeable blocks are dropped and query is re-executed.", 0) \
    M(Bool, allow_experimental_window_view, false, "Enable WINDOW VIEW. Not mature enough.", 0) \
    M(Seconds, window_view_clean_interval, DEFAULT_WINDOW_VIEW_CLEAN_INTERVAL_SEC, "The clean interval of window view in seconds to free outdated data.", 0) \
    M(Seconds, window_view_heartbeat_interval, DEFAULT_WINDOW_VIEW_HEARTBEAT_INTERVAL_SEC, "The heartbeat interval in seconds to indicate watch query is alive.", 0) \
    M(UInt64, min_free_disk_space_for_temporary_data, 0, "The minimum disk space to keep while writing temporary data used in external sorting and aggregation.", 0) \
    \
    M(DefaultDatabaseEngine, default_database_engine, DefaultDatabaseEngine::Atomic, "Default database engine.", 0) \
    M(Bool, show_table_uuid_in_table_create_query_if_not_nil, false, "For tables in databases with Engine=Atomic show UUID of the table in its CREATE query.", 0) \
    M(Bool, database_atomic_wait_for_drop_and_detach_synchronously, false, "When executing DROP or DETACH TABLE in Atomic database, wait for table data to be finally dropped or detached.", 0) \
    M(Bool, enable_scalar_subquery_optimization, true, "If it is set to true, prevent scalar subqueries from (de)serializing large scalar values and possibly avoid running the same subquery more than once.", 0) \
    M(Bool, optimize_trivial_count_query, true, "Process trivial 'SELECT count() FROM table' query from metadata.", 0) \
    M(Bool, optimize_respect_aliases, true, "If it is set to true, it will respect aliases in WHERE/GROUP BY/ORDER BY, that will help with partition pruning/secondary indexes/optimize_aggregation_in_order/optimize_read_in_order/optimize_trivial_count", 0) \
    M(UInt64, mutations_sync, 0, "Wait for synchronous execution of ALTER TABLE UPDATE/DELETE queries (mutations). 0 - execute asynchronously. 1 - wait current server. 2 - wait all replicas if they exist.", 0) \
    M(Bool, optimize_move_functions_out_of_any, false, "Move functions out of aggregate functions 'any', 'anyLast'.", 0) \
    M(Bool, optimize_normalize_count_variants, true, "Rewrite aggregate functions that semantically equals to count() as count().", 0) \
    M(Bool, optimize_injective_functions_inside_uniq, true, "Delete injective functions of one argument inside uniq*() functions.", 0) \
    M(Bool, convert_query_to_cnf, false, "Convert SELECT query to CNF", 0) \
    M(Bool, optimize_arithmetic_operations_in_aggregate_functions, true, "Move arithmetic operations out of aggregation functions", 0) \
    M(Bool, optimize_duplicate_order_by_and_distinct, true, "Remove duplicate ORDER BY and DISTINCT if it's possible", 0) \
    M(Bool, optimize_redundant_functions_in_order_by, true, "Remove functions from ORDER BY if its argument is also in ORDER BY", 0) \
    M(Bool, optimize_if_chain_to_multiif, false, "Replace if(cond1, then1, if(cond2, ...)) chains to multiIf. Currently it's not beneficial for numeric types.", 0) \
    M(Bool, optimize_if_transform_strings_to_enum, false, "Replaces string-type arguments in If and Transform to enum. Disabled by default cause it could make inconsistent change in distributed query that would lead to its fail.", 0) \
    M(Bool, optimize_monotonous_functions_in_order_by, true, "Replace monotonous function with its argument in ORDER BY", 0) \
    M(Bool, optimize_functions_to_subcolumns, false, "Transform functions to subcolumns, if possible, to reduce amount of read data. E.g. 'length(arr)' -> 'arr.size0', 'col IS NULL' -> 'col.null' ", 0) \
    M(Bool, optimize_using_constraints, false, "Use constraints for query optimization", 0)                                                                                                                                           \
    M(Bool, optimize_substitute_columns, false, "Use constraints for column substitution", 0)                                                                                                                                         \
    M(Bool, optimize_append_index, false, "Use constraints in order to append index condition (indexHint)", 0) \
    M(Bool, normalize_function_names, true, "Normalize function names to their canonical names", 0) \
    M(Bool, allow_experimental_alter_materialized_view_structure, false, "Allow atomic alter on Materialized views. Work in progress.", 0) \
    M(Bool, enable_early_constant_folding, true, "Enable query optimization where we analyze function and subqueries results and rewrite query if there're constants there", 0) \
    M(Bool, deduplicate_blocks_in_dependent_materialized_views, false, "Should deduplicate blocks for materialized views if the block is not a duplicate for the table. Use true to always deduplicate in dependent tables.", 0) \
    M(Bool, use_compact_format_in_distributed_parts_names, true, "Changes format of directories names for distributed table insert parts.", 0) \
    M(Bool, validate_polygons, true, "Throw exception if polygon is invalid in function pointInPolygon (e.g. self-tangent, self-intersecting). If the setting is false, the function will accept invalid polygons but may silently return wrong result.", 0) \
    M(UInt64, max_parser_depth, DBMS_DEFAULT_MAX_PARSER_DEPTH, "Maximum parser depth (recursion depth of recursive descend parser).", 0) \
    M(Seconds, temporary_live_view_timeout, DEFAULT_TEMPORARY_LIVE_VIEW_TIMEOUT_SEC, "Timeout after which temporary live view is deleted.", 0) \
    M(Seconds, periodic_live_view_refresh, DEFAULT_PERIODIC_LIVE_VIEW_REFRESH_SEC, "Interval after which periodically refreshed live view is forced to refresh.", 0) \
    M(Bool, transform_null_in, false, "If enabled, NULL values will be matched with 'IN' operator as if they are considered equal.", 0) \
    M(Bool, allow_nondeterministic_mutations, false, "Allow non-deterministic functions in ALTER UPDATE/ALTER DELETE statements", 0) \
    M(Seconds, lock_acquire_timeout, DBMS_DEFAULT_LOCK_ACQUIRE_TIMEOUT_SEC, "How long locking request should wait before failing", 0) \
    M(Bool, materialize_ttl_after_modify, true, "Apply TTL for old data, after ALTER MODIFY TTL query", 0) \
    M(String, function_implementation, "", "Choose function implementation for specific target or variant (experimental). If empty enable all of them.", 0) \
    M(Bool, allow_experimental_geo_types, false, "Allow geo data types such as Point, Ring, Polygon, MultiPolygon", 0) \
    M(Bool, data_type_default_nullable, false, "Data types without NULL or NOT NULL will make Nullable", 0) \
    M(Bool, cast_keep_nullable, false, "CAST operator keep Nullable for result data type", 0) \
    M(Bool, alter_partition_verbose_result, false, "Output information about affected parts. Currently works only for FREEZE and ATTACH commands.", 0) \
    M(Bool, allow_experimental_database_materialized_mysql, false, "Allow to create database with Engine=MaterializedMySQL(...).", 0) \
    M(Bool, allow_experimental_database_materialized_postgresql, false, "Allow to create database with Engine=MaterializedPostgreSQL(...).", 0) \
    M(Bool, system_events_show_zero_values, false, "Include all metrics, even with zero values", 0) \
    M(MySQLDataTypesSupport, mysql_datatypes_support_level, 0, "Which MySQL types should be converted to corresponding ClickHouse types (rather than being represented as String). Can be empty or any combination of 'decimal' or 'datetime64'. When empty MySQL's DECIMAL and DATETIME/TIMESTAMP with non-zero precision are seen as String on ClickHouse's side.", 0) \
    M(Bool, optimize_trivial_insert_select, true, "Optimize trivial 'INSERT INTO table SELECT ... FROM TABLES' query", 0) \
    M(Bool, allow_non_metadata_alters, true, "Allow to execute alters which affects not only tables metadata, but also data on disk", 0) \
    M(Bool, enable_global_with_statement, true, "Propagate WITH statements to UNION queries and all subqueries", 0) \
    M(Bool, aggregate_functions_null_for_empty, false, "Rewrite all aggregate functions in a query, adding -OrNull suffix to them", 0) \
    M(Bool, optimize_syntax_fuse_functions, false, "Allow apply syntax optimisation: fuse aggregate functions", 0) \
    M(Bool, optimize_fuse_sum_count_avg, false, "Fuse functions `sum, avg, count` with identical arguments into one `sumCount` (`optimize_syntax_fuse_functions should be enabled)", 0) \
    M(Bool, flatten_nested, true, "If true, columns of type Nested will be flatten to separate array columns instead of one array of tuples", 0) \
    M(Bool, asterisk_include_materialized_columns, false, "Include MATERIALIZED columns for wildcard query", 0) \
    M(Bool, asterisk_include_alias_columns, false, "Include ALIAS columns for wildcard query", 0) \
    M(Bool, optimize_skip_merged_partitions, false, "Skip partitions with one part with level > 0 in optimize final", 0) \
    M(Bool, optimize_on_insert, true, "Do the same transformation for inserted block of data as if merge was done on this block.", 0) \
    M(Bool, allow_experimental_projection_optimization, false, "Enable projection optimization when processing SELECT queries", 0) \
    M(Bool, force_optimize_projection, false, "If projection optimization is enabled, SELECT queries need to use projection", 0) \
    M(Bool, async_socket_for_remote, true, "Asynchronously read from socket executing remote query", 0) \
    M(Bool, insert_null_as_default, true, "Insert DEFAULT values instead of NULL in INSERT SELECT (UNION ALL)", 0) \
    M(Bool, describe_include_subcolumns, false, "If true, subcolumns of all table columns will be included into result of DESCRIBE query", 0) \
    \
    M(Bool, optimize_rewrite_sum_if_to_count_if, true, "Rewrite sumIf() and sum(if()) function countIf() function when logically equivalent", 0) \
    M(UInt64, insert_shard_id, 0, "If non zero, when insert into a distributed table, the data will be inserted into the shard `insert_shard_id` synchronously. Possible values range from 1 to `shards_number` of corresponding distributed table", 0) \
    \
    /** Experimental feature for moving data between shards. */ \
    \
    M(Bool, allow_experimental_query_deduplication, false, "Experimental data deduplication for SELECT queries based on part UUIDs", 0) \
    M(Bool, experimental_query_deduplication_send_all_part_uuids, false, "If false only part UUIDs for currently moving parts are sent. If true all read part UUIDs are sent (useful only for testing).", 0) \
    \
    M(Bool, engine_file_empty_if_not_exists, false, "Allows to select data from a file engine table without file", 0) \
    M(Bool, engine_file_truncate_on_insert, false, "Enables or disables truncate before insert in file engine tables", 0) \
    M(Bool, allow_experimental_database_replicated, false, "Allow to create databases with Replicated engine", 0) \
    M(UInt64, database_replicated_initial_query_timeout_sec, 300, "How long initial DDL query should wait for Replicated database to precess previous DDL queue entries", 0) \
    M(UInt64, max_distributed_depth, 5, "Maximum distributed query depth", 0) \
    M(Bool, database_replicated_always_detach_permanently, false, "Execute DETACH TABLE as DETACH TABLE PERMANENTLY if database engine is Replicated", 0) \
    M(DistributedDDLOutputMode, distributed_ddl_output_mode, DistributedDDLOutputMode::THROW, "Format of distributed DDL query result", 0) \
    M(UInt64, distributed_ddl_entry_format_version, 1, "Version of DDL entry to write into ZooKeeper", 0) \
    \
    M(UInt64, external_storage_max_read_rows, 0, "Limit maximum number of rows when table with external engine should flush history data. Now supported only for MySQL table engine, database engine, dictionary and MaterializedMySQL. If equal to 0, this setting is disabled", 0) \
    M(UInt64, external_storage_max_read_bytes, 0, "Limit maximum number of bytes when table with external engine should flush history data. Now supported only for MySQL table engine, database engine, dictionary and MaterializedMySQL. If equal to 0, this setting is disabled", 0)  \
    M(UInt64, external_storage_connect_timeout_sec, DBMS_DEFAULT_CONNECT_TIMEOUT_SEC, "Connect timeout in seconds. Now supported only for MySQL", 0)  \
    M(UInt64, external_storage_rw_timeout_sec, DBMS_DEFAULT_RECEIVE_TIMEOUT_SEC, "Read/write timeout in seconds. Now supported only for MySQL", 0)  \
    \
    M(UnionMode, union_default_mode, UnionMode::Unspecified, "Set default Union Mode in SelectWithUnion query. Possible values: empty string, 'ALL', 'DISTINCT'. If empty, query without Union Mode will throw exception.", 0) \
    M(Bool, optimize_aggregators_of_group_by_keys, true, "Eliminates min/max/any/anyLast aggregators of GROUP BY keys in SELECT section", 0) \
    M(Bool, optimize_group_by_function_keys, true, "Eliminates functions of other keys in GROUP BY section", 0) \
    M(Bool, legacy_column_name_of_tuple_literal, false, "List all names of element of large tuple literals in their column names instead of hash. This settings exists only for compatibility reasons. It makes sense to set to 'true', while doing rolling update of cluster from version lower than 21.7 to higher.", 0) \
    \
    M(Bool, query_plan_enable_optimizations, true, "Apply optimizations to query plan", 0) \
    M(UInt64, query_plan_max_optimizations_to_apply, 10000, "Limit the total number of optimizations applied to query plan. If zero, ignored. If limit reached, throw exception", 0) \
    M(Bool, query_plan_filter_push_down, true, "Allow to push down filter by predicate query plan step", 0) \
    M(UInt64, regexp_max_matches_per_row, 1000, "Max matches of any single regexp per row, used to safeguard 'extractAllGroupsHorizontal' against consuming too much memory with greedy RE.", 0) \
    \
    M(UInt64, limit, 0, "Limit on read rows from the most 'end' result for select query, default 0 means no limit length", 0) \
    M(UInt64, offset, 0, "Offset on read rows from the most 'end' result for select query", 0) \
    \
    M(UInt64, function_range_max_elements_in_block, 500000000, "Maximum number of values generated by function 'range' per block of data (sum of array sizes for every row in a block, see also 'max_block_size' and 'min_insert_block_size_rows'). It is a safety threshold.", 0) \
    M(ShortCircuitFunctionEvaluation, short_circuit_function_evaluation, ShortCircuitFunctionEvaluation::ENABLE, "Setting for short-circuit function evaluation configuration. Possible values: 'enable' - use short-circuit function evaluation for functions that are suitable for it, 'disable' - disable short-circuit function evaluation, 'force_enable' - use short-circuit function evaluation for all functions.", 0) \
    \
    M(String, local_filesystem_read_method, "pread", "Method of reading data from local filesystem, one of: read, pread, mmap, pread_threadpool.", 0) \
    M(String, remote_filesystem_read_method, "threadpool", "Method of reading data from remote filesystem, one of: read, threadpool.", 0) \
    M(Bool, local_filesystem_read_prefetch, false, "Should use prefetching when reading data from local filesystem.", 0) \
    M(Bool, remote_filesystem_read_prefetch, true, "Should use prefetching when reading data from remote filesystem.", 0) \
    M(Int64, read_priority, 0, "Priority to read data from local filesystem. Only supported for 'pread_threadpool' method.", 0) \
    M(UInt64, merge_tree_min_rows_for_concurrent_read_for_remote_filesystem, (20 * 8192), "If at least as many lines are read from one file, the reading can be parallelized, when reading from remote filesystem.", 0) \
    M(UInt64, merge_tree_min_bytes_for_concurrent_read_for_remote_filesystem, (24 * 10 * 1024 * 1024), "If at least as many bytes are read from one file, the reading can be parallelized, when reading from remote filesystem.", 0) \
    M(UInt64, remote_read_min_bytes_for_seek, DBMS_DEFAULT_BUFFER_SIZE, "Min bytes required for remote read (url, s3) to do seek, instead for read with ignore.", 0) \
    \
    M(UInt64, async_insert_threads, 16, "Maximum number of threads to actually parse and insert data in background. Zero means asynchronous mode is disabled", 0) \
    M(Bool, async_insert, false, "If true, data from INSERT query is stored in queue and later flushed to table in background. Makes sense only for inserts via HTTP protocol. If wait_for_async_insert is false, INSERT query is processed almost instantly, otherwise client will wait until data will be flushed to table", 0) \
    M(Bool, wait_for_async_insert, true, "If true wait for processing of asynchronous insertion", 0) \
    M(Seconds, wait_for_async_insert_timeout, DBMS_DEFAULT_LOCK_ACQUIRE_TIMEOUT_SEC, "Timeout for waiting for processing asynchronous insertion", 0) \
    M(UInt64, async_insert_max_data_size, 100000, "Maximum size in bytes of unparsed data collected per query before being inserted", 0) \
    M(Milliseconds, async_insert_busy_timeout_ms, 200, "Maximum time to wait before dumping collected data per query since the first data appeared", 0) \
    M(Milliseconds, async_insert_stale_timeout_ms, 0, "Maximum time to wait before dumping collected data per query since the last data appeared. Zero means no timeout at all", 0) \
    \
    M(Int64, remote_fs_read_max_backoff_ms, 10000, "Max wait time when trying to read data for remote disk", 0) \
    M(Int64, remote_fs_read_backoff_max_tries, 5, "Max attempts to read with backoff", 0) \
    \
    M(UInt64, http_max_tries, 1, "Max attempts to read via http.", 0) \
    M(UInt64, http_retry_initial_backoff_ms, 100, "Min milliseconds for backoff, when retrying read via http", 0) \
    M(UInt64, http_retry_max_backoff_ms, 10000, "Max milliseconds for backoff, when retrying read via http", 0) \
    \
    M(Bool, force_remove_data_recursively_on_drop, false, "Recursively remove data on DROP query. Avoids 'Directory not empty' error, but may silently remove detached data", 0) \
    M(Bool, check_table_dependencies, true, "Check that DDL query (such as DROP TABLE or RENAME) will not break dependencies", 0) \
    M(Bool, use_local_cache_for_remote_storage, true, "Use local cache for remote storage like HDFS or S3, it's used for remote table engine only", 0) \
    \
    /** Experimental functions */ \
    M(Bool, allow_experimental_funnel_functions, false, "Enable experimental functions for funnel analysis.", 0) \
    M(Bool, allow_experimental_nlp_functions, false, "Enable experimental functions for natural language processing.", 0) \

// End of COMMON_SETTINGS
// Please add settings related to formats into the FORMAT_FACTORY_SETTINGS and move obsolete settings to OBSOLETE_SETTINGS.

#define MAKE_OBSOLETE(M, TYPE, NAME, DEFAULT) \
    M(TYPE, NAME, DEFAULT, "Obsolete setting, does nothing.", BaseSettingsHelpers::Flags::OBSOLETE)

#define OBSOLETE_SETTINGS(M) \
    /** Obsolete settings that do nothing but left for compatibility reasons. Remove each one after half a year of obsolescence. */ \
    MAKE_OBSOLETE(M, UInt64, max_memory_usage_for_all_queries, 0) \
    MAKE_OBSOLETE(M, UInt64, multiple_joins_rewriter_version, 0) \
    MAKE_OBSOLETE(M, Bool, enable_debug_queries, false) \
    MAKE_OBSOLETE(M, Bool, allow_experimental_database_atomic, true) \
    MAKE_OBSOLETE(M, Bool, allow_experimental_bigint_types, true) \
    MAKE_OBSOLETE(M, Bool, allow_experimental_window_functions, true) \
    MAKE_OBSOLETE(M, HandleKafkaErrorMode, handle_kafka_error_mode, HandleKafkaErrorMode::DEFAULT) \
    MAKE_OBSOLETE(M, Bool, database_replicated_ddl_output, true) \
    MAKE_OBSOLETE(M, UInt64, replication_alter_columns_timeout, 60) \
    MAKE_OBSOLETE(M, UInt64, odbc_max_field_size, 0) \
    MAKE_OBSOLETE(M, Bool, allow_experimental_map_type, true) \
    MAKE_OBSOLETE(M, UInt64, merge_tree_clear_old_temporary_directories_interval_seconds, 60) \
    MAKE_OBSOLETE(M, UInt64, merge_tree_clear_old_parts_interval_seconds, 1) \
    MAKE_OBSOLETE(M, UInt64, partial_merge_join_optimizations, 0) \
    MAKE_OBSOLETE(M, MaxThreads, max_alter_threads, 0) \
    /** The section above is for obsolete settings. Do not add anything there. */


#define FORMAT_FACTORY_SETTINGS(M) \
    M(Char, format_csv_delimiter, ',', "The character to be considered as a delimiter in CSV data. If setting with a string, a string has to have a length of 1.", 0) \
    M(Bool, format_csv_allow_single_quotes, true, "If it is set to true, allow strings in single quotes.", 0) \
    M(Bool, format_csv_allow_double_quotes, true, "If it is set to true, allow strings in double quotes.", 0) \
    M(Bool, output_format_csv_crlf_end_of_line, false, "If it is set true, end of line in CSV format will be \\r\\n instead of \\n.", 0) \
    M(Bool, input_format_csv_enum_as_number, false, "Treat inserted enum values in CSV formats as enum indices \\N", 0) \
    M(Bool, input_format_csv_arrays_as_nested_csv, false, R"(When reading Array from CSV, expect that its elements were serialized in nested CSV and then put into string. Example: "[""Hello"", ""world"", ""42"""" TV""]". Braces around array can be omitted.)", 0) \
    M(Bool, input_format_skip_unknown_fields, false, "Skip columns with unknown names from input data (it works for JSONEachRow, -WithNames, -WithNamesAndTypes and TSKV formats).", 0) \
    M(Bool, input_format_with_names_use_header, true, "For -WithNames input formats this controls whether format parser is to assume that column data appear in the input exactly as they are specified in the header.", 0) \
    M(Bool, input_format_with_types_use_header, true, "For -WithNamesAndTypes input formats this controls whether format parser should check if data types from the input match data types from the header.", 0) \
    M(Bool, input_format_import_nested_json, false, "Map nested JSON data to nested tables (it works for JSONEachRow format).", 0) \
    M(Bool, input_format_defaults_for_omitted_fields, true, "For input data calculate default expressions for omitted fields (it works for JSONEachRow, -WithNames, -WithNamesAndTypes formats).", IMPORTANT) \
    M(Bool, input_format_csv_empty_as_default, true, "Treat empty fields in CSV input as default values.", 0) \
    M(Bool, input_format_tsv_empty_as_default, false, "Treat empty fields in TSV input as default values.", 0) \
    M(Bool, input_format_tsv_enum_as_number, false, "Treat inserted enum values in TSV formats as enum indices \\N", 0) \
    M(Bool, input_format_null_as_default, true, "For text input formats initialize null fields with default values if data type of this field is not nullable", 0) \
    M(Bool, input_format_arrow_import_nested, false, "Allow to insert array of structs into Nested table in Arrow input format.", 0) \
    M(Bool, input_format_orc_import_nested, false, "Allow to insert array of structs into Nested table in ORC input format.", 0) \
    M(Int64, input_format_orc_row_batch_size, 100'000, "Batch size when reading ORC stripes.", 0) \
    M(Bool, input_format_parquet_import_nested, false, "Allow to insert array of structs into Nested table in Parquet input format.", 0) \
    M(Bool, input_format_allow_seeks, true, "Allow seeks while reading in ORC/Parquet/Arrow input formats", 0) \
<<<<<<< HEAD
    M(Bool, input_format_orc_allow_missing_columns, false, "Allow missing columns while reading ORC input formats", 0) \
    M(Bool, input_format_parquet_allow_missing_columns, false, "Allow missing columns while reading Parquet input formats", 0) \
    M(Bool, input_format_arrow_allow_missing_columns, false, "Allow missing columns while reading Arrow input formats", 0) \
    M(Char, input_format_hive_text_fields_delimiter, '\x01', "Delimiter between fields in Hive Text File", 0) \
    M(Char, input_format_hive_text_collection_items_delimiter, '\x02', "Delimiter between collection(array or map) items in Hive Text File", 0) \
    M(Char, input_format_hive_text_map_keys_delimiter, '\x03', "Delimiter between a pair of map key/values in Hive Text File", 0) \
=======
    M(UInt64, input_format_msgpack_number_of_columns, 0, "The number of columns in inserted MsgPack data. Used for automatic schema inference from data.", 0) \
    M(UInt64, input_format_max_rows_to_read_for_schema_inference, 100, "The maximum rows of data to read for automatic schema inference", 0) \
>>>>>>> 42b86787
    \
    M(DateTimeInputFormat, date_time_input_format, FormatSettings::DateTimeInputFormat::Basic, "Method to read DateTime from text input formats. Possible values: 'basic' and 'best_effort'.", 0) \
    M(DateTimeOutputFormat, date_time_output_format, FormatSettings::DateTimeOutputFormat::Simple, "Method to write DateTime to text output. Possible values: 'simple', 'iso', 'unix_timestamp'.", 0) \
    \
    M(String, bool_true_representation, "true", "Text to represent bool value in TSV/CSV formats.", 0) \
    M(String, bool_false_representation, "false", "Text to represent bool value in TSV/CSV formats.", 0) \
    \
    M(Bool, input_format_values_interpret_expressions, true, "For Values format: if the field could not be parsed by streaming parser, run SQL parser and try to interpret it as SQL expression.", 0) \
    M(Bool, input_format_values_deduce_templates_of_expressions, true, "For Values format: if the field could not be parsed by streaming parser, run SQL parser, deduce template of the SQL expression, try to parse all rows using template and then interpret expression for all rows.", 0) \
    M(Bool, input_format_values_accurate_types_of_literals, true, "For Values format: when parsing and interpreting expressions using template, check actual type of literal to avoid possible overflow and precision issues.", 0) \
    M(Bool, input_format_avro_allow_missing_fields, false, "For Avro/AvroConfluent format: when field is not found in schema use default value instead of error", 0) \
    M(URI, format_avro_schema_registry_url, "", "For AvroConfluent format: Confluent Schema Registry URL.", 0) \
    \
    M(Bool, output_format_json_quote_64bit_integers, true, "Controls quoting of 64-bit integers in JSON output format.", 0) \
    M(Bool, output_format_json_quote_denormals, false, "Enables '+nan', '-nan', '+inf', '-inf' outputs in JSON output format.", 0) \
    \
    M(Bool, output_format_json_escape_forward_slashes, true, "Controls escaping forward slashes for string outputs in JSON output format. This is intended for compatibility with JavaScript. Don't confuse with backslashes that are always escaped.", 0) \
    M(Bool, output_format_json_named_tuples_as_objects, false, "Serialize named tuple columns as JSON objects.", 0) \
    M(Bool, output_format_json_array_of_rows, false, "Output a JSON array of all rows in JSONEachRow(Compact) format.", 0) \
    \
    M(UInt64, output_format_pretty_max_rows, 10000, "Rows limit for Pretty formats.", 0) \
    M(UInt64, output_format_pretty_max_column_pad_width, 250, "Maximum width to pad all values in a column in Pretty formats.", 0) \
    M(UInt64, output_format_pretty_max_value_width, 10000, "Maximum width of value to display in Pretty formats. If greater - it will be cut.", 0) \
    M(Bool, output_format_pretty_color, true, "Use ANSI escape sequences to paint colors in Pretty formats", 0) \
    M(String, output_format_pretty_grid_charset, "UTF-8", "Charset for printing grid borders. Available charsets: ASCII, UTF-8 (default one).", 0) \
    M(UInt64, output_format_parquet_row_group_size, 1000000, "Row group size in rows.", 0) \
    M(String, output_format_avro_codec, "", "Compression codec used for output. Possible values: 'null', 'deflate', 'snappy'.", 0) \
    M(UInt64, output_format_avro_sync_interval, 16 * 1024, "Sync interval in bytes.", 0) \
    M(String, output_format_avro_string_column_pattern, "", "For Avro format: regexp of String columns to select as AVRO string.", 0) \
    M(UInt64, output_format_avro_rows_in_file, 1, "Max rows in a file (if permitted by storage)", 0) \
    M(Bool, output_format_tsv_crlf_end_of_line, false, "If it is set true, end of line in TSV format will be \\r\\n instead of \\n.", 0) \
    M(String, format_csv_null_representation, "\\N", "Custom NULL representation in CSV format", 0) \
    M(String, format_tsv_null_representation, "\\N", "Custom NULL representation in TSV format", 0) \
    M(Bool, output_format_decimal_trailing_zeros, false, "Output trailing zeros when printing Decimal values. E.g. 1.230000 instead of 1.23.", 0) \
    \
    M(UInt64, input_format_allow_errors_num, 0, "Maximum absolute amount of errors while reading text formats (like CSV, TSV). In case of error, if at least absolute or relative amount of errors is lower than corresponding value, will skip until next line and continue.", 0) \
    M(Float, input_format_allow_errors_ratio, 0, "Maximum relative amount of errors while reading text formats (like CSV, TSV). In case of error, if at least absolute or relative amount of errors is lower than corresponding value, will skip until next line and continue.", 0) \
    \
    M(String, format_schema, "", "Schema identifier (used by schema-based formats)", 0) \
    M(String, format_template_resultset, "", "Path to file which contains format string for result set (for Template format)", 0) \
    M(String, format_template_row, "", "Path to file which contains format string for rows (for Template format)", 0) \
    M(String, format_template_rows_between_delimiter, "\n", "Delimiter between rows (for Template format)", 0) \
    \
    M(EscapingRule, format_custom_escaping_rule, "Escaped", "Field escaping rule (for CustomSeparated format)", 0) \
    M(String, format_custom_field_delimiter, "\t", "Delimiter between fields (for CustomSeparated format)", 0) \
    M(String, format_custom_row_before_delimiter, "", "Delimiter before field of the first column (for CustomSeparated format)", 0) \
    M(String, format_custom_row_after_delimiter, "\n", "Delimiter after field of the last column (for CustomSeparated format)", 0) \
    M(String, format_custom_row_between_delimiter, "", "Delimiter between rows (for CustomSeparated format)", 0) \
    M(String, format_custom_result_before_delimiter, "", "Prefix before result set (for CustomSeparated format)", 0) \
    M(String, format_custom_result_after_delimiter, "", "Suffix after result set (for CustomSeparated format)", 0) \
    \
    M(String, format_regexp, "", "Regular expression (for Regexp format)", 0) \
    M(EscapingRule, format_regexp_escaping_rule, "Raw", "Field escaping rule (for Regexp format)", 0) \
    M(Bool, format_regexp_skip_unmatched, false, "Skip lines unmatched by regular expression (for Regexp format", 0) \
    \
    M(Bool, output_format_enable_streaming, false, "Enable streaming in output formats that support it.", 0) \
    M(Bool, output_format_write_statistics, true, "Write statistics about read rows, bytes, time elapsed in suitable output formats.", 0) \
    M(Bool, output_format_pretty_row_numbers, false, "Add row numbers before each row for pretty output format", 0) \
    M(Bool, insert_distributed_one_random_shard, false, "If setting is enabled, inserting into distributed table will choose a random shard to write when there is no sharding key", 0) \
    \
    M(Bool, cross_to_inner_join_rewrite, true, "Use inner join instead of comma/cross join if possible", 0) \
    \
    M(Bool, output_format_arrow_low_cardinality_as_dictionary, false, "Enable output LowCardinality type as Dictionary Arrow type", 0) \
    \
    M(EnumComparingMode, format_capn_proto_enum_comparising_mode, FormatSettings::EnumComparingMode::BY_VALUES, "How to map ClickHouse Enum and CapnProto Enum", 0)\

// End of FORMAT_FACTORY_SETTINGS
// Please add settings non-related to formats into the COMMON_SETTINGS above.

#define LIST_OF_SETTINGS(M)    \
    COMMON_SETTINGS(M)         \
    OBSOLETE_SETTINGS(M)       \
    FORMAT_FACTORY_SETTINGS(M)

DECLARE_SETTINGS_TRAITS_ALLOW_CUSTOM_SETTINGS(SettingsTraits, LIST_OF_SETTINGS)


/** Settings of query execution.
  * These settings go to users.xml.
  */
struct Settings : public BaseSettings<SettingsTraits>, public IHints<2, Settings>
{
    /// For initialization from empty initializer-list to be "value initialization", not "aggregate initialization" in C++14.
    /// http://en.cppreference.com/w/cpp/language/aggregate_initialization
    Settings() = default;

    /** Set multiple settings from "profile" (in server configuration file (users.xml), profiles contain groups of multiple settings).
     * The profile can also be set using the `set` functions, like the profile setting.
     */
    void setProfile(const String & profile_name, const Poco::Util::AbstractConfiguration & config);

    /// Load settings from configuration file, at "path" prefix in configuration.
    void loadSettingsFromConfig(const String & path, const Poco::Util::AbstractConfiguration & config);

    /// Dumps profile events to column of type Map(String, String)
    void dumpToMapColumn(IColumn * column, bool changed_only = true);

    /// Adds program options to set the settings from a command line.
    /// (Don't forget to call notify() on the `variables_map` after parsing it!)
    void addProgramOptions(boost::program_options::options_description & options);

    /// Check that there is no user-level settings at the top level in config.
    /// This is a common source of mistake (user don't know where to write user-level setting).
    static void checkNoSettingNamesAtTopLevel(const Poco::Util::AbstractConfiguration & config, const String & config_path);

    std::vector<String> getAllRegisteredNames() const override;
};

/*
 * User-specified file format settings for File and URL engines.
 */
DECLARE_SETTINGS_TRAITS(FormatFactorySettingsTraits, FORMAT_FACTORY_SETTINGS)

struct FormatFactorySettings : public BaseSettings<FormatFactorySettingsTraits>
{
};

}<|MERGE_RESOLUTION|>--- conflicted
+++ resolved
@@ -597,17 +597,14 @@
     M(Int64, input_format_orc_row_batch_size, 100'000, "Batch size when reading ORC stripes.", 0) \
     M(Bool, input_format_parquet_import_nested, false, "Allow to insert array of structs into Nested table in Parquet input format.", 0) \
     M(Bool, input_format_allow_seeks, true, "Allow seeks while reading in ORC/Parquet/Arrow input formats", 0) \
-<<<<<<< HEAD
     M(Bool, input_format_orc_allow_missing_columns, false, "Allow missing columns while reading ORC input formats", 0) \
     M(Bool, input_format_parquet_allow_missing_columns, false, "Allow missing columns while reading Parquet input formats", 0) \
     M(Bool, input_format_arrow_allow_missing_columns, false, "Allow missing columns while reading Arrow input formats", 0) \
     M(Char, input_format_hive_text_fields_delimiter, '\x01', "Delimiter between fields in Hive Text File", 0) \
     M(Char, input_format_hive_text_collection_items_delimiter, '\x02', "Delimiter between collection(array or map) items in Hive Text File", 0) \
     M(Char, input_format_hive_text_map_keys_delimiter, '\x03', "Delimiter between a pair of map key/values in Hive Text File", 0) \
-=======
     M(UInt64, input_format_msgpack_number_of_columns, 0, "The number of columns in inserted MsgPack data. Used for automatic schema inference from data.", 0) \
     M(UInt64, input_format_max_rows_to_read_for_schema_inference, 100, "The maximum rows of data to read for automatic schema inference", 0) \
->>>>>>> 42b86787
     \
     M(DateTimeInputFormat, date_time_input_format, FormatSettings::DateTimeInputFormat::Basic, "Method to read DateTime from text input formats. Possible values: 'basic' and 'best_effort'.", 0) \
     M(DateTimeOutputFormat, date_time_output_format, FormatSettings::DateTimeOutputFormat::Simple, "Method to write DateTime to text output. Possible values: 'simple', 'iso', 'unix_timestamp'.", 0) \
