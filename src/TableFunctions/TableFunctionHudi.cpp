#include "config.h"

#if USE_AWS_S3

#    include <Storages/StorageHudi.h>
#    include <TableFunctions/ITableFunctionDataLake.h>
#    include <TableFunctions/TableFunctionFactory.h>
#    include "registerTableFunctions.h"

namespace DB
{

struct TableFunctionHudiName
{
<<<<<<< HEAD
    static constexpr auto name = "hudi";
};
=======
    if (args.empty() || args.size() > 6)
        throw Exception::createDeprecated(error_message, ErrorCodes::NUMBER_OF_ARGUMENTS_DOESNT_MATCH);

    auto * header_it = StorageURL::collectHeaders(args, base_configuration.headers, context);
    if (header_it != args.end())
        args.erase(header_it);

    for (auto & arg : args)
        arg = evaluateConstantExpressionOrIdentifierAsLiteral(arg, context);

    /// Size -> argument indexes
    static auto size_to_args = std::map<size_t, std::map<String, size_t>>{
        {1, {{}}},
        {2, {{"format", 1}}},
        {5, {{"access_key_id", 1}, {"secret_access_key", 2}, {"format", 3}, {"structure", 4}}},
        {6, {{"access_key_id", 1}, {"secret_access_key", 2}, {"format", 3}, {"structure", 4}, {"compression_method", 5}}}};

    std::map<String, size_t> args_to_idx;
    /// For 4 arguments we support 2 possible variants:
    /// hudi(source, format, structure, compression_method) and hudi(source, access_key_id, access_key_id, format)
    /// We can distinguish them by looking at the 2-nd argument: check if it's a format name or not.
    if (args.size() == 4)
    {
        auto second_arg = checkAndGetLiteralArgument<String>(args[1], "format/access_key_id");
        if (second_arg == "auto" || FormatFactory::instance().getAllFormats().contains(second_arg))
            args_to_idx = {{"format", 1}, {"structure", 2}, {"compression_method", 3}};

        else
            args_to_idx = {{"access_key_id", 1}, {"secret_access_key", 2}, {"format", 3}};
    }
    /// For 3 arguments we support 2 possible variants:
    /// hudi(source, format, structure) and hudi(source, access_key_id, access_key_id)
    /// We can distinguish them by looking at the 2-nd argument: check if it's a format name or not.
    else if (args.size() == 3)
    {
        auto second_arg = checkAndGetLiteralArgument<String>(args[1], "format/access_key_id");
        if (second_arg == "auto" || FormatFactory::instance().getAllFormats().contains(second_arg))
            args_to_idx = {{"format", 1}, {"structure", 2}};
        else
            args_to_idx = {{"access_key_id", 1}, {"secret_access_key", 2}};
    }
    else
    {
        args_to_idx = size_to_args[args.size()];
    }

    /// This argument is always the first
    base_configuration.url = checkAndGetLiteralArgument<String>(args[0], "url");

    if (args_to_idx.contains("format"))
        base_configuration.format = checkAndGetLiteralArgument<String>(args[args_to_idx["format"]], "format");
    else
        base_configuration.format = "Parquet";

    if (args_to_idx.contains("structure"))
        base_configuration.structure = checkAndGetLiteralArgument<String>(args[args_to_idx["structure"]], "structure");

    if (args_to_idx.contains("compression_method"))
        base_configuration.compression_method
            = checkAndGetLiteralArgument<String>(args[args_to_idx["compression_method"]], "compression_method");

    if (args_to_idx.contains("access_key_id"))
        base_configuration.auth_settings.access_key_id
            = checkAndGetLiteralArgument<String>(args[args_to_idx["access_key_id"]], "access_key_id");

    if (args_to_idx.contains("secret_access_key"))
        base_configuration.auth_settings.secret_access_key
            = checkAndGetLiteralArgument<String>(args[args_to_idx["secret_access_key"]], "secret_access_key");
}

void TableFunctionHudi::parseArguments(const ASTPtr & ast_function, ContextPtr context)
{
    /// Parse args
    ASTs & args_func = ast_function->children;

    const auto message = fmt::format(
        "The signature of table function {} could be the following:\n" \
        " - url\n" \
        " - url, format\n" \
        " - url, format, structure\n" \
        " - url, access_key_id, secret_access_key\n" \
        " - url, format, structure, compression_method\n" \
        " - url, access_key_id, secret_access_key, format\n" \
        " - url, access_key_id, secret_access_key, format, structure\n" \
        " - url, access_key_id, secret_access_key, format, structure, compression_method",
        getName());

    if (args_func.size() != 1)
        throw Exception(ErrorCodes::NUMBER_OF_ARGUMENTS_DOESNT_MATCH, "Table function '{}' must have arguments", getName());

    auto & args = args_func.at(0)->children;

    parseArgumentsImpl(message, args, context, configuration);
}

ColumnsDescription TableFunctionHudi::getActualTableStructure(ContextPtr context) const
{
    if (configuration.structure == "auto")
    {
        context->checkAccess(getSourceAccessType());
        return StorageHudi::getTableStructureFromData(configuration, std::nullopt, context);
    }

    return parseColumnsListFromString(configuration.structure, context);
}

StoragePtr TableFunctionHudi::executeImpl(
    const ASTPtr & /*ast_function*/, ContextPtr context, const std::string & table_name, ColumnsDescription /*cached_columns*/) const
{
    S3::URI s3_uri(configuration.url);

    ColumnsDescription columns;
    if (configuration.structure != "auto")
        columns = parseColumnsListFromString(configuration.structure, context);

    StoragePtr storage = std::make_shared<StorageHudi>(
        configuration, StorageID(getDatabaseName(), table_name), columns, ConstraintsDescription{}, String{}, context, std::nullopt);

    storage->startup();

    return storage;
}
>>>>>>> 5f4726eb

using TableFunctionHudi = ITableFunctionDataLake<TableFunctionHudiName, StorageHudi>;

void registerTableFunctionHudi(TableFunctionFactory & factory)
{
    factory.registerFunction<TableFunctionHudi>(
        {.documentation
         = {R"(The table function can be used to read the Hudi table stored on object store.)",
            Documentation::Examples{{"hudi", "SELECT * FROM hudi(url, access_key_id, secret_access_key)"}},
            Documentation::Categories{"DataLake"}},
         .allow_readonly = false});
}
}

#endif<|MERGE_RESOLUTION|>--- conflicted
+++ resolved
@@ -12,134 +12,8 @@
 
 struct TableFunctionHudiName
 {
-<<<<<<< HEAD
     static constexpr auto name = "hudi";
 };
-=======
-    if (args.empty() || args.size() > 6)
-        throw Exception::createDeprecated(error_message, ErrorCodes::NUMBER_OF_ARGUMENTS_DOESNT_MATCH);
-
-    auto * header_it = StorageURL::collectHeaders(args, base_configuration.headers, context);
-    if (header_it != args.end())
-        args.erase(header_it);
-
-    for (auto & arg : args)
-        arg = evaluateConstantExpressionOrIdentifierAsLiteral(arg, context);
-
-    /// Size -> argument indexes
-    static auto size_to_args = std::map<size_t, std::map<String, size_t>>{
-        {1, {{}}},
-        {2, {{"format", 1}}},
-        {5, {{"access_key_id", 1}, {"secret_access_key", 2}, {"format", 3}, {"structure", 4}}},
-        {6, {{"access_key_id", 1}, {"secret_access_key", 2}, {"format", 3}, {"structure", 4}, {"compression_method", 5}}}};
-
-    std::map<String, size_t> args_to_idx;
-    /// For 4 arguments we support 2 possible variants:
-    /// hudi(source, format, structure, compression_method) and hudi(source, access_key_id, access_key_id, format)
-    /// We can distinguish them by looking at the 2-nd argument: check if it's a format name or not.
-    if (args.size() == 4)
-    {
-        auto second_arg = checkAndGetLiteralArgument<String>(args[1], "format/access_key_id");
-        if (second_arg == "auto" || FormatFactory::instance().getAllFormats().contains(second_arg))
-            args_to_idx = {{"format", 1}, {"structure", 2}, {"compression_method", 3}};
-
-        else
-            args_to_idx = {{"access_key_id", 1}, {"secret_access_key", 2}, {"format", 3}};
-    }
-    /// For 3 arguments we support 2 possible variants:
-    /// hudi(source, format, structure) and hudi(source, access_key_id, access_key_id)
-    /// We can distinguish them by looking at the 2-nd argument: check if it's a format name or not.
-    else if (args.size() == 3)
-    {
-        auto second_arg = checkAndGetLiteralArgument<String>(args[1], "format/access_key_id");
-        if (second_arg == "auto" || FormatFactory::instance().getAllFormats().contains(second_arg))
-            args_to_idx = {{"format", 1}, {"structure", 2}};
-        else
-            args_to_idx = {{"access_key_id", 1}, {"secret_access_key", 2}};
-    }
-    else
-    {
-        args_to_idx = size_to_args[args.size()];
-    }
-
-    /// This argument is always the first
-    base_configuration.url = checkAndGetLiteralArgument<String>(args[0], "url");
-
-    if (args_to_idx.contains("format"))
-        base_configuration.format = checkAndGetLiteralArgument<String>(args[args_to_idx["format"]], "format");
-    else
-        base_configuration.format = "Parquet";
-
-    if (args_to_idx.contains("structure"))
-        base_configuration.structure = checkAndGetLiteralArgument<String>(args[args_to_idx["structure"]], "structure");
-
-    if (args_to_idx.contains("compression_method"))
-        base_configuration.compression_method
-            = checkAndGetLiteralArgument<String>(args[args_to_idx["compression_method"]], "compression_method");
-
-    if (args_to_idx.contains("access_key_id"))
-        base_configuration.auth_settings.access_key_id
-            = checkAndGetLiteralArgument<String>(args[args_to_idx["access_key_id"]], "access_key_id");
-
-    if (args_to_idx.contains("secret_access_key"))
-        base_configuration.auth_settings.secret_access_key
-            = checkAndGetLiteralArgument<String>(args[args_to_idx["secret_access_key"]], "secret_access_key");
-}
-
-void TableFunctionHudi::parseArguments(const ASTPtr & ast_function, ContextPtr context)
-{
-    /// Parse args
-    ASTs & args_func = ast_function->children;
-
-    const auto message = fmt::format(
-        "The signature of table function {} could be the following:\n" \
-        " - url\n" \
-        " - url, format\n" \
-        " - url, format, structure\n" \
-        " - url, access_key_id, secret_access_key\n" \
-        " - url, format, structure, compression_method\n" \
-        " - url, access_key_id, secret_access_key, format\n" \
-        " - url, access_key_id, secret_access_key, format, structure\n" \
-        " - url, access_key_id, secret_access_key, format, structure, compression_method",
-        getName());
-
-    if (args_func.size() != 1)
-        throw Exception(ErrorCodes::NUMBER_OF_ARGUMENTS_DOESNT_MATCH, "Table function '{}' must have arguments", getName());
-
-    auto & args = args_func.at(0)->children;
-
-    parseArgumentsImpl(message, args, context, configuration);
-}
-
-ColumnsDescription TableFunctionHudi::getActualTableStructure(ContextPtr context) const
-{
-    if (configuration.structure == "auto")
-    {
-        context->checkAccess(getSourceAccessType());
-        return StorageHudi::getTableStructureFromData(configuration, std::nullopt, context);
-    }
-
-    return parseColumnsListFromString(configuration.structure, context);
-}
-
-StoragePtr TableFunctionHudi::executeImpl(
-    const ASTPtr & /*ast_function*/, ContextPtr context, const std::string & table_name, ColumnsDescription /*cached_columns*/) const
-{
-    S3::URI s3_uri(configuration.url);
-
-    ColumnsDescription columns;
-    if (configuration.structure != "auto")
-        columns = parseColumnsListFromString(configuration.structure, context);
-
-    StoragePtr storage = std::make_shared<StorageHudi>(
-        configuration, StorageID(getDatabaseName(), table_name), columns, ConstraintsDescription{}, String{}, context, std::nullopt);
-
-    storage->startup();
-
-    return storage;
-}
->>>>>>> 5f4726eb
-
 using TableFunctionHudi = ITableFunctionDataLake<TableFunctionHudiName, StorageHudi>;
 
 void registerTableFunctionHudi(TableFunctionFactory & factory)
