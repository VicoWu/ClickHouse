#include <optional>

#include <Common/ProfileEvents.h>
#include <Core/Settings.h>
#include <Core/ServerSettings.h>
#include <IO/CompressionMethod.h>
#include <Interpreters/DatabaseCatalog.h>
#include <Interpreters/InterpreterInsertQuery.h>
#include <Parsers/ASTFunction.h>
#include <Parsers/ASTInsertQuery.h>
#include <Parsers/formatAST.h>
#include <Processors/Executors/CompletedPipelineExecutor.h>
#include <Processors/Executors/PullingPipelineExecutor.h>
#include <Processors/ISource.h>
#include <Processors/QueryPlan/QueryPlan.h>
#include <Processors/QueryPlan/SourceStepWithFilter.h>
#include <Processors/Sources/NullSource.h>
#include <Formats/FormatFactory.h>
#include <Storages/ObjectStorageQueue/ObjectStorageQueueTableMetadata.h>
#include <Storages/ObjectStorageQueue/StorageObjectStorageQueue.h>
#include <Storages/ObjectStorageQueue/ObjectStorageQueueMetadata.h>
#include <Storages/ObjectStorageQueue/ObjectStorageQueueMetadataFactory.h>
#include <Storages/ObjectStorageQueue/ObjectStorageQueueSettings.h>
#include <Storages/StorageMaterializedView.h>
#include <Storages/StorageSnapshot.h>
#include <Storages/VirtualColumnUtils.h>
#include <Storages/prepareReadingFromFormat.h>
#include <Storages/ObjectStorage/Utils.h>
#include <Storages/AlterCommands.h>
#include <QueryPipeline/QueryPipelineBuilder.h>

#include <filesystem>

namespace fs = std::filesystem;

namespace DB
{
namespace Setting
{
    extern const SettingsString s3queue_default_zookeeper_path;
    extern const SettingsBool s3queue_enable_logging_to_s3queue_log;
    extern const SettingsBool stream_like_engine_allow_direct_select;
    extern const SettingsBool use_concurrency_control;
}

namespace ServerSetting
{
    extern const ServerSettingsUInt64 keeper_multiread_batch_size;
}

namespace ObjectStorageQueueSetting
{
    extern const ObjectStorageQueueSettingsUInt32 cleanup_interval_max_ms;
    extern const ObjectStorageQueueSettingsUInt32 cleanup_interval_min_ms;
    extern const ObjectStorageQueueSettingsUInt32 enable_logging_to_queue_log;
    extern const ObjectStorageQueueSettingsString keeper_path;
    extern const ObjectStorageQueueSettingsObjectStorageQueueMode mode;
    extern const ObjectStorageQueueSettingsUInt64 max_processed_bytes_before_commit;
    extern const ObjectStorageQueueSettingsUInt64 max_processed_files_before_commit;
    extern const ObjectStorageQueueSettingsUInt64 max_processed_rows_before_commit;
    extern const ObjectStorageQueueSettingsUInt64 max_processing_time_sec_before_commit;
    extern const ObjectStorageQueueSettingsUInt64 polling_min_timeout_ms;
    extern const ObjectStorageQueueSettingsUInt64 polling_max_timeout_ms;
    extern const ObjectStorageQueueSettingsUInt64 polling_backoff_ms;
    extern const ObjectStorageQueueSettingsUInt64 processing_threads_num;
    extern const ObjectStorageQueueSettingsUInt64 buckets;
    extern const ObjectStorageQueueSettingsUInt64 tracked_file_ttl_sec;
    extern const ObjectStorageQueueSettingsUInt64 tracked_files_limit;
    extern const ObjectStorageQueueSettingsString last_processed_path;
    extern const ObjectStorageQueueSettingsUInt64 loading_retries;
    extern const ObjectStorageQueueSettingsObjectStorageQueueAction after_processing;
}

namespace ErrorCodes
{
    extern const int LOGICAL_ERROR;
    extern const int BAD_ARGUMENTS;
    extern const int BAD_QUERY_PARAMETER;
    extern const int QUERY_NOT_ALLOWED;
    extern const int SUPPORT_IS_DISABLED;
}

namespace
{
    std::string chooseZooKeeperPath(const StorageID & table_id, const Settings & settings, const ObjectStorageQueueSettings & queue_settings)
    {
        std::string zk_path_prefix = settings[Setting::s3queue_default_zookeeper_path].value;
        if (zk_path_prefix.empty())
            zk_path_prefix = "/";

        std::string result_zk_path;
        if (queue_settings[ObjectStorageQueueSetting::keeper_path].changed)
        {
            /// We do not add table uuid here on purpose.
            result_zk_path = fs::path(zk_path_prefix) / queue_settings[ObjectStorageQueueSetting::keeper_path].value;
        }
        else
        {
            auto database_uuid = DatabaseCatalog::instance().getDatabase(table_id.database_name)->getUUID();
            result_zk_path = fs::path(zk_path_prefix) / toString(database_uuid) / toString(table_id.uuid);
        }
        return zkutil::extractZooKeeperPath(result_zk_path, true);
    }

    void validateSettings(
        ObjectStorageQueueSettings & queue_settings,
        bool is_attach)
    {
        if (!is_attach && !queue_settings[ObjectStorageQueueSetting::mode].changed)
        {
            throw Exception(ErrorCodes::BAD_ARGUMENTS, "Setting `mode` (Unordered/Ordered) is not specified, but is required.");
        }
        /// In case !is_attach, we leave Ordered mode as default for compatibility.

        if (!queue_settings[ObjectStorageQueueSetting::processing_threads_num])
        {
            throw Exception(ErrorCodes::BAD_ARGUMENTS, "Setting `processing_threads_num` cannot be set to zero");
        }

        if (queue_settings[ObjectStorageQueueSetting::cleanup_interval_min_ms] > queue_settings[ObjectStorageQueueSetting::cleanup_interval_max_ms])
        {
            throw Exception(ErrorCodes::BAD_ARGUMENTS,
                            "Setting `cleanup_interval_min_ms` ({}) must be less or equal to `cleanup_interval_max_ms` ({})",
                            queue_settings[ObjectStorageQueueSetting::cleanup_interval_min_ms], queue_settings[ObjectStorageQueueSetting::cleanup_interval_max_ms]);
        }
    }

    std::shared_ptr<ObjectStorageQueueLog> getQueueLog(
        const ObjectStoragePtr & storage,
        const ContextPtr & context,
        bool enable_logging_to_queue_log)
    {
        const auto & settings = context->getSettingsRef();
        switch (storage->getType())
        {
            case DB::ObjectStorageType::S3:
            {
                if (enable_logging_to_queue_log || settings[Setting::s3queue_enable_logging_to_s3queue_log])
                    return context->getS3QueueLog();
                return nullptr;
            }
            case DB::ObjectStorageType::Azure:
            {
                if (enable_logging_to_queue_log)
                    return context->getAzureQueueLog();
                return nullptr;
            }
            default:
                throw Exception(ErrorCodes::LOGICAL_ERROR, "Unexpected object storage type: {}", storage->getType());
        }
    }
}

StorageObjectStorageQueue::StorageObjectStorageQueue(
    std::unique_ptr<ObjectStorageQueueSettings> queue_settings_,
    const ConfigurationPtr configuration_,
    const StorageID & table_id_,
    const ColumnsDescription & columns_,
    const ConstraintsDescription & constraints_,
    const String & comment,
    ContextPtr context_,
    std::optional<FormatSettings> format_settings_,
    ASTStorage * engine_args,
    LoadingStrictnessLevel mode)
    : IStorage(table_id_)
    , WithContext(context_)
    , type(configuration_->getType())
    , engine_name(engine_args->engine->name)
    , zk_path(chooseZooKeeperPath(table_id_, context_->getSettingsRef(), *queue_settings_))
    , enable_logging_to_queue_log((*queue_settings_)[ObjectStorageQueueSetting::enable_logging_to_queue_log])
    , polling_min_timeout_ms((*queue_settings_)[ObjectStorageQueueSetting::polling_min_timeout_ms])
    , polling_max_timeout_ms((*queue_settings_)[ObjectStorageQueueSetting::polling_max_timeout_ms])
    , polling_backoff_ms((*queue_settings_)[ObjectStorageQueueSetting::polling_backoff_ms])
    , commit_settings(CommitSettings{
        .max_processed_files_before_commit = (*queue_settings_)[ObjectStorageQueueSetting::max_processed_files_before_commit],
        .max_processed_rows_before_commit = (*queue_settings_)[ObjectStorageQueueSetting::max_processed_rows_before_commit],
        .max_processed_bytes_before_commit = (*queue_settings_)[ObjectStorageQueueSetting::max_processed_bytes_before_commit],
        .max_processing_time_sec_before_commit = (*queue_settings_)[ObjectStorageQueueSetting::max_processing_time_sec_before_commit],
    })
    , configuration{configuration_}
    , format_settings(format_settings_)
    , reschedule_processing_interval_ms((*queue_settings_)[ObjectStorageQueueSetting::polling_min_timeout_ms])
    , log(getLogger(fmt::format("Storage{}Queue ({})", configuration->getEngineName(), table_id_.getFullTableName())))
{
    if (configuration->getPath().empty())
    {
        configuration->setPath("/*");
    }
    else if (configuration->getPath().ends_with('/'))
    {
        configuration->setPath(configuration->getPath() + '*');
    }
    else if (!configuration->isPathWithGlobs())
    {
        throw Exception(ErrorCodes::BAD_QUERY_PARAMETER, "ObjectStorageQueue url must either end with '/' or contain globs");
    }

    const bool is_attach = mode > LoadingStrictnessLevel::CREATE;
    validateSettings(*queue_settings_, is_attach);

    object_storage = configuration->createObjectStorage(context_, /* is_readonly */true);
    FormatFactory::instance().checkFormatName(configuration->format);
    configuration->check(context_);

    ColumnsDescription columns{columns_};
    std::string sample_path;
    resolveSchemaAndFormat(columns, configuration->format, object_storage, configuration, format_settings, sample_path, context_);
    configuration->check(context_);

    StorageInMemoryMetadata storage_metadata;
    storage_metadata.setColumns(columns);
    storage_metadata.setConstraints(constraints_);
    storage_metadata.setComment(comment);
    if (engine_args->settings)
        storage_metadata.settings_changes = engine_args->settings->ptr();
    setVirtuals(VirtualColumnUtils::getVirtualsForFileLikeStorage(storage_metadata.columns, context_));
    setInMemoryMetadata(storage_metadata);

    LOG_INFO(log, "Using zookeeper path: {}", zk_path.string());

    auto table_metadata = ObjectStorageQueueMetadata::syncWithKeeper(
        zk_path, *queue_settings_, storage_metadata.getColumns(), configuration_->format, context_, is_attach, log);

    ObjectStorageType storage_type = engine_name == "S3Queue" ? ObjectStorageType::S3 : ObjectStorageType::Azure;

    auto queue_metadata = std::make_unique<ObjectStorageQueueMetadata>(
        storage_type,
        zk_path,
        std::move(table_metadata),
        (*queue_settings_)[ObjectStorageQueueSetting::cleanup_interval_min_ms],
        (*queue_settings_)[ObjectStorageQueueSetting::cleanup_interval_max_ms],
        getContext()->getServerSettings()[ServerSetting::keeper_multiread_batch_size]);

    files_metadata = ObjectStorageQueueMetadataFactory::instance().getOrCreate(zk_path, std::move(queue_metadata), table_id_);

    task = getContext()->getSchedulePool().createTask("ObjectStorageQueueStreamingTask", [this] { threadFunc(); });
}

void StorageObjectStorageQueue::startup()
{
    if (task)
        task->activateAndSchedule();
}

void StorageObjectStorageQueue::shutdown(bool is_drop)
{
    table_is_being_dropped = is_drop;
    shutdown_called = true;

    LOG_TRACE(log, "Shutting down storage...");
    if (task)
    {
        task->deactivate();
    }

    if (files_metadata)
    {
        files_metadata->shutdown();
        files_metadata.reset();
    }
    LOG_TRACE(log, "Shut down storage");
}

void StorageObjectStorageQueue::drop()
{
    ObjectStorageQueueMetadataFactory::instance().remove(zk_path, getStorageID());
}

bool StorageObjectStorageQueue::supportsSubsetOfColumns(const ContextPtr & context_) const
{
    return FormatFactory::instance().checkIfFormatSupportsSubsetOfColumns(configuration->format, context_, format_settings);
}

class ReadFromObjectStorageQueue : public SourceStepWithFilter
{
public:
    std::string getName() const override { return "ReadFromObjectStorageQueue"; }
    void initializePipeline(QueryPipelineBuilder & pipeline, const BuildQueryPipelineSettings &) override;
    void applyFilters(ActionDAGNodes added_filter_nodes) override;

    ReadFromObjectStorageQueue(
        const Names & column_names_,
        const SelectQueryInfo & query_info_,
        const StorageSnapshotPtr & storage_snapshot_,
        const ContextPtr & context_,
        Block sample_block,
        ReadFromFormatInfo info_,
        std::shared_ptr<StorageObjectStorageQueue> storage_,
        size_t max_block_size_)
        : SourceStepWithFilter(
            std::move(sample_block),
            column_names_,
            query_info_,
            storage_snapshot_,
            context_)
        , info(std::move(info_))
        , storage(std::move(storage_))
        , max_block_size(max_block_size_)
    {
    }

private:
    ReadFromFormatInfo info;
    std::shared_ptr<StorageObjectStorageQueue> storage;
    size_t max_block_size;

    std::shared_ptr<StorageObjectStorageQueue::FileIterator> iterator;

    void createIterator(const ActionsDAG::Node * predicate);
};

void ReadFromObjectStorageQueue::createIterator(const ActionsDAG::Node * predicate)
{
    if (iterator)
        return;

    iterator = storage->createFileIterator(context, predicate);
}


void ReadFromObjectStorageQueue::applyFilters(ActionDAGNodes added_filter_nodes)
{
    SourceStepWithFilter::applyFilters(std::move(added_filter_nodes));

    const ActionsDAG::Node * predicate = nullptr;
    if (filter_actions_dag)
        predicate = filter_actions_dag->getOutputs().at(0);

    createIterator(predicate);
}

void StorageObjectStorageQueue::read(
    QueryPlan & query_plan,
    const Names & column_names,
    const StorageSnapshotPtr & storage_snapshot,
    SelectQueryInfo & query_info,
    ContextPtr local_context,
    QueryProcessingStage::Enum /*processed_stage*/,
    size_t max_block_size,
    size_t)
{
    if (!local_context->getSettingsRef()[Setting::stream_like_engine_allow_direct_select])
    {
        throw Exception(ErrorCodes::QUERY_NOT_ALLOWED, "Direct select is not allowed. "
                        "To enable use setting `stream_like_engine_allow_direct_select`");
    }

    if (mv_attached)
    {
        throw Exception(ErrorCodes::QUERY_NOT_ALLOWED,
                        "Cannot read from {} with attached materialized views", getName());
    }

    auto this_ptr = std::static_pointer_cast<StorageObjectStorageQueue>(shared_from_this());
    auto read_from_format_info = prepareReadingFromFormat(column_names, storage_snapshot, local_context, supportsSubsetOfColumns(local_context));

    auto reading = std::make_unique<ReadFromObjectStorageQueue>(
        column_names,
        query_info,
        storage_snapshot,
        local_context,
        read_from_format_info.source_header,
        read_from_format_info,
        std::move(this_ptr),
        max_block_size);

    query_plan.addStep(std::move(reading));
}

void ReadFromObjectStorageQueue::initializePipeline(QueryPipelineBuilder & pipeline, const BuildQueryPipelineSettings &)
{
    Pipes pipes;

    size_t processing_threads_num = storage->getTableMetadata().processing_threads_num;

    createIterator(nullptr);
    auto progress = std::make_shared<ObjectStorageQueueSource::ProcessingProgress>();
    for (size_t i = 0; i < processing_threads_num; ++i)
        pipes.emplace_back(storage->createSource(
                               i/* processor_id */,
                               info,
                               progress,
                               iterator,
                               max_block_size,
                               context,
                               true/* commit_once_processed */));

    auto pipe = Pipe::unitePipes(std::move(pipes));
    if (pipe.empty())
        pipe = Pipe(std::make_shared<NullSource>(info.source_header));

    for (const auto & processor : pipe.getProcessors())
        processors.emplace_back(processor);

    pipeline.init(std::move(pipe));
}

std::shared_ptr<ObjectStorageQueueSource> StorageObjectStorageQueue::createSource(
    size_t processor_id,
    const ReadFromFormatInfo & info,
    ProcessingProgressPtr progress_,
    std::shared_ptr<StorageObjectStorageQueue::FileIterator> file_iterator,
    size_t max_block_size,
    ContextPtr local_context,
    bool commit_once_processed)
{
    CommitSettings commit_settings_copy;
    {
        std::lock_guard lock(mutex);
        commit_settings_copy = commit_settings;
    }
    return std::make_shared<ObjectStorageQueueSource>(
        getName(), processor_id,
        file_iterator, configuration, object_storage, progress_,
        info, format_settings,
        commit_settings_copy,
        files_metadata,
        local_context, max_block_size, shutdown_called, table_is_being_dropped,
        getQueueLog(object_storage, local_context, enable_logging_to_queue_log),
        getStorageID(), log, commit_once_processed);
}

size_t StorageObjectStorageQueue::getDependencies() const
{
    auto table_id = getStorageID();

    // Check if all dependencies are attached
    auto view_ids = DatabaseCatalog::instance().getDependentViews(table_id);
    LOG_TEST(log, "Number of attached views {} for {}", view_ids.size(), table_id.getNameForLogs());

    if (view_ids.empty())
        return 0;

    // Check the dependencies are ready?
    for (const auto & view_id : view_ids)
    {
        auto view = DatabaseCatalog::instance().tryGetTable(view_id, getContext());
        if (!view)
            return 0;

        // If it materialized view, check it's target table
        auto * materialized_view = dynamic_cast<StorageMaterializedView *>(view.get());
        if (materialized_view && !materialized_view->tryGetTargetTable())
            return 0;
    }

    return view_ids.size();
}

void StorageObjectStorageQueue::threadFunc()
{
    if (shutdown_called)
        return;

    try
    {
        const size_t dependencies_count = getDependencies();
        if (dependencies_count)
        {
            mv_attached.store(true);
            SCOPE_EXIT({ mv_attached.store(false); });

            LOG_DEBUG(log, "Started streaming to {} attached views", dependencies_count);

            if (streamToViews())
            {
                /// Reset the reschedule interval.
                std::lock_guard lock(mutex);
                reschedule_processing_interval_ms = polling_min_timeout_ms;
            }
            else
            {
                /// Increase the reschedule interval.
                std::lock_guard lock(mutex);
                reschedule_processing_interval_ms = std::min<size_t>(polling_max_timeout_ms, reschedule_processing_interval_ms + polling_backoff_ms);
            }

            LOG_DEBUG(log, "Stopped streaming to {} attached views", dependencies_count);
        }
        else
        {
            LOG_TEST(log, "No attached dependencies");
        }
    }
    catch (...)
    {
        LOG_ERROR(log, "Failed to process data: {}", getCurrentExceptionMessage(true));
    }

    if (!shutdown_called)
    {
        LOG_TRACE(log, "Reschedule processing thread in {} ms", reschedule_processing_interval_ms);
        task->scheduleAfter(reschedule_processing_interval_ms);
    }
}

bool StorageObjectStorageQueue::streamToViews()
{
    // Create a stream for each consumer and join them in a union stream
    // Only insert into dependent views and expect that input blocks contain virtual columns

    auto table_id = getStorageID();
    auto table = DatabaseCatalog::instance().getTable(table_id, getContext());
    if (!table)
        throw Exception(ErrorCodes::LOGICAL_ERROR, "Engine table {} doesn't exist.", table_id.getNameForLogs());

    auto insert = std::make_shared<ASTInsertQuery>();
    insert->table_id = table_id;

    auto storage_snapshot = getStorageSnapshot(getInMemoryMetadataPtr(), getContext());
    auto queue_context = Context::createCopy(getContext());
    queue_context->makeQueryContext();

    auto file_iterator = createFileIterator(queue_context, nullptr);
    size_t total_rows = 0;
    const size_t processing_threads_num = getTableMetadata().processing_threads_num;

    LOG_TEST(log, "Using {} processing threads", processing_threads_num);

    while (!shutdown_called && !file_iterator->isFinished())
    {
        InterpreterInsertQuery interpreter(
            insert,
            queue_context,
            /* allow_materialized */ false,
            /* no_squash */ true,
            /* no_destination */ true,
            /* async_isnert */ false);
        auto block_io = interpreter.execute();
        auto read_from_format_info = prepareReadingFromFormat(
            block_io.pipeline.getHeader().getNames(),
            storage_snapshot,
            queue_context,
            supportsSubsetOfColumns(queue_context));

        Pipes pipes;
        std::vector<std::shared_ptr<ObjectStorageQueueSource>> sources;

        pipes.reserve(processing_threads_num);
        sources.reserve(processing_threads_num);

        auto processing_progress = std::make_shared<ProcessingProgress>();
        for (size_t i = 0; i < processing_threads_num; ++i)
        {
            auto source = createSource(
                i/* processor_id */,
                read_from_format_info,
                processing_progress,
                file_iterator,
                DBMS_DEFAULT_BUFFER_SIZE,
                queue_context,
                false/* commit_once_processed */);

            pipes.emplace_back(source);
            sources.emplace_back(source);
        }
        auto pipe = Pipe::unitePipes(std::move(pipes));

        block_io.pipeline.complete(std::move(pipe));
        block_io.pipeline.setNumThreads(processing_threads_num);
        block_io.pipeline.setConcurrencyControl(queue_context->getSettingsRef()[Setting::use_concurrency_control]);

        std::atomic_size_t rows = 0;
        block_io.pipeline.setProgressCallback([&](const Progress & progress) { rows += progress.read_rows.load(); });

        try
        {
            CompletedPipelineExecutor executor(block_io.pipeline);
            executor.execute();
        }
        catch (...)
        {
            for (auto & source : sources)
                source->commit(/* success */false, getCurrentExceptionMessage(true));

            file_iterator->releaseFinishedBuckets();
            throw;
        }

        for (auto & source : sources)
            source->commit(/* success */true);

        file_iterator->releaseFinishedBuckets();
        total_rows += rows;
    }

    return total_rows > 0;
}

static const std::unordered_set<std::string_view> changeable_settings_unordered_mode
{
    "processing_threads_num",
    "loading_retries",
    "after_processing",
    "tracked_files_limit",
    "tracked_file_ttl_sec",
    "polling_min_timeout_ms",
    "polling_max_timeout_ms",
    "polling_backoff_ms",
    "max_processed_files_before_commit",
    "max_processed_rows_before_commit",
    "max_processed_bytes_before_commit",
    "max_processing_time_sec_before_commit",
};

static const std::unordered_set<std::string_view> changeable_settings_ordered_mode
{
    "loading_retries",
    "after_processing",
    "polling_min_timeout_ms",
    "polling_max_timeout_ms",
    "polling_backoff_ms",
<<<<<<< HEAD
    "max_processed_files_before_commit",
    "max_processed_rows_before_commit",
    "max_processed_bytes_before_commit",
    "max_processing_time_sec_before_commit",
=======
    "buckets",
>>>>>>> e71acb54
};

static bool isSettingChangeable(const std::string & name, ObjectStorageQueueMode mode)
{
    if (mode == ObjectStorageQueueMode::UNORDERED)
        return changeable_settings_unordered_mode.contains(name);
    else
        return changeable_settings_ordered_mode.contains(name);
}

static bool requiresDetachedMV(const std::string & name)
{
    return name == "buckets" || name == "s3queue_buckets";
}

void StorageObjectStorageQueue::checkAlterIsPossible(const AlterCommands & commands, ContextPtr local_context) const
{
    for (const auto & command : commands)
    {
        if (command.type != AlterCommand::MODIFY_SETTING && command.type != AlterCommand::RESET_SETTING)
            throw Exception(ErrorCodes::SUPPORT_IS_DISABLED, "Only MODIFY/RESET SETTING alter is allowed for {}", getName());
    }

    StorageInMemoryMetadata new_metadata = getInMemoryMetadata();
    commands.apply(new_metadata, local_context);

    if (!new_metadata.hasSettingsChanges())
        throw Exception(ErrorCodes::LOGICAL_ERROR, "No settings changes");

    const auto & new_changes = new_metadata.settings_changes->as<const ASTSetQuery &>().changes;

    StorageInMemoryMetadata old_metadata = getInMemoryMetadata();
    const SettingsChanges * old_changes = nullptr;
    if (old_metadata.hasSettingsChanges())
        old_changes = &old_metadata.settings_changes->as<const ASTSetQuery &>().changes;

    const auto mode = getTableMetadata().getMode();
    for (const auto & changed_setting : new_changes)
    {
        bool setting_changed = true;
        if (old_changes)
        {
            auto it = std::find_if(
                old_changes->begin(), old_changes->end(),
                [&](const SettingChange & change) { return change.name == changed_setting.name; });

            setting_changed = it != old_changes->end() && it->value != changed_setting.value;
        }

        if (setting_changed)
        {
            SettingChange result_setting(changed_setting);
            if (result_setting.name.starts_with("s3queue_"))
                result_setting.name = result_setting.name.substr(std::strlen("s3queue_"));

            if (!isSettingChangeable(result_setting.name, mode))
            {
                throw Exception(
                    ErrorCodes::SUPPORT_IS_DISABLED,
                    "Changing setting {} is not allowed for {} mode of {}",
                    changed_setting.name, magic_enum::enum_name(mode), getName());
            }
            if (requiresDetachedMV(changed_setting.name))
            {
                const size_t dependencies_count = getDependencies();
                if (dependencies_count)
                    throw Exception(
                        ErrorCodes::SUPPORT_IS_DISABLED,
                        "Changing setting {} is not allowed only with detached dependencies (dependencies count: {})",
                        changed_setting.name, dependencies_count);
            }
        }
    }
}

void StorageObjectStorageQueue::alter(
    const AlterCommands & commands,
    ContextPtr local_context,
    AlterLockHolder &)
{
    if (commands.isSettingsAlter())
    {
        auto table_id = getStorageID();

        StorageInMemoryMetadata new_metadata = getInMemoryMetadata();
        commands.apply(new_metadata, local_context);
        auto new_settings = new_metadata.settings_changes->as<ASTSetQuery &>().changes;

        StorageInMemoryMetadata old_metadata = getInMemoryMetadata();
        const SettingsChanges * old_settings = nullptr;
        if (old_metadata.hasSettingsChanges())
            old_settings = &old_metadata.settings_changes->as<const ASTSetQuery &>().changes;

        if (old_settings)
        {
            ObjectStorageQueueSettings default_settings;
            for (const auto & setting : *old_settings)
            {
                auto it = std::find_if(
                    new_settings.begin(), new_settings.end(),
                    [&](const SettingChange & change) { return change.name == setting.name; });

                if (it == new_settings.end())
                {
                    /// Setting was reset.
                    new_settings.push_back(SettingChange(setting.name, default_settings.get(setting.name)));
                }
            }
        }

        SettingsChanges changed_settings;
        std::set<std::string> changed_settings_set;

        const auto mode = getTableMetadata().getMode();
        for (const auto & setting : new_settings)
        {
            bool setting_changed = true;
            if (old_settings)
            {
                auto it = std::find_if(
                    old_settings->begin(), old_settings->end(),
                    [&](const SettingChange & change) { return change.name == setting.name; });

                setting_changed = it == old_settings->end() || it->value != setting.value;
            }
            if (!setting_changed)
                continue;

            SettingChange result_setting(setting);
            if (result_setting.name.starts_with("s3queue_"))
                result_setting.name = result_setting.name.substr(std::strlen("s3queue_"));

            if (!isSettingChangeable(result_setting.name, mode))
            {
                throw Exception(
                    ErrorCodes::SUPPORT_IS_DISABLED,
                    "Changing setting {} is not allowed for {} mode of {}",
                    setting.name, magic_enum::enum_name(mode), getName());
            }

            if (requiresDetachedMV(setting.name))
            {
                const size_t dependencies_count = getDependencies();
                if (dependencies_count)
                    throw Exception(
                        ErrorCodes::SUPPORT_IS_DISABLED,
                        "Changing setting {} is not allowed only with detached dependencies (dependencies count: {})",
                        setting.name, dependencies_count);
            }

            changed_settings.push_back(result_setting);

            auto inserted = changed_settings_set.emplace(result_setting.name).second;
            if (!inserted)
                throw Exception(ErrorCodes::BAD_ARGUMENTS, "Setting {} is duplicated", setting.name);
        }

        LOG_TEST(log, "New settings: {}", serializeAST(*new_metadata.settings_changes));

        /// Alter settings which are stored in keeper.
        files_metadata->alterSettings(changed_settings, local_context);

        /// Alter settings which are not stored in keeper.
        for (const auto & change : changed_settings)
        {
            std::lock_guard lock(mutex);

            if (change.name == "polling_min_timeout_ms")
                polling_min_timeout_ms = change.value.safeGet<UInt64>();
            if (change.name == "polling_max_timeout_ms")
                polling_max_timeout_ms = change.value.safeGet<UInt64>();
            if (change.name == "polling_backoff_ms")
                polling_backoff_ms = change.value.safeGet<UInt64>();

            if (change.name == "max_processed_files_before_commit")
                commit_settings.max_processed_files_before_commit = change.value.safeGet<UInt64>();
            if (change.name == "max_processed_rows_before_commit")
                commit_settings.max_processed_rows_before_commit = change.value.safeGet<UInt64>();
            if (change.name == "max_processed_bytes_before_commit")
                commit_settings.max_processed_bytes_before_commit = change.value.safeGet<UInt64>();
            if (change.name == "max_processing_time_sec_before_commit")
                commit_settings.max_processing_time_sec_before_commit = change.value.safeGet<UInt64>();
        }

        StorageInMemoryMetadata metadata = getInMemoryMetadata();
        metadata.setSettingsChanges(new_metadata.settings_changes);
        setInMemoryMetadata(metadata);

        DatabaseCatalog::instance().getDatabase(table_id.database_name)->alterTable(local_context, table_id, new_metadata);
    }
}

zkutil::ZooKeeperPtr StorageObjectStorageQueue::getZooKeeper() const
{
    return getContext()->getZooKeeper();
}

std::shared_ptr<StorageObjectStorageQueue::FileIterator>
StorageObjectStorageQueue::createFileIterator(ContextPtr local_context, const ActionsDAG::Node * predicate)
{
    auto settings = configuration->getQuerySettings(local_context);
    auto glob_iterator = std::make_unique<StorageObjectStorageSource::GlobIterator>(
        object_storage, configuration, predicate, getVirtualsList(), local_context,
        nullptr, settings.list_object_keys_size, settings.throw_on_zero_files_match);

    const auto & table_metadata = getTableMetadata();
    bool file_deletion_enabled = table_metadata.getMode() == ObjectStorageQueueMode::UNORDERED
        && (table_metadata.tracked_files_ttl_sec || table_metadata.tracked_files_limit);

    return std::make_shared<FileIterator>(
        files_metadata, std::move(glob_iterator), object_storage, file_deletion_enabled, shutdown_called, log);
}

ObjectStorageQueueSettings StorageObjectStorageQueue::getSettings() const
{
    /// We do not store queue settings
    /// (because of the inconvenience of keeping them in sync with ObjectStorageQueueTableMetadata),
    /// so let's reconstruct.
    ObjectStorageQueueSettings settings;
    const auto & table_metadata = getTableMetadata();
    settings[ObjectStorageQueueSetting::mode] = table_metadata.mode;
    settings[ObjectStorageQueueSetting::after_processing] = table_metadata.after_processing;
    settings[ObjectStorageQueueSetting::keeper_path] = zk_path;
    settings[ObjectStorageQueueSetting::loading_retries] = table_metadata.loading_retries;
    settings[ObjectStorageQueueSetting::processing_threads_num] = table_metadata.processing_threads_num;
    settings[ObjectStorageQueueSetting::enable_logging_to_queue_log] = enable_logging_to_queue_log;
    settings[ObjectStorageQueueSetting::last_processed_path] = table_metadata.last_processed_path;
    settings[ObjectStorageQueueSetting::tracked_file_ttl_sec] = table_metadata.tracked_files_ttl_sec;
    settings[ObjectStorageQueueSetting::tracked_files_limit] = table_metadata.tracked_files_limit;
    settings[ObjectStorageQueueSetting::cleanup_interval_min_ms] = 0;
    settings[ObjectStorageQueueSetting::cleanup_interval_max_ms] = 0;
    settings[ObjectStorageQueueSetting::buckets] = table_metadata.buckets;

    {
        std::lock_guard lock(mutex);
        settings[ObjectStorageQueueSetting::polling_min_timeout_ms] = polling_min_timeout_ms;
        settings[ObjectStorageQueueSetting::polling_max_timeout_ms] = polling_max_timeout_ms;
        settings[ObjectStorageQueueSetting::polling_backoff_ms] = polling_backoff_ms;
        settings[ObjectStorageQueueSetting::max_processed_files_before_commit] = commit_settings.max_processed_files_before_commit;
        settings[ObjectStorageQueueSetting::max_processed_rows_before_commit] = commit_settings.max_processed_rows_before_commit;
        settings[ObjectStorageQueueSetting::max_processed_bytes_before_commit] = commit_settings.max_processed_bytes_before_commit;
        settings[ObjectStorageQueueSetting::max_processing_time_sec_before_commit] = commit_settings.max_processing_time_sec_before_commit;
    }

    return settings;
}

}<|MERGE_RESOLUTION|>--- conflicted
+++ resolved
@@ -610,14 +610,11 @@
     "polling_min_timeout_ms",
     "polling_max_timeout_ms",
     "polling_backoff_ms",
-<<<<<<< HEAD
     "max_processed_files_before_commit",
     "max_processed_rows_before_commit",
     "max_processed_bytes_before_commit",
     "max_processing_time_sec_before_commit",
-=======
     "buckets",
->>>>>>> e71acb54
 };
 
 static bool isSettingChangeable(const std::string & name, ObjectStorageQueueMode mode)
