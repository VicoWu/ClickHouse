#include "config.h"
#if USE_AWS_S3

#include <Storages/StorageDeltaLake.h>
#include <Common/logger_useful.h>

#include <IO/ReadBufferFromS3.h>
#include <IO/ReadHelpers.h>
#include <IO/ReadSettings.h>
#include <IO/S3Common.h>
#include <IO/S3/Requests.h>

#include <Storages/ExternalDataSourceConfiguration.h>
#include <Storages/StorageFactory.h>
#include <Storages/checkAndGetLiteralArgument.h>

#include <Formats/FormatFactory.h>

#include <aws/core/auth/AWSCredentials.h>

#include <QueryPipeline/Pipe.h>

#include <fmt/format.h>
#include <fmt/ranges.h>
#include <ranges>

namespace DB
{

namespace ErrorCodes
{
    extern const int S3_ERROR;
    extern const int INCORRECT_DATA;
}

void DeltaLakeMetadata::setLastModifiedTime(const String & filename, uint64_t timestamp)
{
    file_update_time[filename] = timestamp;
}

void DeltaLakeMetadata::remove(const String & filename, uint64_t /*timestamp */)
{
    bool erase = file_update_time.erase(filename);
    if (!erase)
        throw Exception(ErrorCodes::INCORRECT_DATA, "Invalid table metadata, tried to remove {} before adding it", filename);
}

std::vector<String> DeltaLakeMetadata::listCurrentFiles() &&
{
    std::vector<String> keys;
    keys.reserve(file_update_time.size());

    for (auto && [k, _] : file_update_time)
        keys.push_back(k);

    return keys;
}

DeltaLakeMetaParser::DeltaLakeMetaParser(StorageS3::S3Configuration & configuration_, const String & table_path_, ContextPtr context)
    : base_configuration(configuration_), table_path(table_path_)
{
    init(context);
}

void DeltaLakeMetaParser::init(ContextPtr context)
{
    auto keys = getJsonLogFiles();

    // read data from every json log file
    for (const String & key : keys)
    {
        auto buf = createS3ReadBuffer(key, context);

        char c;
        while (!buf->eof())
        {
            /// May be some invalid characters before json.
            while (buf->peek(c) && c != '{')
                buf->ignore();

            if (buf->eof())
                break;

            String json_str;
            readJSONObjectPossiblyInvalid(json_str, *buf);

            if (json_str.empty())
                continue;

            const JSON json(json_str);
            handleJSON(json);
        }
    }
}

std::vector<String> DeltaLakeMetaParser::getJsonLogFiles()
{
<<<<<<< HEAD
=======
    std::vector<String> keys;

    const auto & client = base_configuration.client;

    S3::ListObjectsV2Request request;
    Aws::S3::Model::ListObjectsV2Outcome outcome;

    bool is_finished{false};
    const auto bucket{base_configuration.uri.bucket};

    request.SetBucket(bucket);

>>>>>>> c4f4a1db
    /// DeltaLake format stores all metadata json files in _delta_log directory
    static constexpr auto deltalake_metadata_directory = "_delta_log";

    return S3::listFiles(
        *base_configuration.client,
        base_configuration.uri.bucket,
        table_path,
        std::filesystem::path(table_path) / deltalake_metadata_directory,
        ".json");
}

std::shared_ptr<ReadBuffer> DeltaLakeMetaParser::createS3ReadBuffer(const String & key, ContextPtr context)
{
    S3Settings::RequestSettings request_settings;
    request_settings.max_single_read_retries = context->getSettingsRef().s3_max_single_read_retries;
    return std::make_shared<ReadBufferFromS3>(
        base_configuration.client,
        base_configuration.uri.bucket,
        key,
        base_configuration.uri.version_id,
        request_settings,
        context->getReadSettings());
}

void DeltaLakeMetaParser::handleJSON(const JSON & json)
{
    if (json.has("add"))
    {
        auto path = json["add"]["path"].getString();
        auto timestamp = json["add"]["modificationTime"].getInt();

        metadata.setLastModifiedTime(path, timestamp);
    }
    else if (json.has("remove"))
    {
        auto path = json["remove"]["path"].getString();
        auto timestamp = json["remove"]["deletionTimestamp"].getInt();

        metadata.remove(path, timestamp);
    }
}

// DeltaLake stores data in parts in different files
// keys is vector of parts with latest version
// generateQueryFromKeys constructs query from parts filenames for
// underlying StorageS3 engine
String DeltaLakeMetaParser::generateQueryFromKeys(const std::vector<String> & keys, const String &)
{
    std::string new_query = fmt::format("{{{}}}", fmt::join(keys, ","));
    return new_query;
}

void registerStorageDeltaLake(StorageFactory & factory)
{
    factory.registerStorage(
        "DeltaLake",
        [](const StorageFactory::Arguments & args)
        {
            StorageS3Configuration configuration = StorageDeltaLake::getConfiguration(args.engine_args, args.getLocalContext());

            auto format_settings = getFormatSettings(args.getContext());

            return std::make_shared<StorageDeltaLake>(
                configuration, args.table_id, args.columns, args.constraints, args.comment, args.getContext(), format_settings);
        },
        {
            .supports_settings = true,
            .supports_schema_inference = true,
            .source_access_type = AccessType::S3,
        });
}

}

#endif<|MERGE_RESOLUTION|>--- conflicted
+++ resolved
@@ -95,21 +95,6 @@
 
 std::vector<String> DeltaLakeMetaParser::getJsonLogFiles()
 {
-<<<<<<< HEAD
-=======
-    std::vector<String> keys;
-
-    const auto & client = base_configuration.client;
-
-    S3::ListObjectsV2Request request;
-    Aws::S3::Model::ListObjectsV2Outcome outcome;
-
-    bool is_finished{false};
-    const auto bucket{base_configuration.uri.bucket};
-
-    request.SetBucket(bucket);
-
->>>>>>> c4f4a1db
     /// DeltaLake format stores all metadata json files in _delta_log directory
     static constexpr auto deltalake_metadata_directory = "_delta_log";
 
