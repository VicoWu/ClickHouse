#include <Storages/ColumnsDescription.h>

#include <Parsers/ASTLiteral.h>
#include <Parsers/ExpressionElementParsers.h>
#include <Parsers/ExpressionListParsers.h>
#include <Parsers/ParserCreateQuery.h>
#include <Parsers/parseQuery.h>
#include <Parsers/queryToString.h>
#include <Parsers/ASTSubquery.h>
#include <Parsers/ASTSelectQuery.h>
#include <Parsers/ASTSelectWithUnionQuery.h>
#include <IO/WriteBuffer.h>
#include <IO/WriteHelpers.h>
#include <IO/ReadBuffer.h>
#include <IO/ReadHelpers.h>
#include <IO/WriteBufferFromString.h>
#include <IO/ReadBufferFromString.h>
#include <DataTypes/DataTypeFactory.h>
#include <DataTypes/NestedUtils.h>
#include <DataTypes/DataTypeArray.h>
#include <DataTypes/DataTypeTuple.h>
#include <DataTypes/DataTypeNested.h>
#include <Common/Exception.h>
#include <Interpreters/Context.h>
#include <Storages/IStorage.h>
#include <Common/typeid_cast.h>
#include "Parsers/ASTSetQuery.h"
#include <Core/Defines.h>
#include <Compression/CompressionFactory.h>
#include <Interpreters/ExpressionAnalyzer.h>
#include <Interpreters/TreeRewriter.h>
#include <Interpreters/ExpressionActions.h>
#include <Interpreters/FunctionNameNormalizer.h>
#include <Storages/BlockNumberColumn.h>


namespace DB
{

CompressionCodecPtr getCompressionCodecDelta(UInt8 delta_bytes_size);


namespace ErrorCodes
{
    extern const int NO_SUCH_COLUMN_IN_TABLE;
    extern const int ILLEGAL_COLUMN;
    extern const int CANNOT_PARSE_TEXT;
    extern const int THERE_IS_NO_DEFAULT_VALUE;
    extern const int LOGICAL_ERROR;
}

ColumnDescription::ColumnDescription(String name_, DataTypePtr type_)
    : name(std::move(name_)), type(std::move(type_))
{
}

ColumnDescription::ColumnDescription(String name_, DataTypePtr type_, String comment_)
    : name(std::move(name_)), type(std::move(type_)), comment(comment_)
{
}

ColumnDescription::ColumnDescription(String name_, DataTypePtr type_, ASTPtr codec_, String comment_)
    : name(std::move(name_)), type(std::move(type_)), comment(comment_), codec(codec_)
{
}

bool ColumnDescription::operator==(const ColumnDescription & other) const
{
    auto ast_to_str = [](const ASTPtr & ast) { return ast ? queryToString(ast) : String{}; };

    return name == other.name
        && type->equals(*other.type)
        && default_desc == other.default_desc
        && stats == other.stats
        && ast_to_str(codec) == ast_to_str(other.codec)
        && settings == other.settings
        && ast_to_str(ttl) == ast_to_str(other.ttl);
}

void ColumnDescription::writeText(WriteBuffer & buf) const
{
    /// NOTE: Serialization format is insane.

    writeBackQuotedString(name, buf);
    writeChar(' ', buf);
    writeEscapedString(type->getName(), buf);

    if (default_desc.expression)
    {
        writeChar('\t', buf);
        DB::writeText(DB::toString(default_desc.kind), buf);
        writeChar('\t', buf);
        writeEscapedString(queryToString(default_desc.expression), buf);
    }

    if (!comment.empty())
    {
        writeChar('\t', buf);
        DB::writeText("COMMENT ", buf);
        writeEscapedString(queryToString(ASTLiteral(Field(comment))), buf);
    }

    if (codec)
    {
        writeChar('\t', buf);
        writeEscapedString(queryToString(codec), buf);
    }

<<<<<<< HEAD
    if (!stats.empty())
=======
    if (!settings.empty())
    {
        writeChar('\t', buf);
        DB::writeText("SETTINGS ", buf);
        DB::writeText("(", buf);
        ASTSetQuery ast;
        ast.is_standalone = false;
        ast.changes = settings;
        writeEscapedString(queryToString(ast), buf);
        DB::writeText(")", buf);
    }

    if (stat)
>>>>>>> 037d8ef7
    {
        writeChar('\t', buf);
        writeEscapedString(queryToString(stats.getAST()), buf);
    }

    if (ttl)
    {
        writeChar('\t', buf);
        DB::writeText("TTL ", buf);
        writeEscapedString(queryToString(ttl), buf);
    }

    writeChar('\n', buf);
}

void ColumnDescription::readText(ReadBuffer & buf)
{
    readBackQuotedString(name, buf);
    assertChar(' ', buf);

    String type_string;
    readEscapedString(type_string, buf);
    type = DataTypeFactory::instance().get(type_string);

    if (checkChar('\t', buf))
    {
        String modifiers;
        readEscapedStringUntilEOL(modifiers, buf);

        ParserColumnDeclaration column_parser(/* require type */ true);
        ASTPtr ast = parseQuery(column_parser, "x T " + modifiers, "column parser", 0, DBMS_DEFAULT_MAX_PARSER_DEPTH);

        if (auto * col_ast = ast->as<ASTColumnDeclaration>())
        {
            if (col_ast->default_expression)
            {
                default_desc.kind = columnDefaultKindFromString(col_ast->default_specifier);
                default_desc.expression = std::move(col_ast->default_expression);
                default_desc.ephemeral_default = col_ast->ephemeral_default;
            }

            if (col_ast->comment)
                comment = col_ast->comment->as<ASTLiteral &>().value.get<String>();

            if (col_ast->codec)
                codec = CompressionCodecFactory::instance().validateCodecAndGetPreprocessedAST(col_ast->codec, type, false, true, true, true);

            if (col_ast->ttl)
                ttl = col_ast->ttl;

            if (col_ast->settings)
                settings = col_ast->settings->as<ASTSetQuery &>().changes;
        }
        else
            throw Exception(ErrorCodes::CANNOT_PARSE_TEXT, "Cannot parse column description");
    }
}

ColumnsDescription::ColumnsDescription(std::initializer_list<ColumnDescription> ordinary)
{
    for (auto && elem : ordinary)
        add(elem);
}

ColumnsDescription ColumnsDescription::fromNamesAndTypes(NamesAndTypes ordinary)
{
    ColumnsDescription result;
    for (auto & elem : ordinary)
        result.add(ColumnDescription(std::move(elem.name), std::move(elem.type)));
    return result;
}

ColumnsDescription::ColumnsDescription(NamesAndTypesList ordinary)
{
    for (auto & elem : ordinary)
        add(ColumnDescription(std::move(elem.name), std::move(elem.type)));
}

ColumnsDescription::ColumnsDescription(NamesAndTypesList ordinary, NamesAndAliases aliases)
{
    for (auto & elem : ordinary)
        add(ColumnDescription(std::move(elem.name), std::move(elem.type)));

    setAliases(std::move(aliases));
}

void ColumnsDescription::setAliases(NamesAndAliases aliases)
{
    for (auto & alias : aliases)
    {
        ColumnDescription description(std::move(alias.name), std::move(alias.type));
        description.default_desc.kind = ColumnDefaultKind::Alias;

        const char * alias_expression_pos = alias.expression.data();
        const char * alias_expression_end = alias_expression_pos + alias.expression.size();
        ParserExpression expression_parser;
        description.default_desc.expression = parseQuery(expression_parser, alias_expression_pos, alias_expression_end, "expression", 0, DBMS_DEFAULT_MAX_PARSER_DEPTH);

        add(std::move(description));
    }
}


/// We are trying to find first column from end with name `column_name` or with a name beginning with `column_name` and ".".
/// For example "fruits.bananas"
/// names are considered the same if they completely match or `name_without_dot` matches the part of the name to the point
static auto getNameRange(const ColumnsDescription::ColumnsContainer & columns, const String & name_without_dot)
{
    String name_with_dot = name_without_dot + ".";

    /// First we need to check if we have column with name name_without_dot
    /// and if not - check if we have names that start with name_with_dot
    for (auto it = columns.begin(); it != columns.end(); ++it)
    {
        if (it->name == name_without_dot)
            return std::make_pair(it, std::next(it));
    }

    auto begin = std::find_if(columns.begin(), columns.end(), [&](const auto & column){ return startsWith(column.name, name_with_dot); });

    if (begin == columns.end())
        return std::make_pair(begin, begin);

    auto end = std::next(begin);
    for (; end != columns.end(); ++end)
    {
        if (!startsWith(end->name, name_with_dot))
            break;
    }

    return std::make_pair(begin, end);
}

void ColumnsDescription::add(ColumnDescription column, const String & after_column, bool first, bool add_subcolumns)
{
    if (has(column.name))
        throw Exception(ErrorCodes::ILLEGAL_COLUMN,
                        "Cannot add column {}: column with this name already exists", column.name);

    /// Normalize ASTs to be compatible with InterpreterCreateQuery.
    if (column.default_desc.expression)
        FunctionNameNormalizer::visit(column.default_desc.expression.get());
    if (column.ttl)
        FunctionNameNormalizer::visit(column.ttl.get());

    auto insert_it = columns.cend();

    if (first)
        insert_it = columns.cbegin();
    else if (!after_column.empty())
    {
        auto range = getNameRange(columns, after_column);
        if (range.first == range.second)
            throw Exception(ErrorCodes::NO_SUCH_COLUMN_IN_TABLE, "Wrong column name. Cannot find column {} to insert after", after_column);

        insert_it = range.second;
    }

    if (add_subcolumns)
        addSubcolumns(column.name, column.type);
    columns.get<0>().insert(insert_it, std::move(column));
}

void ColumnsDescription::remove(const String & column_name)
{
    auto range = getNameRange(columns, column_name);
    if (range.first == range.second)
    {
        throw Exception(ErrorCodes::NO_SUCH_COLUMN_IN_TABLE, "There is no column {} in table{}", column_name, getHintsMessage(column_name));
    }

    for (auto list_it = range.first; list_it != range.second;)
    {
        removeSubcolumns(list_it->name);
        list_it = columns.get<0>().erase(list_it);
    }
}

void ColumnsDescription::rename(const String & column_from, const String & column_to)
{
    auto it = columns.get<1>().find(column_from);
    if (it == columns.get<1>().end())
    {
        throw Exception(ErrorCodes::LOGICAL_ERROR, "Cannot find column {} in ColumnsDescription{}",
                        column_from, getHintsMessage(column_from));
    }

    columns.get<1>().modify_key(it, [&column_to] (String & old_name)
    {
        old_name = column_to;
    });
}

void ColumnsDescription::modifyColumnOrder(const String & column_name, const String & after_column, bool first)
{
    const auto & reorder_column = [&](auto get_new_pos)
    {
        auto column_range = getNameRange(columns, column_name);

        if (column_range.first == column_range.second)
            throw Exception(ErrorCodes::NO_SUCH_COLUMN_IN_TABLE, "There is no column {} in table.", column_name);

        std::vector<ColumnDescription> moving_columns;
        for (auto list_it = column_range.first; list_it != column_range.second;)
        {
            moving_columns.emplace_back(*list_it);
            list_it = columns.get<0>().erase(list_it);
        }

        columns.get<0>().insert(get_new_pos(), moving_columns.begin(), moving_columns.end());
    };

    if (first)
        reorder_column([&]() { return columns.cbegin(); });
    else if (!after_column.empty() && column_name != after_column)
    {
        /// Checked first
        auto range = getNameRange(columns, after_column);
        if (range.first == range.second)
            throw Exception(ErrorCodes::NO_SUCH_COLUMN_IN_TABLE, "Wrong column name. Cannot find column {} to insert after", after_column);

        reorder_column([&]() { return getNameRange(columns, after_column).second; });
    }
}

void ColumnsDescription::flattenNested()
{
    for (auto it = columns.begin(); it != columns.end();)
    {
        if (!isNested(it->type))
        {
            ++it;
            continue;
        }

        const auto * type_arr = typeid_cast<const DataTypeArray *>(it->type.get());
        if (!type_arr)
        {
            ++it;
            continue;
        }

        const auto * type_tuple = typeid_cast<const DataTypeTuple *>(type_arr->getNestedType().get());
        if (!type_tuple)
        {
            ++it;
            continue;
        }

        if (!type_tuple->haveExplicitNames())
        {
            ++it;
            continue;
        }

        ColumnDescription column = *it;
        removeSubcolumns(column.name);
        it = columns.get<0>().erase(it);

        const DataTypes & elements = type_tuple->getElements();
        const Strings & names = type_tuple->getElementNames();
        size_t tuple_size = elements.size();

        for (size_t i = 0; i < tuple_size; ++i)
        {
            auto nested_column = column;
            /// TODO: what to do with default expressions?
            nested_column.name = Nested::concatenateName(column.name, names[i]);
            nested_column.type = std::make_shared<DataTypeArray>(elements[i]);

            addSubcolumns(nested_column.name, nested_column.type);
            columns.get<0>().insert(it, std::move(nested_column));
        }
    }
}


NamesAndTypesList ColumnsDescription::getOrdinary() const
{
    NamesAndTypesList ret;
    for (const auto & col : columns)
        if (col.default_desc.kind == ColumnDefaultKind::Default)
            ret.emplace_back(col.name, col.type);
    return ret;
}

NamesAndTypesList ColumnsDescription::getInsertable() const
{
    NamesAndTypesList ret;
    for (const auto & col : columns)
        if (col.default_desc.kind == ColumnDefaultKind::Default || col.default_desc.kind == ColumnDefaultKind::Ephemeral)
            ret.emplace_back(col.name, col.type);
    return ret;
}

NamesAndTypesList ColumnsDescription::getMaterialized() const
{
    NamesAndTypesList ret;
    for (const auto & col : columns)
        if (col.default_desc.kind == ColumnDefaultKind::Materialized)
            ret.emplace_back(col.name, col.type);
    return ret;
}

NamesAndTypesList ColumnsDescription::getAliases() const
{
    NamesAndTypesList ret;
    for (const auto & col : columns)
        if (col.default_desc.kind == ColumnDefaultKind::Alias)
            ret.emplace_back(col.name, col.type);
    return ret;
}

NamesAndTypesList ColumnsDescription::getEphemeral() const
{
    NamesAndTypesList ret;
        for (const auto & col : columns)
            if (col.default_desc.kind == ColumnDefaultKind::Ephemeral)
                ret.emplace_back(col.name, col.type);
    return ret;
}

NamesAndTypesList ColumnsDescription::getAll() const
{
    NamesAndTypesList ret;
    for (const auto & col : columns)
        ret.emplace_back(col.name, col.type);
    return ret;
}

NamesAndTypesList ColumnsDescription::getSubcolumns(const String & name_in_storage) const
{
    auto range = subcolumns.get<1>().equal_range(name_in_storage);
    return NamesAndTypesList(range.first, range.second);
}

NamesAndTypesList ColumnsDescription::getNested(const String & column_name) const
{
    auto range = getNameRange(columns, column_name);
    NamesAndTypesList nested;
    for (auto & it = range.first; it != range.second; ++it)
        nested.emplace_back(it->name, it->type);
    return nested;
}

void ColumnsDescription::addSubcolumnsToList(NamesAndTypesList & source_list) const
{
    NamesAndTypesList subcolumns_list;
    for (const auto & col : source_list)
    {
        auto range = subcolumns.get<1>().equal_range(col.name);
        if (range.first != range.second)
            subcolumns_list.insert(subcolumns_list.end(), range.first, range.second);
    }

    source_list.splice(source_list.end(), std::move(subcolumns_list));
}

NamesAndTypesList ColumnsDescription::get(const GetColumnsOptions & options) const
{
    NamesAndTypesList res;
    switch (options.kind)
    {
        case GetColumnsOptions::All:
        {
            res = getAll();
            break;
        }
        case GetColumnsOptions::AllPhysicalAndAliases:
        {
            res = getAllPhysical();
            auto aliases = getAliases();
            res.insert(res.end(), aliases.begin(), aliases.end());
            break;
        }
        case GetColumnsOptions::AllPhysical:
        {
            res = getAllPhysical();
            break;
        }
        case GetColumnsOptions::OrdinaryAndAliases:
        {
            res = getOrdinary();
            auto aliases = getAliases();
            res.insert(res.end(), aliases.begin(), aliases.end());
            break;
        }
        case GetColumnsOptions::Ordinary:
        {
            res = getOrdinary();
            break;
        }
        case GetColumnsOptions::Materialized:
        {
            res = getMaterialized();
            break;
        }
        case GetColumnsOptions::Aliases:
        {
            res = getAliases();
            break;
        }
        case GetColumnsOptions::Ephemeral:
        {
            res = getEphemeral();
            break;
        }
    }

    if (options.with_subcolumns)
        addSubcolumnsToList(res);

    return res;
}

bool ColumnsDescription::has(const String & column_name) const
{
    return columns.get<1>().find(column_name) != columns.get<1>().end();
}

bool ColumnsDescription::hasNested(const String & column_name) const
{
    auto range = getNameRange(columns, column_name);
    return range.first != range.second && range.first->name.length() > column_name.length();
}

bool ColumnsDescription::hasSubcolumn(const String & column_name) const
{
    return subcolumns.get<0>().count(column_name);
}

const ColumnDescription & ColumnsDescription::get(const String & column_name) const
{
    auto it = columns.get<1>().find(column_name);
    if (it == columns.get<1>().end())
        throw Exception(ErrorCodes::NO_SUCH_COLUMN_IN_TABLE, "There is no column {} in table.", column_name);

    return *it;
}

static GetColumnsOptions::Kind defaultKindToGetKind(ColumnDefaultKind kind)
{
    switch (kind)
    {
        case ColumnDefaultKind::Default:
            return GetColumnsOptions::Ordinary;
        case ColumnDefaultKind::Materialized:
            return GetColumnsOptions::Materialized;
        case ColumnDefaultKind::Alias:
            return GetColumnsOptions::Aliases;
        case ColumnDefaultKind::Ephemeral:
            return GetColumnsOptions::Ephemeral;
    }
    UNREACHABLE();
}

NamesAndTypesList ColumnsDescription::getByNames(const GetColumnsOptions & options, const Names & names) const
{
    NamesAndTypesList res;
    for (const auto & name : names)
    {
        if (auto it = columns.get<1>().find(name); it != columns.get<1>().end())
        {
            auto kind = defaultKindToGetKind(it->default_desc.kind);
            if (options.kind & kind)
            {
                res.emplace_back(name, it->type);
                continue;
            }
        }
        else if (options.with_subcolumns)
        {
            auto jt = subcolumns.get<0>().find(name);
            if (jt != subcolumns.get<0>().end())
            {
                res.push_back(*jt);
                continue;
            }
        }

        throw Exception(ErrorCodes::NO_SUCH_COLUMN_IN_TABLE, "There is no column {} in table", name);
    }

    return res;
}


NamesAndTypesList ColumnsDescription::getAllPhysical() const
{
    NamesAndTypesList ret;
    for (const auto & col : columns)
        if (col.default_desc.kind != ColumnDefaultKind::Alias && col.default_desc.kind != ColumnDefaultKind::Ephemeral)
            ret.emplace_back(col.name, col.type);
    return ret;
}

Names ColumnsDescription::getNamesOfPhysical() const
{
    Names ret;
    for (const auto & col : columns)
        if (col.default_desc.kind != ColumnDefaultKind::Alias && col.default_desc.kind != ColumnDefaultKind::Ephemeral)
            ret.emplace_back(col.name);
    return ret;
}

std::optional<NameAndTypePair> ColumnsDescription::tryGetColumn(const GetColumnsOptions & options, const String & column_name) const
{
    auto it = columns.get<1>().find(column_name);
    if (it != columns.get<1>().end() && (defaultKindToGetKind(it->default_desc.kind) & options.kind))
        return NameAndTypePair(it->name, it->type);

    if (options.with_subcolumns)
    {
        auto jt = subcolumns.get<0>().find(column_name);
        if (jt != subcolumns.get<0>().end())
            return *jt;
    }

    return {};
}

NameAndTypePair ColumnsDescription::getColumn(const GetColumnsOptions & options, const String & column_name) const
{
    auto column = tryGetColumn(options, column_name);
    if (!column)
        throw Exception(ErrorCodes::NO_SUCH_COLUMN_IN_TABLE,
            "There is no column {} in table.", column_name);

    return *column;
}

std::optional<NameAndTypePair> ColumnsDescription::tryGetColumnOrSubcolumn(GetColumnsOptions::Kind kind, const String & column_name) const
{
    return tryGetColumn(GetColumnsOptions(kind).withSubcolumns(), column_name);
}

std::optional<const ColumnDescription> ColumnsDescription::tryGetColumnDescription(const GetColumnsOptions & options, const String & column_name) const
{
    auto it = columns.get<1>().find(column_name);
    if (it != columns.get<1>().end() && (defaultKindToGetKind(it->default_desc.kind) & options.kind))
        return *it;

    if (options.with_subcolumns)
    {
        auto jt = subcolumns.get<0>().find(column_name);
        if (jt != subcolumns.get<0>().end())
            return ColumnDescription{jt->name, jt->type};
    }

    return {};
}

std::optional<const ColumnDescription> ColumnsDescription::tryGetColumnOrSubcolumnDescription(GetColumnsOptions::Kind kind, const String & column_name) const
{
    return tryGetColumnDescription(GetColumnsOptions(kind).withSubcolumns(), column_name);
}

NameAndTypePair ColumnsDescription::getColumnOrSubcolumn(GetColumnsOptions::Kind kind, const String & column_name) const
{
    auto column = tryGetColumnOrSubcolumn(kind, column_name);
    if (!column)
        throw Exception(ErrorCodes::NO_SUCH_COLUMN_IN_TABLE,
            "There is no column or subcolumn {} in table.", column_name);

    return *column;
}

std::optional<NameAndTypePair> ColumnsDescription::tryGetPhysical(const String & column_name) const
{
    return tryGetColumn(GetColumnsOptions::AllPhysical, column_name);
}

NameAndTypePair ColumnsDescription::getPhysical(const String & column_name) const
{
    auto column = tryGetPhysical(column_name);
    if (!column)
        throw Exception(ErrorCodes::NO_SUCH_COLUMN_IN_TABLE,
            "There is no physical column {} in table.", column_name);

    return *column;
}

bool ColumnsDescription::hasPhysical(const String & column_name) const
{
    auto it = columns.get<1>().find(column_name);
    return it != columns.get<1>().end() &&
        it->default_desc.kind != ColumnDefaultKind::Alias && it->default_desc.kind != ColumnDefaultKind::Ephemeral;
}

bool ColumnsDescription::hasNotAlias(const String & column_name) const
{
    auto it = columns.get<1>().find(column_name);
    return it != columns.get<1>().end() && it->default_desc.kind != ColumnDefaultKind::Alias;
}

bool ColumnsDescription::hasAlias(const String & column_name) const
{
    auto it = columns.get<1>().find(column_name);
    return it != columns.get<1>().end() && it->default_desc.kind == ColumnDefaultKind::Alias;
}

bool ColumnsDescription::hasColumnOrSubcolumn(GetColumnsOptions::Kind kind, const String & column_name) const
{
    auto it = columns.get<1>().find(column_name);
    return (it != columns.get<1>().end()
        && (defaultKindToGetKind(it->default_desc.kind) & kind))
            || hasSubcolumn(column_name);
}

bool ColumnsDescription::hasColumnOrNested(GetColumnsOptions::Kind kind, const String & column_name) const
{
    auto range = getNameRange(columns, column_name);
    return range.first != range.second &&
        defaultKindToGetKind(range.first->default_desc.kind) & kind;
}

bool ColumnsDescription::hasDefaults() const
{
    for (const auto & column : columns)
        if (column.default_desc.expression)
            return true;
    return false;
}

bool ColumnsDescription::hasOnlyOrdinary() const
{
    for (const auto & column : columns)
        if (column.default_desc.kind != ColumnDefaultKind::Default)
            return false;
    return true;
}

ColumnDefaults ColumnsDescription::getDefaults() const
{
    ColumnDefaults ret;
    for (const auto & column : columns)
        if (column.default_desc.expression)
            ret.emplace(column.name, column.default_desc);

    return ret;
}

bool ColumnsDescription::hasDefault(const String & column_name) const
{
    auto it = columns.get<1>().find(column_name);
    return it != columns.get<1>().end() && it->default_desc.expression;
}

std::optional<ColumnDefault> ColumnsDescription::getDefault(const String & column_name) const
{
    auto it = columns.get<1>().find(column_name);
    if (it != columns.get<1>().end() && it->default_desc.expression)
        return it->default_desc;

    return {};
}


bool ColumnsDescription::hasCompressionCodec(const String & column_name) const
{
    const auto it = columns.get<1>().find(column_name);

    return it != columns.get<1>().end() && it->codec != nullptr;
}

CompressionCodecPtr ColumnsDescription::getCodecOrDefault(const String & column_name, CompressionCodecPtr default_codec) const
{
    const auto it = columns.get<1>().find(column_name);

    if (it == columns.get<1>().end() || !it->codec)
        return default_codec;

    return CompressionCodecFactory::instance().get(it->codec, it->type, default_codec);
}

CompressionCodecPtr ColumnsDescription::getCodecOrDefault(const String & column_name) const
{
    assert (column_name != BlockNumberColumn::name);
    return getCodecOrDefault(column_name, CompressionCodecFactory::instance().getDefaultCodec());
}

ASTPtr ColumnsDescription::getCodecDescOrDefault(const String & column_name, CompressionCodecPtr default_codec) const
{
    assert (column_name != BlockNumberColumn::name);
    const auto it = columns.get<1>().find(column_name);

    if (it == columns.get<1>().end() || !it->codec)
        return default_codec->getFullCodecDesc();

    return it->codec;
}

ColumnsDescription::ColumnTTLs ColumnsDescription::getColumnTTLs() const
{
    ColumnTTLs ret;
    for (const auto & column : columns)
        if (column.ttl)
            ret.emplace(column.name, column.ttl);
    return ret;
}

void ColumnsDescription::resetColumnTTLs()
{
    std::vector<ColumnDescription> old_columns;
    old_columns.reserve(columns.size());
    for (const auto & col : columns)
        old_columns.emplace_back(col);

    columns.clear();

    for (auto & col : old_columns)
    {
        col.ttl.reset();
        add(col);
    }
}


String ColumnsDescription::toString() const
{
    WriteBufferFromOwnString buf;

    writeCString("columns format version: 1\n", buf);
    DB::writeText(columns.size(), buf);
    writeCString(" columns:\n", buf);

    for (const ColumnDescription & column : columns)
        column.writeText(buf);

    return buf.str();
}

ColumnsDescription ColumnsDescription::parse(const String & str)
{
    ReadBufferFromString buf{str};

    assertString("columns format version: 1\n", buf);
    size_t count{};
    readText(count, buf);
    assertString(" columns:\n", buf);

    ColumnsDescription result;
    for (size_t i = 0; i < count; ++i)
    {
        ColumnDescription column;
        column.readText(buf);
        buf.ignore(1); /// ignore new line
        result.add(column);
    }

    assertEOF(buf);
    return result;
}

void ColumnsDescription::addSubcolumns(const String & name_in_storage, const DataTypePtr & type_in_storage)
{
    IDataType::forEachSubcolumn([&](const auto &, const auto & subname, const auto & subdata)
    {
        auto subcolumn = NameAndTypePair(name_in_storage, subname, type_in_storage, subdata.type);

        if (has(subcolumn.name))
            throw Exception(ErrorCodes::ILLEGAL_COLUMN,
                "Cannot add subcolumn {}: column with this name already exists", subcolumn.name);

        subcolumns.get<0>().insert(std::move(subcolumn));
    }, ISerialization::SubstreamData(type_in_storage->getDefaultSerialization()).withType(type_in_storage));
}

void ColumnsDescription::removeSubcolumns(const String & name_in_storage)
{
    auto range = subcolumns.get<1>().equal_range(name_in_storage);
    if (range.first != range.second)
        subcolumns.get<1>().erase(range.first, range.second);
}

std::vector<String> ColumnsDescription::getAllRegisteredNames() const
{
    std::vector<String> names;
    names.reserve(columns.size());
    for (const auto & column : columns)
    {
        if (column.name.find('.') == std::string::npos)
            names.push_back(column.name);
    }
    return names;
}

Block validateColumnsDefaultsAndGetSampleBlock(ASTPtr default_expr_list, const NamesAndTypesList & all_columns, ContextPtr context)
{
    for (const auto & child : default_expr_list->children)
        if (child->as<ASTSelectQuery>() || child->as<ASTSelectWithUnionQuery>() || child->as<ASTSubquery>())
            throw Exception(ErrorCodes::THERE_IS_NO_DEFAULT_VALUE, "Select query is not allowed in columns DEFAULT expression");

    try
    {
        auto syntax_analyzer_result = TreeRewriter(context).analyze(default_expr_list, all_columns, {}, {}, false, /* allow_self_aliases = */ false);
        const auto actions = ExpressionAnalyzer(default_expr_list, syntax_analyzer_result, context).getActions(true);
        for (const auto & action : actions->getActions())
            if (action.node->type == ActionsDAG::ActionType::ARRAY_JOIN)
                throw Exception(ErrorCodes::THERE_IS_NO_DEFAULT_VALUE, "Unsupported default value that requires ARRAY JOIN action");

        return actions->getSampleBlock();
    }
    catch (Exception & ex)
    {
        ex.addMessage("default expression and column type are incompatible.");
        throw;
    }
}

}<|MERGE_RESOLUTION|>--- conflicted
+++ resolved
@@ -106,9 +106,6 @@
         writeEscapedString(queryToString(codec), buf);
     }
 
-<<<<<<< HEAD
-    if (!stats.empty())
-=======
     if (!settings.empty())
     {
         writeChar('\t', buf);
@@ -121,8 +118,7 @@
         DB::writeText(")", buf);
     }
 
-    if (stat)
->>>>>>> 037d8ef7
+    if (!stats.empty())
     {
         writeChar('\t', buf);
         writeEscapedString(queryToString(stats.getAST()), buf);
