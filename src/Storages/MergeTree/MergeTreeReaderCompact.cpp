--- conflicted
+++ resolved
@@ -224,13 +224,8 @@
 
     if (name_and_type.isSubcolumn())
     {
-<<<<<<< HEAD
-        auto name_in_storage = name_and_type.getNameInStorage();
-        auto type_in_storage = name_and_type.getTypeInStorage();
-=======
         const auto & type_in_storage = name_and_type.getTypeInStorage();
-        ColumnPtr temp_column = type_in_storage->createColumn();
->>>>>>> 14c394da
+        const auto & name_in_storage = name_and_type.getNameInStorage();
 
         const auto & serialization = serializations.at(name_in_storage);
         ColumnPtr temp_column = type_in_storage->createColumn(*serialization);
