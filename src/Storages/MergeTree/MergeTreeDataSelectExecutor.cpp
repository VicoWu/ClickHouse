#include <boost/rational.hpp>   /// For calculations related to sampling coefficients.
#include <common/scope_guard_safe.h>
#include <optional>
#include <unordered_set>

#include <Storages/MergeTree/MergeTreeDataSelectExecutor.h>
#include <Storages/MergeTree/MergeTreeReadPool.h>
#include <Storages/MergeTree/MergeTreeIndices.h>
#include <Storages/MergeTree/MergeTreeIndexReader.h>
#include <Storages/MergeTree/KeyCondition.h>
#include <Storages/MergeTree/MergeTreeDataPartUUID.h>
#include <Storages/ReadInOrderOptimizer.h>
#include <Parsers/ASTIdentifier.h>
#include <Parsers/ASTLiteral.h>
#include <Parsers/ASTFunction.h>
#include <Parsers/ASTSampleRatio.h>
#include <Parsers/parseIdentifierOrStringLiteral.h>
#include <Interpreters/ExpressionAnalyzer.h>
#include <Interpreters/Context.h>
#include <Processors/ConcatProcessor.h>
#include <Processors/QueryPlan/QueryPlan.h>
#include <Processors/QueryPlan/FilterStep.h>
#include <Processors/QueryPlan/ExpressionStep.h>
#include <Processors/QueryPlan/ReadFromPreparedSource.h>
#include <Processors/QueryPlan/ReadFromMergeTree.h>
#include <Processors/QueryPlan/UnionStep.h>
#include <Processors/Sources/SourceFromSingleChunk.h>

#include <Core/UUID.h>
#include <DataTypes/DataTypeDate.h>
#include <DataTypes/DataTypeEnum.h>
#include <DataTypes/DataTypeUUID.h>
#include <DataTypes/DataTypeTuple.h>
#include <DataTypes/DataTypesNumber.h>
#include <DataTypes/DataTypeArray.h>
#include <Storages/VirtualColumnUtils.h>

#include <Interpreters/InterpreterSelectQuery.h>

#include <Processors/Transforms/AggregatingTransform.h>
#include <Storages/MergeTree/StorageFromMergeTreeDataPart.h>
#include <IO/WriteBufferFromOStream.h>

namespace ProfileEvents
{
    extern const Event SelectedParts;
    extern const Event SelectedRanges;
    extern const Event SelectedMarks;
}


namespace DB
{

namespace ErrorCodes
{
    extern const int LOGICAL_ERROR;
    extern const int INDEX_NOT_USED;
    extern const int ILLEGAL_TYPE_OF_COLUMN_FOR_FILTER;
    extern const int ILLEGAL_COLUMN;
    extern const int ARGUMENT_OUT_OF_BOUND;
    extern const int TOO_MANY_ROWS;
    extern const int CANNOT_PARSE_TEXT;
    extern const int TOO_MANY_PARTITIONS;
    extern const int DUPLICATED_PART_UUIDS;
    extern const int NO_SUCH_COLUMN_IN_TABLE;
    extern const int PROJECTION_NOT_USED;
}


MergeTreeDataSelectExecutor::MergeTreeDataSelectExecutor(const MergeTreeData & data_)
    : data(data_), log(&Poco::Logger::get(data.getLogName() + " (SelectExecutor)"))
{
}

size_t MergeTreeDataSelectExecutor::getApproximateTotalRowsToRead(
    const MergeTreeData::DataPartsVector & parts,
    const StorageMetadataPtr & metadata_snapshot,
    const KeyCondition & key_condition,
    const Settings & settings,
    Poco::Logger * log)
{
    size_t rows_count = 0;

    /// We will find out how many rows we would have read without sampling.
    LOG_DEBUG(log, "Preliminary index scan with condition: {}", key_condition.toString());

    for (const auto & part : parts)
    {
        MarkRanges ranges = markRangesFromPKRange(part, metadata_snapshot, key_condition, settings, log);

        /** In order to get a lower bound on the number of rows that match the condition on PK,
          *  consider only guaranteed full marks.
          * That is, do not take into account the first and last marks, which may be incomplete.
          */
        for (const auto & range : ranges)
            if (range.end - range.begin > 2)
                rows_count += part->index_granularity.getRowsCountInRange({range.begin + 1, range.end - 1});

    }

    return rows_count;
}


using RelativeSize = boost::rational<ASTSampleRatio::BigNum>;

static std::string toString(const RelativeSize & x)
{
    return ASTSampleRatio::toString(x.numerator()) + "/" + ASTSampleRatio::toString(x.denominator());
}

/// Converts sample size to an approximate number of rows (ex. `SAMPLE 1000000`) to relative value (ex. `SAMPLE 0.1`).
static RelativeSize convertAbsoluteSampleSizeToRelative(const ASTPtr & node, size_t approx_total_rows)
{
    if (approx_total_rows == 0)
        return 1;

    const auto & node_sample = node->as<ASTSampleRatio &>();

    auto absolute_sample_size = node_sample.ratio.numerator / node_sample.ratio.denominator;
    return std::min(RelativeSize(1), RelativeSize(absolute_sample_size) / RelativeSize(approx_total_rows));
}


QueryPlanPtr MergeTreeDataSelectExecutor::read(
    const Names & column_names_to_return,
    const StorageMetadataPtr & metadata_snapshot,
    const SelectQueryInfo & query_info,
    ContextPtr context,
    const UInt64 max_block_size,
    const unsigned num_streams,
    QueryProcessingStage::Enum processed_stage,
    std::shared_ptr<PartitionIdToMaxBlock> max_block_numbers_to_read) const
{
    if (query_info.merge_tree_empty_result)
        return std::make_unique<QueryPlan>();

    const auto & settings = context->getSettingsRef();
<<<<<<< HEAD
    auto parts = data.getDataPartsVector(context);
=======
>>>>>>> 23f865c7
    if (!query_info.projection)
    {
        auto plan = readFromParts(
            query_info.merge_tree_select_result_ptr ? MergeTreeData::DataPartsVector{} : data.getDataPartsVector(),
            column_names_to_return,
            metadata_snapshot,
            metadata_snapshot,
            query_info,
            context,
            max_block_size,
            num_streams,
            max_block_numbers_to_read,
            query_info.merge_tree_select_result_ptr);

        if (plan->isInitialized() && settings.allow_experimental_projection_optimization && settings.force_optimize_projection
            && !metadata_snapshot->projections.empty())
            throw Exception(
                "No projection is used when allow_experimental_projection_optimization = 1 and force_optimize_projection = 1",
                ErrorCodes::PROJECTION_NOT_USED);

        return plan;
    }

    LOG_DEBUG(
        log,
        "Choose {} projection {}",
        query_info.projection->desc->type,
        query_info.projection->desc->name);

    Pipes pipes;
    Pipe projection_pipe;
    Pipe ordinary_pipe;

    auto projection_plan = std::make_unique<QueryPlan>();
    if (query_info.projection->desc->is_minmax_count_projection)
    {
        Pipe pipe(std::make_shared<SourceFromSingleChunk>(
            query_info.minmax_count_projection_block.cloneEmpty(),
            Chunk(query_info.minmax_count_projection_block.getColumns(), query_info.minmax_count_projection_block.rows())));
        auto read_from_pipe = std::make_unique<ReadFromPreparedSource>(std::move(pipe));
        projection_plan->addStep(std::move(read_from_pipe));
    }
    else if (query_info.projection->merge_tree_projection_select_result_ptr)
    {
        LOG_DEBUG(log, "projection required columns: {}", fmt::join(query_info.projection->required_columns, ", "));
        projection_plan = readFromParts(
            {},
            query_info.projection->required_columns,
            metadata_snapshot,
            query_info.projection->desc->metadata,
            query_info,
            context,
            max_block_size,
            num_streams,
            max_block_numbers_to_read,
            query_info.projection->merge_tree_projection_select_result_ptr);
    }

    if (projection_plan->isInitialized())
    {
        if (query_info.projection->before_where)
        {
            auto where_step = std::make_unique<FilterStep>(
                projection_plan->getCurrentDataStream(),
                query_info.projection->before_where,
                query_info.projection->where_column_name,
                query_info.projection->remove_where_filter);

            where_step->setStepDescription("WHERE");
            projection_plan->addStep(std::move(where_step));
        }

        if (query_info.projection->before_aggregation)
        {
            auto expression_before_aggregation
                = std::make_unique<ExpressionStep>(projection_plan->getCurrentDataStream(), query_info.projection->before_aggregation);
            expression_before_aggregation->setStepDescription("Before GROUP BY");
            projection_plan->addStep(std::move(expression_before_aggregation));
        }

        projection_pipe = projection_plan->convertToPipe(
            QueryPlanOptimizationSettings::fromContext(context), BuildQueryPipelineSettings::fromContext(context));
    }

    if (query_info.projection->merge_tree_normal_select_result_ptr)
    {
        auto storage_from_base_parts_of_projection
            = StorageFromMergeTreeDataPart::create(data, query_info.projection->merge_tree_normal_select_result_ptr);
        auto interpreter = InterpreterSelectQuery(
            query_info.query,
            context,
            storage_from_base_parts_of_projection,
            nullptr,
            SelectQueryOptions{processed_stage}.projectionQuery());

        QueryPlan ordinary_query_plan;
        interpreter.buildQueryPlan(ordinary_query_plan);

        const auto & expressions = interpreter.getAnalysisResult();
        if (processed_stage == QueryProcessingStage::Enum::FetchColumns && expressions.before_where)
        {
            auto where_step = std::make_unique<FilterStep>(
                ordinary_query_plan.getCurrentDataStream(),
                expressions.before_where,
                expressions.where_column_name,
                expressions.remove_where_filter);
            where_step->setStepDescription("WHERE");
            ordinary_query_plan.addStep(std::move(where_step));
        }

        ordinary_pipe = ordinary_query_plan.convertToPipe(
            QueryPlanOptimizationSettings::fromContext(context), BuildQueryPipelineSettings::fromContext(context));
    }

    if (query_info.projection->desc->type == ProjectionDescription::Type::Aggregate)
    {
        /// Here we create shared ManyAggregatedData for both projection and ordinary data.
        /// For ordinary data, AggregatedData is filled in a usual way.
        /// For projection data, AggregatedData is filled by merging aggregation states.
        /// When all AggregatedData is filled, we merge aggregation states together in a usual way.
        /// Pipeline will look like:
        /// ReadFromProjection   -> Aggregating (only merge states) ->
        /// ReadFromProjection   -> Aggregating (only merge states) ->
        /// ...                                                     -> Resize -> ConvertingAggregatedToChunks
        /// ReadFromOrdinaryPart -> Aggregating (usual)             ->           (added by last Aggregating)
        /// ReadFromOrdinaryPart -> Aggregating (usual)             ->
        /// ...
        auto many_data = std::make_shared<ManyAggregatedData>(projection_pipe.numOutputPorts() + ordinary_pipe.numOutputPorts());
        size_t counter = 0;

        AggregatorListPtr aggregator_list_ptr = std::make_shared<AggregatorList>();

        // TODO apply in_order_optimization here
        auto build_aggregate_pipe = [&](Pipe & pipe, bool projection)
        {
            const auto & header_before_aggregation = pipe.getHeader();

            ColumnNumbers keys;
            for (const auto & key : query_info.projection->aggregation_keys)
                keys.push_back(header_before_aggregation.getPositionByName(key.name));

            AggregateDescriptions aggregates = query_info.projection->aggregate_descriptions;
            if (!projection)
            {
                for (auto & descr : aggregates)
                    if (descr.arguments.empty())
                        for (const auto & name : descr.argument_names)
                            descr.arguments.push_back(header_before_aggregation.getPositionByName(name));
            }

            AggregatingTransformParamsPtr transform_params;
            if (projection)
            {
                Aggregator::Params params(
                    header_before_aggregation,
                    keys,
                    aggregates,
                    query_info.projection->aggregate_overflow_row,
                    settings.max_rows_to_group_by,
                    settings.group_by_overflow_mode,
                    settings.group_by_two_level_threshold,
                    settings.group_by_two_level_threshold_bytes,
                    settings.max_bytes_before_external_group_by,
                    settings.empty_result_for_aggregation_by_empty_set,
                    context->getTemporaryVolume(),
                    settings.max_threads,
                    settings.min_free_disk_space_for_temporary_data,
                    settings.compile_expressions,
                    settings.min_count_to_compile_aggregate_expression,
                    header_before_aggregation); // The source header is also an intermediate header

                transform_params = std::make_shared<AggregatingTransformParams>(
                    std::move(params), aggregator_list_ptr, query_info.projection->aggregate_final);

                /// This part is hacky.
                /// We want AggregatingTransform to work with aggregate states instead of normal columns.
                /// It is almost the same, just instead of adding new data to aggregation state we merge it with existing.
                ///
                /// It is needed because data in projection:
                /// * is not merged completely (we may have states with the same key in different parts)
                /// * is not split into buckets (so if we just use MergingAggregated, it will use single thread)
                transform_params->only_merge = true;
            }
            else
            {
                Aggregator::Params params(
                    header_before_aggregation,
                    keys,
                    aggregates,
                    query_info.projection->aggregate_overflow_row,
                    settings.max_rows_to_group_by,
                    settings.group_by_overflow_mode,
                    settings.group_by_two_level_threshold,
                    settings.group_by_two_level_threshold_bytes,
                    settings.max_bytes_before_external_group_by,
                    settings.empty_result_for_aggregation_by_empty_set,
                    context->getTemporaryVolume(),
                    settings.max_threads,
                    settings.min_free_disk_space_for_temporary_data,
                    settings.compile_aggregate_expressions,
                    settings.min_count_to_compile_aggregate_expression);

                transform_params = std::make_shared<AggregatingTransformParams>(
                    std::move(params), aggregator_list_ptr, query_info.projection->aggregate_final);
            }

            pipe.resize(pipe.numOutputPorts(), true, true);

            auto merge_threads = num_streams;
            auto temporary_data_merge_threads = settings.aggregation_memory_efficient_merge_threads
                ? static_cast<size_t>(settings.aggregation_memory_efficient_merge_threads)
                : static_cast<size_t>(settings.max_threads);

            pipe.addSimpleTransform([&](const Block & header)
            {
                return std::make_shared<AggregatingTransform>(
                    header, transform_params, many_data, counter++, merge_threads, temporary_data_merge_threads);
            });
        };

        if (!projection_pipe.empty())
            build_aggregate_pipe(projection_pipe, true);
        if (!ordinary_pipe.empty())
            build_aggregate_pipe(ordinary_pipe, false);
    }

    pipes.emplace_back(std::move(projection_pipe));
    pipes.emplace_back(std::move(ordinary_pipe));
    auto pipe = Pipe::unitePipes(std::move(pipes));
    auto plan = std::make_unique<QueryPlan>();
    if (pipe.empty())
        return plan;

    pipe.resize(1);
    auto step = std::make_unique<ReadFromStorageStep>(
        std::move(pipe),
        fmt::format("MergeTree(with {} projection {})", query_info.projection->desc->type, query_info.projection->desc->name));
    plan->addStep(std::move(step));
    return plan;
}

MergeTreeDataSelectSamplingData MergeTreeDataSelectExecutor::getSampling(
    const ASTSelectQuery & select,
    NamesAndTypesList available_real_columns,
    const MergeTreeData::DataPartsVector & parts,
    KeyCondition & key_condition,
    const MergeTreeData & data,
    const StorageMetadataPtr & metadata_snapshot,
    ContextPtr context,
    bool sample_factor_column_queried,
    Poco::Logger * log)
{
    const Settings & settings = context->getSettingsRef();
    /// Sampling.
    MergeTreeDataSelectSamplingData sampling;

    RelativeSize relative_sample_size = 0;
    RelativeSize relative_sample_offset = 0;

    auto select_sample_size = select.sampleSize();
    auto select_sample_offset = select.sampleOffset();

    if (select_sample_size)
    {
        relative_sample_size.assign(
            select_sample_size->as<ASTSampleRatio &>().ratio.numerator,
            select_sample_size->as<ASTSampleRatio &>().ratio.denominator);

        if (relative_sample_size < 0)
            throw Exception("Negative sample size", ErrorCodes::ARGUMENT_OUT_OF_BOUND);

        relative_sample_offset = 0;
        if (select_sample_offset)
            relative_sample_offset.assign(
                select_sample_offset->as<ASTSampleRatio &>().ratio.numerator,
                select_sample_offset->as<ASTSampleRatio &>().ratio.denominator);

        if (relative_sample_offset < 0)
            throw Exception("Negative sample offset", ErrorCodes::ARGUMENT_OUT_OF_BOUND);

        /// Convert absolute value of the sampling (in form `SAMPLE 1000000` - how many rows to
        /// read) into the relative `SAMPLE 0.1` (how much data to read).
        size_t approx_total_rows = 0;
        if (relative_sample_size > 1 || relative_sample_offset > 1)
            approx_total_rows = getApproximateTotalRowsToRead(parts, metadata_snapshot, key_condition, settings, log);

        if (relative_sample_size > 1)
        {
            relative_sample_size = convertAbsoluteSampleSizeToRelative(select_sample_size, approx_total_rows);
            LOG_DEBUG(log, "Selected relative sample size: {}", toString(relative_sample_size));
        }

        /// SAMPLE 1 is the same as the absence of SAMPLE.
        if (relative_sample_size == RelativeSize(1))
            relative_sample_size = 0;

        if (relative_sample_offset > 0 && RelativeSize(0) == relative_sample_size)
            throw Exception("Sampling offset is incorrect because no sampling", ErrorCodes::ARGUMENT_OUT_OF_BOUND);

        if (relative_sample_offset > 1)
        {
            relative_sample_offset = convertAbsoluteSampleSizeToRelative(select_sample_offset, approx_total_rows);
            LOG_DEBUG(log, "Selected relative sample offset: {}", toString(relative_sample_offset));
        }
    }

    /** Which range of sampling key values do I need to read?
        * First, in the whole range ("universe") we select the interval
        *  of relative `relative_sample_size` size, offset from the beginning by `relative_sample_offset`.
        *
        * Example: SAMPLE 0.4 OFFSET 0.3
        *
        * [------********------]
        *        ^ - offset
        *        <------> - size
        *
        * If the interval passes through the end of the universe, then cut its right side.
        *
        * Example: SAMPLE 0.4 OFFSET 0.8
        *
        * [----------------****]
        *                  ^ - offset
        *                  <------> - size
        *
        * Next, if the `parallel_replicas_count`, `parallel_replica_offset` settings are set,
        *  then it is necessary to break the received interval into pieces of the number `parallel_replicas_count`,
        *  and select a piece with the number `parallel_replica_offset` (from zero).
        *
        * Example: SAMPLE 0.4 OFFSET 0.3, parallel_replicas_count = 2, parallel_replica_offset = 1
        *
        * [----------****------]
        *        ^ - offset
        *        <------> - size
        *        <--><--> - pieces for different `parallel_replica_offset`, select the second one.
        *
        * It is very important that the intervals for different `parallel_replica_offset` cover the entire range without gaps and overlaps.
        * It is also important that the entire universe can be covered using SAMPLE 0.1 OFFSET 0, ... OFFSET 0.9 and similar decimals.
        */

    /// Parallel replicas has been requested but there is no way to sample data.
    /// Select all data from first replica and no data from other replicas.
    if (settings.parallel_replicas_count > 1 && !data.supportsSampling() && settings.parallel_replica_offset > 0)
    {
        LOG_DEBUG(log, "Will use no data on this replica because parallel replicas processing has been requested"
            " (the setting 'max_parallel_replicas') but the table does not support sampling and this replica is not the first.");
        sampling.read_nothing = true;
        return sampling;
    }

    sampling.use_sampling = relative_sample_size > 0 || (settings.parallel_replicas_count > 1 && data.supportsSampling());
    bool no_data = false;   /// There is nothing left after sampling.

    if (sampling.use_sampling)
    {
        if (sample_factor_column_queried && relative_sample_size != RelativeSize(0))
            sampling.used_sample_factor = 1.0 / boost::rational_cast<Float64>(relative_sample_size);

        RelativeSize size_of_universum = 0;
        const auto & sampling_key = metadata_snapshot->getSamplingKey();
        DataTypePtr sampling_column_type = sampling_key.data_types[0];

        if (sampling_key.data_types.size() == 1)
        {
            if (typeid_cast<const DataTypeUInt64 *>(sampling_column_type.get()))
                size_of_universum = RelativeSize(std::numeric_limits<UInt64>::max()) + RelativeSize(1);
            else if (typeid_cast<const DataTypeUInt32 *>(sampling_column_type.get()))
                size_of_universum = RelativeSize(std::numeric_limits<UInt32>::max()) + RelativeSize(1);
            else if (typeid_cast<const DataTypeUInt16 *>(sampling_column_type.get()))
                size_of_universum = RelativeSize(std::numeric_limits<UInt16>::max()) + RelativeSize(1);
            else if (typeid_cast<const DataTypeUInt8 *>(sampling_column_type.get()))
                size_of_universum = RelativeSize(std::numeric_limits<UInt8>::max()) + RelativeSize(1);
        }

        if (size_of_universum == RelativeSize(0))
            throw Exception(
                "Invalid sampling column type in storage parameters: " + sampling_column_type->getName()
                    + ". Must be one unsigned integer type",
                ErrorCodes::ILLEGAL_TYPE_OF_COLUMN_FOR_FILTER);

        if (settings.parallel_replicas_count > 1)
        {
            if (relative_sample_size == RelativeSize(0))
                relative_sample_size = 1;

            relative_sample_size /= settings.parallel_replicas_count.value;
            relative_sample_offset += relative_sample_size * RelativeSize(settings.parallel_replica_offset.value);
        }

        if (relative_sample_offset >= RelativeSize(1))
            no_data = true;

        /// Calculate the half-interval of `[lower, upper)` column values.
        bool has_lower_limit = false;
        bool has_upper_limit = false;

        RelativeSize lower_limit_rational = relative_sample_offset * size_of_universum;
        RelativeSize upper_limit_rational = (relative_sample_offset + relative_sample_size) * size_of_universum;

        UInt64 lower = boost::rational_cast<ASTSampleRatio::BigNum>(lower_limit_rational);
        UInt64 upper = boost::rational_cast<ASTSampleRatio::BigNum>(upper_limit_rational);

        if (lower > 0)
            has_lower_limit = true;

        if (upper_limit_rational < size_of_universum)
            has_upper_limit = true;

        /*std::cerr << std::fixed << std::setprecision(100)
            << "relative_sample_size: " << relative_sample_size << "\n"
            << "relative_sample_offset: " << relative_sample_offset << "\n"
            << "lower_limit_float: " << lower_limit_rational << "\n"
            << "upper_limit_float: " << upper_limit_rational << "\n"
            << "lower: " << lower << "\n"
            << "upper: " << upper << "\n";*/

        if ((has_upper_limit && upper == 0)
            || (has_lower_limit && has_upper_limit && lower == upper))
            no_data = true;

        if (no_data || (!has_lower_limit && !has_upper_limit))
        {
            sampling.use_sampling = false;
        }
        else
        {
            /// Let's add the conditions to cut off something else when the index is scanned again and when the request is processed.

            std::shared_ptr<ASTFunction> lower_function;
            std::shared_ptr<ASTFunction> upper_function;

            /// If sample and final are used together no need to calculate sampling expression twice.
            /// The first time it was calculated for final, because sample key is a part of the PK.
            /// So, assume that we already have calculated column.
            ASTPtr sampling_key_ast = metadata_snapshot->getSamplingKeyAST();

            if (select.final())
            {
                sampling_key_ast = std::make_shared<ASTIdentifier>(sampling_key.column_names[0]);
                /// We do spoil available_real_columns here, but it is not used later.
                available_real_columns.emplace_back(sampling_key.column_names[0], std::move(sampling_column_type));
            }

            if (has_lower_limit)
            {
                if (!key_condition.addCondition(sampling_key.column_names[0], Range::createLeftBounded(lower, true)))
                    throw Exception("Sampling column not in primary key", ErrorCodes::ILLEGAL_COLUMN);

                ASTPtr args = std::make_shared<ASTExpressionList>();
                args->children.push_back(sampling_key_ast);
                args->children.push_back(std::make_shared<ASTLiteral>(lower));

                lower_function = std::make_shared<ASTFunction>();
                lower_function->name = "greaterOrEquals";
                lower_function->arguments = args;
                lower_function->children.push_back(lower_function->arguments);

                sampling.filter_function = lower_function;
            }

            if (has_upper_limit)
            {
                if (!key_condition.addCondition(sampling_key.column_names[0], Range::createRightBounded(upper, false)))
                    throw Exception("Sampling column not in primary key", ErrorCodes::ILLEGAL_COLUMN);

                ASTPtr args = std::make_shared<ASTExpressionList>();
                args->children.push_back(sampling_key_ast);
                args->children.push_back(std::make_shared<ASTLiteral>(upper));

                upper_function = std::make_shared<ASTFunction>();
                upper_function->name = "less";
                upper_function->arguments = args;
                upper_function->children.push_back(upper_function->arguments);

                sampling.filter_function = upper_function;
            }

            if (has_lower_limit && has_upper_limit)
            {
                ASTPtr args = std::make_shared<ASTExpressionList>();
                args->children.push_back(lower_function);
                args->children.push_back(upper_function);

                sampling.filter_function = std::make_shared<ASTFunction>();
                sampling.filter_function->name = "and";
                sampling.filter_function->arguments = args;
                sampling.filter_function->children.push_back(sampling.filter_function->arguments);
            }

            ASTPtr query = sampling.filter_function;
            auto syntax_result = TreeRewriter(context).analyze(query, available_real_columns);
            sampling.filter_expression = ExpressionAnalyzer(sampling.filter_function, syntax_result, context).getActionsDAG(false);
        }
    }

    if (no_data)
    {
        LOG_DEBUG(log, "Sampling yields no data.");
        sampling.read_nothing = true;
    }

    return sampling;
}

std::optional<std::unordered_set<String>> MergeTreeDataSelectExecutor::filterPartsByVirtualColumns(
    const MergeTreeData & data,
    const MergeTreeData::DataPartsVector & parts,
    const ASTPtr & query,
    ContextPtr context)
{
    std::unordered_set<String> part_values;
    ASTPtr expression_ast;
    auto virtual_columns_block = data.getBlockWithVirtualPartColumns(parts, true /* one_part */);

    // Generate valid expressions for filtering
    VirtualColumnUtils::prepareFilterBlockWithQuery(query, context, virtual_columns_block, expression_ast);

    // If there is still something left, fill the virtual block and do the filtering.
    if (expression_ast)
    {
        virtual_columns_block = data.getBlockWithVirtualPartColumns(parts, false /* one_part */);
        VirtualColumnUtils::filterBlockWithQuery(query, virtual_columns_block, context, expression_ast);
        return VirtualColumnUtils::extractSingleValueFromBlock<String>(virtual_columns_block, "_part");
    }

    return {};
}

void MergeTreeDataSelectExecutor::filterPartsByPartition(
    MergeTreeData::DataPartsVector & parts,
    const std::optional<std::unordered_set<String>> & part_values,
    const StorageMetadataPtr & metadata_snapshot,
    const MergeTreeData & data,
    const SelectQueryInfo & query_info,
    const ContextPtr & context,
    const PartitionIdToMaxBlock * max_block_numbers_to_read,
    Poco::Logger * log,
    ReadFromMergeTree::IndexStats & index_stats)
{
    const Settings & settings = context->getSettingsRef();
    std::optional<PartitionPruner> partition_pruner;
    std::optional<KeyCondition> minmax_idx_condition;
    DataTypes minmax_columns_types;
    if (metadata_snapshot->hasPartitionKey())
    {
        const auto & partition_key = metadata_snapshot->getPartitionKey();
        auto minmax_columns_names = data.getMinMaxColumnsNames(partition_key);
        minmax_columns_types = data.getMinMaxColumnsTypes(partition_key);

        minmax_idx_condition.emplace(
            query_info, context, minmax_columns_names, data.getMinMaxExpr(partition_key, ExpressionActionsSettings::fromContext(context)));
        partition_pruner.emplace(metadata_snapshot, query_info, context, false /* strict */);

        if (settings.force_index_by_date && (minmax_idx_condition->alwaysUnknownOrTrue() && partition_pruner->isUseless()))
        {
            String msg = "Neither MinMax index by columns (";
            bool first = true;
            for (const String & col : minmax_columns_names)
            {
                if (first)
                    first = false;
                else
                    msg += ", ";
                msg += col;
            }
            msg += ") nor partition expr is used and setting 'force_index_by_date' is set";

            throw Exception(msg, ErrorCodes::INDEX_NOT_USED);
        }
    }

    auto query_context = context->hasQueryContext() ? context->getQueryContext() : context;
    PartFilterCounters part_filter_counters;
    if (query_context->getSettingsRef().allow_experimental_query_deduplication)
        selectPartsToReadWithUUIDFilter(
            parts,
            part_values,
            data.getPinnedPartUUIDs(),
            minmax_idx_condition,
            minmax_columns_types,
            partition_pruner,
            max_block_numbers_to_read,
            query_context,
            part_filter_counters,
            log);
    else
        selectPartsToRead(
            parts,
            part_values,
            minmax_idx_condition,
            minmax_columns_types,
            partition_pruner,
            max_block_numbers_to_read,
            part_filter_counters);

    index_stats.emplace_back(ReadFromMergeTree::IndexStat{
        .type = ReadFromMergeTree::IndexType::None,
        .num_parts_after = part_filter_counters.num_initial_selected_parts,
        .num_granules_after = part_filter_counters.num_initial_selected_granules});

    if (minmax_idx_condition)
    {
        auto description = minmax_idx_condition->getDescription();
        index_stats.emplace_back(ReadFromMergeTree::IndexStat{
            .type = ReadFromMergeTree::IndexType::MinMax,
            .condition = std::move(description.condition),
            .used_keys = std::move(description.used_keys),
            .num_parts_after = part_filter_counters.num_parts_after_minmax,
            .num_granules_after = part_filter_counters.num_granules_after_minmax});
        LOG_DEBUG(log, "MinMax index condition: {}", minmax_idx_condition->toString());
    }

    if (partition_pruner)
    {
        auto description = partition_pruner->getKeyCondition().getDescription();
        index_stats.emplace_back(ReadFromMergeTree::IndexStat{
            .type = ReadFromMergeTree::IndexType::Partition,
            .condition = std::move(description.condition),
            .used_keys = std::move(description.used_keys),
            .num_parts_after = part_filter_counters.num_parts_after_partition_pruner,
            .num_granules_after = part_filter_counters.num_granules_after_partition_pruner});
    }
}

RangesInDataParts MergeTreeDataSelectExecutor::filterPartsByPrimaryKeyAndSkipIndexes(
    MergeTreeData::DataPartsVector && parts,
    StorageMetadataPtr metadata_snapshot,
    const SelectQueryInfo & query_info,
    const ContextPtr & context,
    const KeyCondition & key_condition,
    const MergeTreeReaderSettings & reader_settings,
    Poco::Logger * log,
    size_t num_streams,
    ReadFromMergeTree::IndexStats & index_stats,
    bool use_skip_indexes)
{
    RangesInDataParts parts_with_ranges(parts.size());
    const Settings & settings = context->getSettingsRef();

    /// Let's start analyzing all useful indices

    struct DataSkippingIndexAndCondition
    {
        MergeTreeIndexPtr index;
        MergeTreeIndexConditionPtr condition;
        std::atomic<size_t> total_granules{0};
        std::atomic<size_t> granules_dropped{0};
        std::atomic<size_t> total_parts{0};
        std::atomic<size_t> parts_dropped{0};

        DataSkippingIndexAndCondition(MergeTreeIndexPtr index_, MergeTreeIndexConditionPtr condition_)
            : index(index_), condition(condition_)
        {
        }
    };
    std::list<DataSkippingIndexAndCondition> useful_indices;

    if (use_skip_indexes)
    {
        for (const auto & index : metadata_snapshot->getSecondaryIndices())
        {
            auto index_helper = MergeTreeIndexFactory::instance().get(index);
            auto condition = index_helper->createIndexCondition(query_info, context);
            if (!condition->alwaysUnknownOrTrue())
                useful_indices.emplace_back(index_helper, condition);
        }
    }

    if (use_skip_indexes && settings.force_data_skipping_indices.changed)
    {
        const auto & indices = settings.force_data_skipping_indices.toString();

        Strings forced_indices;
        {
            Tokens tokens(&indices[0], &indices[indices.size()], settings.max_query_size);
            IParser::Pos pos(tokens, settings.max_parser_depth);
            Expected expected;
            if (!parseIdentifiersOrStringLiterals(pos, expected, forced_indices))
                throw Exception(ErrorCodes::CANNOT_PARSE_TEXT, "Cannot parse force_data_skipping_indices ('{}')", indices);
        }

        if (forced_indices.empty())
            throw Exception(ErrorCodes::CANNOT_PARSE_TEXT, "No indices parsed from force_data_skipping_indices ('{}')", indices);

        std::unordered_set<std::string> useful_indices_names;
        for (const auto & useful_index : useful_indices)
            useful_indices_names.insert(useful_index.index->index.name);

        for (const auto & index_name : forced_indices)
        {
            if (!useful_indices_names.count(index_name))
            {
                throw Exception(
                    ErrorCodes::INDEX_NOT_USED,
                    "Index {} is not used and setting 'force_data_skipping_indices' contains it",
                    backQuote(index_name));
            }
        }
    }

    std::atomic<size_t> sum_marks_pk = 0;
    std::atomic<size_t> sum_parts_pk = 0;

    /// Let's find what range to read from each part.
    {
        std::atomic<size_t> total_rows{0};

        SizeLimits limits;
        if (settings.read_overflow_mode == OverflowMode::THROW && settings.max_rows_to_read)
            limits = SizeLimits(settings.max_rows_to_read, 0, settings.read_overflow_mode);

        SizeLimits leaf_limits;
        if (settings.read_overflow_mode_leaf == OverflowMode::THROW && settings.max_rows_to_read_leaf)
            leaf_limits = SizeLimits(settings.max_rows_to_read_leaf, 0, settings.read_overflow_mode_leaf);

        auto process_part = [&](size_t part_index)
        {
            auto & part = parts[part_index];

            RangesInDataPart ranges(part, part_index);

            size_t total_marks_count = part->index_granularity.getMarksCountWithoutFinal();

            if (metadata_snapshot->hasPrimaryKey())
                ranges.ranges = markRangesFromPKRange(part, metadata_snapshot, key_condition, settings, log);
            else if (total_marks_count)
                ranges.ranges = MarkRanges{MarkRange{0, total_marks_count}};

            sum_marks_pk.fetch_add(ranges.getMarksCount(), std::memory_order_relaxed);

            if (!ranges.ranges.empty())
                sum_parts_pk.fetch_add(1, std::memory_order_relaxed);

            for (auto & index_and_condition : useful_indices)
            {
                if (ranges.ranges.empty())
                    break;

                index_and_condition.total_parts.fetch_add(1, std::memory_order_relaxed);

                size_t total_granules = 0;
                size_t granules_dropped = 0;
                ranges.ranges = filterMarksUsingIndex(
                    index_and_condition.index,
                    index_and_condition.condition,
                    part,
                    ranges.ranges,
                    settings,
                    reader_settings,
                    total_granules,
                    granules_dropped,
                    log);

                index_and_condition.total_granules.fetch_add(total_granules, std::memory_order_relaxed);
                index_and_condition.granules_dropped.fetch_add(granules_dropped, std::memory_order_relaxed);

                if (ranges.ranges.empty())
                    index_and_condition.parts_dropped.fetch_add(1, std::memory_order_relaxed);
            }

            if (!ranges.ranges.empty())
            {
                if (limits.max_rows || leaf_limits.max_rows)
                {
                    /// Fail fast if estimated number of rows to read exceeds the limit
                    auto current_rows_estimate = ranges.getRowsCount();
                    size_t prev_total_rows_estimate = total_rows.fetch_add(current_rows_estimate);
                    size_t total_rows_estimate = current_rows_estimate + prev_total_rows_estimate;
                    limits.check(total_rows_estimate, 0, "rows (controlled by 'max_rows_to_read' setting)", ErrorCodes::TOO_MANY_ROWS);
                    leaf_limits.check(
                        total_rows_estimate, 0, "rows (controlled by 'max_rows_to_read_leaf' setting)", ErrorCodes::TOO_MANY_ROWS);
                }

                parts_with_ranges[part_index] = std::move(ranges);
            }
        };

        size_t num_threads = std::min(size_t(num_streams), parts.size());

        if (num_threads <= 1)
        {
            for (size_t part_index = 0; part_index < parts.size(); ++part_index)
                process_part(part_index);
        }
        else
        {
            /// Parallel loading of data parts.
            ThreadPool pool(num_threads);

            for (size_t part_index = 0; part_index < parts.size(); ++part_index)
                pool.scheduleOrThrowOnError([&, part_index, thread_group = CurrentThread::getGroup()]
                {
                    SCOPE_EXIT_SAFE(if (thread_group) CurrentThread::detachQueryIfNotDetached(););
                    if (thread_group)
                        CurrentThread::attachTo(thread_group);

                    process_part(part_index);
                });

            pool.wait();
        }

        /// Skip empty ranges.
        size_t next_part = 0;
        for (size_t part_index = 0; part_index < parts.size(); ++part_index)
        {
            auto & part = parts_with_ranges[part_index];
            if (!part.data_part)
                continue;

            if (next_part != part_index)
                std::swap(parts_with_ranges[next_part], part);

            ++next_part;
        }

        parts_with_ranges.resize(next_part);
    }

    if (metadata_snapshot->hasPrimaryKey())
    {
        auto description = key_condition.getDescription();

        index_stats.emplace_back(ReadFromMergeTree::IndexStat{
            .type = ReadFromMergeTree::IndexType::PrimaryKey,
            .condition = std::move(description.condition),
            .used_keys = std::move(description.used_keys),
            .num_parts_after = sum_parts_pk.load(std::memory_order_relaxed),
            .num_granules_after = sum_marks_pk.load(std::memory_order_relaxed)});
    }

    for (const auto & index_and_condition : useful_indices)
    {
        const auto & index_name = index_and_condition.index->index.name;
        LOG_DEBUG(
            log,
            "Index {} has dropped {}/{} granules.",
            backQuote(index_name),
            index_and_condition.granules_dropped,
            index_and_condition.total_granules);

        std::string description
            = index_and_condition.index->index.type + " GRANULARITY " + std::to_string(index_and_condition.index->index.granularity);

        index_stats.emplace_back(ReadFromMergeTree::IndexStat{
            .type = ReadFromMergeTree::IndexType::Skip,
            .name = index_name,
            .description = std::move(description),
            .num_parts_after = index_and_condition.total_parts - index_and_condition.parts_dropped,
            .num_granules_after = index_and_condition.total_granules - index_and_condition.granules_dropped});
    }

    return parts_with_ranges;
}

std::shared_ptr<QueryIdHolder> MergeTreeDataSelectExecutor::checkLimits(
    const MergeTreeData & data,
    const RangesInDataParts & parts_with_ranges,
    const ContextPtr & context)
{
    const auto & settings = context->getSettingsRef();
    // Check limitations. query_id is used as the quota RAII's resource key.
    String query_id;
    {
        const auto data_settings = data.getSettings();
        auto max_partitions_to_read
                = settings.max_partitions_to_read.changed ? settings.max_partitions_to_read : data_settings->max_partitions_to_read;
        if (max_partitions_to_read > 0)
        {
            std::set<String> partitions;
            for (const auto & part_with_ranges : parts_with_ranges)
                partitions.insert(part_with_ranges.data_part->info.partition_id);
            if (partitions.size() > size_t(max_partitions_to_read))
                throw Exception(
                        ErrorCodes::TOO_MANY_PARTITIONS,
                        "Too many partitions to read. Current {}, max {}",
                        partitions.size(),
                        max_partitions_to_read);
        }

        if (data_settings->max_concurrent_queries > 0 && data_settings->min_marks_to_honor_max_concurrent_queries > 0)
        {
            size_t sum_marks = 0;
            for (const auto & part : parts_with_ranges)
                sum_marks += part.getMarksCount();

            if (sum_marks >= data_settings->min_marks_to_honor_max_concurrent_queries)
            {
                query_id = context->getCurrentQueryId();
                if (!query_id.empty())
                    data.insertQueryIdOrThrow(query_id, data_settings->max_concurrent_queries);
            }
        }
    }

    if (!query_id.empty())
        return std::make_shared<QueryIdHolder>(query_id, data);

    return nullptr;
}

static void selectColumnNames(
    const Names & column_names_to_return,
    const MergeTreeData & data,
    Names & real_column_names,
    Names & virt_column_names,
    bool & sample_factor_column_queried)
{
    sample_factor_column_queried = false;

    for (const String & name : column_names_to_return)
    {
        if (name == "_part")
        {
            virt_column_names.push_back(name);
        }
        else if (name == "_part_index")
        {
            virt_column_names.push_back(name);
        }
        else if (name == "_partition_id")
        {
            virt_column_names.push_back(name);
        }
        else if (name == "_part_uuid")
        {
            virt_column_names.push_back(name);
        }
        else if (name == "_partition_value")
        {
            if (!typeid_cast<const DataTypeTuple *>(data.getPartitionValueType().get()))
            {
                throw Exception(
                    ErrorCodes::NO_SUCH_COLUMN_IN_TABLE,
                    "Missing column `_partition_value` because there is no partition column in table {}",
                    data.getStorageID().getTableName());
            }

            virt_column_names.push_back(name);
        }
        else if (name == "_sample_factor")
        {
            sample_factor_column_queried = true;
            virt_column_names.push_back(name);
        }
        else
        {
            real_column_names.push_back(name);
        }
    }
}

MergeTreeDataSelectAnalysisResultPtr MergeTreeDataSelectExecutor::estimateNumMarksToRead(
    MergeTreeData::DataPartsVector parts,
    const Names & column_names_to_return,
    const StorageMetadataPtr & metadata_snapshot_base,
    const StorageMetadataPtr & metadata_snapshot,
    const SelectQueryInfo & query_info,
    ContextPtr context,
    unsigned num_streams,
    std::shared_ptr<PartitionIdToMaxBlock> max_block_numbers_to_read) const
{
    size_t total_parts = parts.size();
    if (total_parts == 0)
        return std::make_shared<MergeTreeDataSelectAnalysisResult>(
            MergeTreeDataSelectAnalysisResult{.result = ReadFromMergeTree::AnalysisResult()});

    Names real_column_names;
    Names virt_column_names;
    /// If query contains restrictions on the virtual column `_part` or `_part_index`, select only parts suitable for it.
    /// The virtual column `_sample_factor` (which is equal to 1 / used sample rate) can be requested in the query.
    bool sample_factor_column_queried = false;

    selectColumnNames(column_names_to_return, data, real_column_names, virt_column_names, sample_factor_column_queried);

    return ReadFromMergeTree::selectRangesToRead(
        std::move(parts),
        metadata_snapshot_base,
        metadata_snapshot,
        query_info,
        context,
        num_streams,
        max_block_numbers_to_read,
        data,
        real_column_names,
        sample_factor_column_queried,
        log);
}

QueryPlanPtr MergeTreeDataSelectExecutor::readFromParts(
    MergeTreeData::DataPartsVector parts,
    const Names & column_names_to_return,
    const StorageMetadataPtr & metadata_snapshot_base,
    const StorageMetadataPtr & metadata_snapshot,
    const SelectQueryInfo & query_info,
    ContextPtr context,
    const UInt64 max_block_size,
    const unsigned num_streams,
    std::shared_ptr<PartitionIdToMaxBlock> max_block_numbers_to_read,
    MergeTreeDataSelectAnalysisResultPtr merge_tree_select_result_ptr) const
{
    /// If merge_tree_select_result_ptr != nullptr, we use analyzed result so parts will always be empty.
    if (merge_tree_select_result_ptr)
    {
        if (merge_tree_select_result_ptr->marks() == 0)
            return std::make_unique<QueryPlan>();
    }
    else if (parts.empty())
        return std::make_unique<QueryPlan>();

    Names real_column_names;
    Names virt_column_names;
    /// If query contains restrictions on the virtual column `_part` or `_part_index`, select only parts suitable for it.
    /// The virtual column `_sample_factor` (which is equal to 1 / used sample rate) can be requested in the query.
    bool sample_factor_column_queried = false;

    selectColumnNames(column_names_to_return, data, real_column_names, virt_column_names, sample_factor_column_queried);

    auto read_from_merge_tree = std::make_unique<ReadFromMergeTree>(
        std::move(parts),
        real_column_names,
        virt_column_names,
        data,
        query_info,
        metadata_snapshot,
        metadata_snapshot_base,
        context,
        max_block_size,
        num_streams,
        sample_factor_column_queried,
        max_block_numbers_to_read,
        log,
        merge_tree_select_result_ptr
    );

    QueryPlanPtr plan = std::make_unique<QueryPlan>();
    plan->addStep(std::move(read_from_merge_tree));
    return plan;
}


/// Marks are placed whenever threshold on rows or bytes is met.
/// So we have to return the number of marks on whatever estimate is higher - by rows or by bytes.
size_t MergeTreeDataSelectExecutor::roundRowsOrBytesToMarks(
    size_t rows_setting,
    size_t bytes_setting,
    size_t rows_granularity,
    size_t bytes_granularity)
{
    size_t res = (rows_setting + rows_granularity - 1) / rows_granularity;

    if (bytes_granularity == 0)
        return res;
    else
        return std::max(res, (bytes_setting + bytes_granularity - 1) / bytes_granularity);
}

/// Same as roundRowsOrBytesToMarks() but do not return more then max_marks
size_t MergeTreeDataSelectExecutor::minMarksForConcurrentRead(
    size_t rows_setting,
    size_t bytes_setting,
    size_t rows_granularity,
    size_t bytes_granularity,
    size_t max_marks)
{
    size_t marks = 1;

    if (rows_setting + rows_granularity <= rows_setting) /// overflow
        marks = max_marks;
    else if (rows_setting)
        marks = (rows_setting + rows_granularity - 1) / rows_granularity;

    if (bytes_granularity == 0)
        return marks;
    else
    {
        /// Overflow
        if (bytes_setting + bytes_granularity <= bytes_setting) /// overflow
            return max_marks;
        if (bytes_setting)
            return std::max(marks, (bytes_setting + bytes_granularity - 1) / bytes_granularity);
        else
            return marks;
    }
}


/// Calculates a set of mark ranges, that could possibly contain keys, required by condition.
/// In other words, it removes subranges from whole range, that definitely could not contain required keys.
MarkRanges MergeTreeDataSelectExecutor::markRangesFromPKRange(
    const MergeTreeData::DataPartPtr & part,
    const StorageMetadataPtr & metadata_snapshot,
    const KeyCondition & key_condition,
    const Settings & settings,
    Poco::Logger * log)
{
    MarkRanges res;

    size_t marks_count = part->index_granularity.getMarksCount();
    const auto & index = part->index;
    if (marks_count == 0)
        return res;

    bool has_final_mark = part->index_granularity.hasFinalMark();

    /// If index is not used.
    if (key_condition.alwaysUnknownOrTrue())
    {
        if (has_final_mark)
            res.push_back(MarkRange(0, marks_count - 1));
        else
            res.push_back(MarkRange(0, marks_count));

        return res;
    }

    size_t used_key_size = key_condition.getMaxKeyColumn() + 1;

    std::function<void(size_t, size_t, FieldRef &)> create_field_ref;
    /// If there are no monotonic functions, there is no need to save block reference.
    /// Passing explicit field to FieldRef allows to optimize ranges and shows better performance.
    const auto & primary_key = metadata_snapshot->getPrimaryKey();
    if (key_condition.hasMonotonicFunctionsChain())
    {
        auto index_columns = std::make_shared<ColumnsWithTypeAndName>();
        for (size_t i = 0; i < used_key_size; ++i)
            index_columns->emplace_back(ColumnWithTypeAndName{index[i], primary_key.data_types[i], primary_key.column_names[i]});

        create_field_ref = [index_columns](size_t row, size_t column, FieldRef & field)
        {
            field = {index_columns.get(), row, column};
            // NULL_LAST
            if (field.isNull())
                field = POSITIVE_INFINITY;
        };
    }
    else
    {
        create_field_ref = [&index](size_t row, size_t column, FieldRef & field)
        {
            index[column]->get(row, field);
            // NULL_LAST
            if (field.isNull())
                field = POSITIVE_INFINITY;
        };
    }

    /// NOTE Creating temporary Field objects to pass to KeyCondition.
    std::vector<FieldRef> index_left(used_key_size);
    std::vector<FieldRef> index_right(used_key_size);

    auto may_be_true_in_range = [&](MarkRange & range)
    {
        if (range.end == marks_count && !has_final_mark)
        {
            for (size_t i = 0; i < used_key_size; ++i)
            {
                create_field_ref(range.begin, i, index_left[i]);
                index_right[i] = POSITIVE_INFINITY;
            }
        }
        else
        {
            if (has_final_mark && range.end == marks_count)
                range.end -= 1; /// Remove final empty mark. It's useful only for primary key condition.

            for (size_t i = 0; i < used_key_size; ++i)
            {
                create_field_ref(range.begin, i, index_left[i]);
                create_field_ref(range.end, i, index_right[i]);
            }
        }
        return key_condition.mayBeTrueInRange(
            used_key_size, index_left.data(), index_right.data(), primary_key.data_types);
    };

    if (!key_condition.matchesExactContinuousRange())
    {
        // Do exclusion search, where we drop ranges that do not match

        size_t min_marks_for_seek = roundRowsOrBytesToMarks(
            settings.merge_tree_min_rows_for_seek,
            settings.merge_tree_min_bytes_for_seek,
            part->index_granularity_info.fixed_index_granularity,
            part->index_granularity_info.index_granularity_bytes);

        /** There will always be disjoint suspicious segments on the stack, the leftmost one at the top (back).
        * At each step, take the left segment and check if it fits.
        * If fits, split it into smaller ones and put them on the stack. If not, discard it.
        * If the segment is already of one mark length, add it to response and discard it.
        */
        std::vector<MarkRange> ranges_stack = { {0, marks_count} };

        size_t steps = 0;

        while (!ranges_stack.empty())
        {
            MarkRange range = ranges_stack.back();
            ranges_stack.pop_back();

            steps++;

            if (!may_be_true_in_range(range))
                continue;

            if (range.end == range.begin + 1)
            {
                /// We saw a useful gap between neighboring marks. Either add it to the last range, or start a new range.
                if (res.empty() || range.begin - res.back().end > min_marks_for_seek)
                    res.push_back(range);
                else
                    res.back().end = range.end;
            }
            else
            {
                /// Break the segment and put the result on the stack from right to left.
                size_t step = (range.end - range.begin - 1) / settings.merge_tree_coarse_index_granularity + 1;
                size_t end;

                for (end = range.end; end > range.begin + step; end -= step)
                    ranges_stack.emplace_back(end - step, end);

                ranges_stack.emplace_back(range.begin, end);
            }
        }

        LOG_TRACE(log, "Used generic exclusion search over index for part {} with {} steps", part->name, steps);
    }
    else
    {
        /// In case when SELECT's predicate defines a single continuous interval of keys,
        /// we can use binary search algorithm to find the left and right endpoint key marks of such interval.
        /// The returned value is the minimum range of marks, containing all keys for which KeyCondition holds

        LOG_TRACE(log, "Running binary search on index range for part {} ({} marks)", part->name, marks_count);

        size_t steps = 0;

        MarkRange result_range;

        size_t searched_left = 0;
        size_t searched_right = marks_count;

        while (searched_left + 1 < searched_right)
        {
            const size_t middle = (searched_left + searched_right) / 2;
            MarkRange range(0, middle);
            if (may_be_true_in_range(range))
                searched_right = middle;
            else
                searched_left = middle;
            ++steps;
        }
        result_range.begin = searched_left;
        LOG_TRACE(log, "Found (LEFT) boundary mark: {}", searched_left);

        searched_right = marks_count;
        while (searched_left + 1 < searched_right)
        {
            const size_t middle = (searched_left + searched_right) / 2;
            MarkRange range(middle, marks_count);
            if (may_be_true_in_range(range))
                searched_left = middle;
            else
                searched_right = middle;
            ++steps;
        }
        result_range.end = searched_right;
        LOG_TRACE(log, "Found (RIGHT) boundary mark: {}", searched_right);

        if (result_range.begin < result_range.end && may_be_true_in_range(result_range))
            res.emplace_back(std::move(result_range));

        LOG_TRACE(log, "Found {} range in {} steps", res.empty() ? "empty" : "continuous", steps);
    }

    return res;
}


MarkRanges MergeTreeDataSelectExecutor::filterMarksUsingIndex(
    MergeTreeIndexPtr index_helper,
    MergeTreeIndexConditionPtr condition,
    MergeTreeData::DataPartPtr part,
    const MarkRanges & ranges,
    const Settings & settings,
    const MergeTreeReaderSettings & reader_settings,
    size_t & total_granules,
    size_t & granules_dropped,
    Poco::Logger * log)
{
    const std::string & path_prefix = part->getFullRelativePath() + index_helper->getFileName();
    if (!index_helper->getDeserializedFormat(part->volume->getDisk(), path_prefix))
    {
        LOG_DEBUG(log, "File for index {} does not exist ({}.*). Skipping it.", backQuote(index_helper->index.name), path_prefix);
        return ranges;
    }

    auto index_granularity = index_helper->index.granularity;

    const size_t min_marks_for_seek = roundRowsOrBytesToMarks(
        settings.merge_tree_min_rows_for_seek,
        settings.merge_tree_min_bytes_for_seek,
        part->index_granularity_info.fixed_index_granularity,
        part->index_granularity_info.index_granularity_bytes);

    size_t marks_count = part->getMarksCount();
    size_t final_mark = part->index_granularity.hasFinalMark();
    size_t index_marks_count = (marks_count - final_mark + index_granularity - 1) / index_granularity;

    MergeTreeIndexReader reader(
        index_helper, part,
        index_marks_count,
        ranges,
        reader_settings);

    MarkRanges res;

    /// Some granules can cover two or more ranges,
    /// this variable is stored to avoid reading the same granule twice.
    MergeTreeIndexGranulePtr granule = nullptr;
    size_t last_index_mark = 0;
    for (const auto & range : ranges)
    {
        MarkRange index_range(
                range.begin / index_granularity,
                (range.end + index_granularity - 1) / index_granularity);

        if (last_index_mark != index_range.begin || !granule)
            reader.seek(index_range.begin);

        total_granules += index_range.end - index_range.begin;

        for (size_t index_mark = index_range.begin; index_mark < index_range.end; ++index_mark)
        {
            if (index_mark != index_range.begin || !granule || last_index_mark != index_range.begin)
                granule = reader.read();

            MarkRange data_range(
                    std::max(range.begin, index_mark * index_granularity),
                    std::min(range.end, (index_mark + 1) * index_granularity));

            if (!condition->mayBeTrueOnGranule(granule))
            {
                ++granules_dropped;
                continue;
            }

            if (res.empty() || res.back().end - data_range.begin > min_marks_for_seek)
                res.push_back(data_range);
            else
                res.back().end = data_range.end;
        }

        last_index_mark = index_range.end - 1;
    }

    return res;
}

void MergeTreeDataSelectExecutor::selectPartsToRead(
    MergeTreeData::DataPartsVector & parts,
    const std::optional<std::unordered_set<String>> & part_values,
    const std::optional<KeyCondition> & minmax_idx_condition,
    const DataTypes & minmax_columns_types,
    std::optional<PartitionPruner> & partition_pruner,
    const PartitionIdToMaxBlock * max_block_numbers_to_read,
    PartFilterCounters & counters)
{
    MergeTreeData::DataPartsVector prev_parts;
    std::swap(prev_parts, parts);
    for (const auto & part_or_projection : prev_parts)
    {
        const auto * part = part_or_projection->isProjectionPart() ? part_or_projection->getParentPart() : part_or_projection.get();
        if (part_values && part_values->find(part->name) == part_values->end())
            continue;

        if (part->isEmpty())
            continue;

        if (max_block_numbers_to_read)
        {
            auto blocks_iterator = max_block_numbers_to_read->find(part->info.partition_id);
            if (blocks_iterator == max_block_numbers_to_read->end() || part->info.max_block > blocks_iterator->second)
                continue;
        }

        size_t num_granules = part->getMarksCount();
        if (num_granules && part->index_granularity.hasFinalMark())
            --num_granules;

        counters.num_initial_selected_parts += 1;
        counters.num_initial_selected_granules += num_granules;

        if (minmax_idx_condition && !minmax_idx_condition->checkInHyperrectangle(
                part->minmax_idx->hyperrectangle, minmax_columns_types).can_be_true)
            continue;

        counters.num_parts_after_minmax += 1;
        counters.num_granules_after_minmax += num_granules;

        if (partition_pruner)
        {
            if (partition_pruner->canBePruned(*part))
                continue;
        }

        counters.num_parts_after_partition_pruner += 1;
        counters.num_granules_after_partition_pruner += num_granules;

        parts.push_back(part_or_projection);
    }
}

void MergeTreeDataSelectExecutor::selectPartsToReadWithUUIDFilter(
    MergeTreeData::DataPartsVector & parts,
    const std::optional<std::unordered_set<String>> & part_values,
    MergeTreeData::PinnedPartUUIDsPtr pinned_part_uuids,
    const std::optional<KeyCondition> & minmax_idx_condition,
    const DataTypes & minmax_columns_types,
    std::optional<PartitionPruner> & partition_pruner,
    const PartitionIdToMaxBlock * max_block_numbers_to_read,
    ContextPtr query_context,
    PartFilterCounters & counters,
    Poco::Logger * log)
{
    const Settings & settings = query_context->getSettings();

    /// process_parts prepare parts that have to be read for the query,
    /// returns false if duplicated parts' UUID have been met
    auto select_parts = [&] (MergeTreeData::DataPartsVector & selected_parts) -> bool
    {
        auto ignored_part_uuids = query_context->getIgnoredPartUUIDs();
        std::unordered_set<UUID> temp_part_uuids;

        MergeTreeData::DataPartsVector prev_parts;
        std::swap(prev_parts, selected_parts);
        for (const auto & part_or_projection : prev_parts)
        {
            const auto * part = part_or_projection->isProjectionPart() ? part_or_projection->getParentPart() : part_or_projection.get();
            if (part_values && part_values->find(part->name) == part_values->end())
                continue;

            if (part->isEmpty())
                continue;

            if (max_block_numbers_to_read)
            {
                auto blocks_iterator = max_block_numbers_to_read->find(part->info.partition_id);
                if (blocks_iterator == max_block_numbers_to_read->end() || part->info.max_block > blocks_iterator->second)
                    continue;
            }

            /// Skip the part if its uuid is meant to be excluded
            if (part->uuid != UUIDHelpers::Nil && ignored_part_uuids->has(part->uuid))
                continue;

            size_t num_granules = part->getMarksCount();
            if (num_granules && part->index_granularity.hasFinalMark())
                --num_granules;

            counters.num_initial_selected_parts += 1;
            counters.num_initial_selected_granules += num_granules;

            if (minmax_idx_condition
                && !minmax_idx_condition->checkInHyperrectangle(part->minmax_idx->hyperrectangle, minmax_columns_types)
                        .can_be_true)
                continue;

            counters.num_parts_after_minmax += 1;
            counters.num_granules_after_minmax += num_granules;

            if (partition_pruner)
            {
                if (partition_pruner->canBePruned(*part))
                    continue;
            }

            counters.num_parts_after_partition_pruner += 1;
            counters.num_granules_after_partition_pruner += num_granules;

            /// populate UUIDs and exclude ignored parts if enabled
            if (part->uuid != UUIDHelpers::Nil)
            {
                if (settings.experimental_query_deduplication_send_all_part_uuids || pinned_part_uuids->contains(part->uuid))
                {
                    auto result = temp_part_uuids.insert(part->uuid);
                    if (!result.second)
                        throw Exception("Found a part with the same UUID on the same replica.", ErrorCodes::LOGICAL_ERROR);
                }
            }

            selected_parts.push_back(part_or_projection);
        }

        if (!temp_part_uuids.empty())
        {
            auto duplicates = query_context->getPartUUIDs()->add(std::vector<UUID>{temp_part_uuids.begin(), temp_part_uuids.end()});
            if (!duplicates.empty())
            {
                /// on a local replica with prefer_localhost_replica=1 if any duplicates appeared during the first pass,
                /// adding them to the exclusion, so they will be skipped on second pass
                query_context->getIgnoredPartUUIDs()->add(duplicates);
                return false;
            }
        }

        return true;
    };

    /// Process parts that have to be read for a query.
    auto needs_retry = !select_parts(parts);

    /// If any duplicated part UUIDs met during the first step, try to ignore them in second pass.
    /// This may happen when `prefer_localhost_replica` is set and "distributed" stage runs in the same process with "remote" stage.
    if (needs_retry)
    {
        LOG_DEBUG(log, "Found duplicate uuids locally, will retry part selection without them");

        counters = PartFilterCounters();

        /// Second attempt didn't help, throw an exception
        if (!select_parts(parts))
            throw Exception("Found duplicate UUIDs while processing query.", ErrorCodes::DUPLICATED_PART_UUIDS);
    }
}

}<|MERGE_RESOLUTION|>--- conflicted
+++ resolved
@@ -137,14 +137,12 @@
         return std::make_unique<QueryPlan>();
 
     const auto & settings = context->getSettingsRef();
-<<<<<<< HEAD
     auto parts = data.getDataPartsVector(context);
-=======
->>>>>>> 23f865c7
+
     if (!query_info.projection)
     {
         auto plan = readFromParts(
-            query_info.merge_tree_select_result_ptr ? MergeTreeData::DataPartsVector{} : data.getDataPartsVector(),
+            query_info.merge_tree_select_result_ptr ? MergeTreeData::DataPartsVector{} : parts,
             column_names_to_return,
             metadata_snapshot,
             metadata_snapshot,
