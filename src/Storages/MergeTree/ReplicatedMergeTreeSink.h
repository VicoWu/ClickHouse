#pragma once

#include <Processors/Sinks/SinkToStorage.h>
#include <Storages/MergeTree/MergeTreeData.h>
#include <base/types.h>
#include <Storages/MergeTree/ZooKeeperRetries.h>
#include <Storages/MergeTree/ZooKeeperWithFaultInjection.h>


namespace Poco { class Logger; }

namespace zkutil
{
    class ZooKeeper;
    using ZooKeeperPtr = std::shared_ptr<ZooKeeper>;
}

namespace DB
{

class StorageReplicatedMergeTree;
struct StorageSnapshot;
using StorageSnapshotPtr = std::shared_ptr<StorageSnapshot>;


class ReplicatedMergeTreeSink : public SinkToStorage
{
public:
    ReplicatedMergeTreeSink(
        StorageReplicatedMergeTree & storage_,
        const StorageMetadataPtr & metadata_snapshot_,
        size_t quorum_,
        size_t quorum_timeout_ms_,
        size_t max_parts_per_block_,
        bool quorum_parallel_,
        bool deduplicate_,
        bool majority_quorum_,
        ContextPtr context_,
        // special flag to determine the ALTER TABLE ATTACH PART without the query context,
        // needed to set the special LogEntryType::ATTACH_PART
        bool is_attach_ = false);

    ~ReplicatedMergeTreeSink() override;

    void onStart() override;
    void consume(Chunk chunk) override;
    void onFinish() override;

    String getName() const override { return "ReplicatedMergeTreeSink"; }

    /// For ATTACHing existing data on filesystem.
    void writeExistingPart(MergeTreeData::MutableDataPartPtr & part);

    /// For proper deduplication in MaterializedViews
    bool lastBlockIsDuplicate() const override
    {
        /// If MV is responsible for deduplication, block is not considered duplicating.
        if (context->getSettingsRef().deduplicate_blocks_in_dependent_materialized_views)
            return false;

        return last_block_is_duplicate;
    }

private:
    ZooKeeperRetriesInfo zookeeper_retries_info;
    struct QuorumInfo
    {
        String status_path;
        int is_active_node_version = -1;
        int host_node_version = -1;
    };

    QuorumInfo quorum_info;

    /// Checks active replicas.
    /// Returns total number of replicas.
    size_t checkQuorumPrecondition(const ZooKeeperWithFaultInjectionPtr & zookeeper);

    /// Rename temporary part and commit to ZooKeeper.
    void commitPart(
        const ZooKeeperWithFaultInjectionPtr & zookeeper,
        MergeTreeData::MutableDataPartPtr & part,
        const String & block_id,
        size_t replicas_num,
        bool writing_existing_part);

    /// Wait for quorum to be satisfied on path (quorum_path) form part (part_name)
    /// Also checks that replica still alive.
    void waitForQuorum(
<<<<<<< HEAD
        const ZooKeeperWithFaultInjectionPtr & zookeeper,
        const std::string & part_name,
        const std::string & quorum_path,
        const std::string & is_active_node_value,
        size_t replicas_num) const;
=======
        zkutil::ZooKeeperPtr & zookeeper, const std::string & part_name,
        const std::string & quorum_path, int is_active_node_version, size_t replicas_num) const;
>>>>>>> f05b29d3

    StorageReplicatedMergeTree & storage;
    StorageMetadataPtr metadata_snapshot;

    /// Empty means use majority quorum.
    std::optional<size_t> required_quorum_size;

    size_t getQuorumSize(size_t replicas_num) const;
    bool isQuorumEnabled() const;
    String quorumLogMessage(size_t replicas_num) const; /// Used in logs for debug purposes

    size_t quorum_timeout_ms;
    size_t max_parts_per_block;

    bool is_attach = false;
    bool quorum_parallel = false;
    const bool deduplicate = true;
    bool last_block_is_duplicate = false;

    using Logger = Poco::Logger;
    Poco::Logger * log;

    ContextPtr context;
    StorageSnapshotPtr storage_snapshot;

    UInt64 chunk_dedup_seqnum = 0; /// input chunk ordinal number in case of dedup token

    /// We can delay processing for previous chunk and start writing a new one.
    struct DelayedChunk;
    std::unique_ptr<DelayedChunk> delayed_chunk;

    void finishDelayedChunk(const ZooKeeperWithFaultInjectionPtr & zookeeper);
};

}<|MERGE_RESOLUTION|>--- conflicted
+++ resolved
@@ -87,16 +87,11 @@
     /// Wait for quorum to be satisfied on path (quorum_path) form part (part_name)
     /// Also checks that replica still alive.
     void waitForQuorum(
-<<<<<<< HEAD
         const ZooKeeperWithFaultInjectionPtr & zookeeper,
         const std::string & part_name,
         const std::string & quorum_path,
-        const std::string & is_active_node_value,
+        int is_active_node_version,
         size_t replicas_num) const;
-=======
-        zkutil::ZooKeeperPtr & zookeeper, const std::string & part_name,
-        const std::string & quorum_path, int is_active_node_version, size_t replicas_num) const;
->>>>>>> f05b29d3
 
     StorageReplicatedMergeTree & storage;
     StorageMetadataPtr metadata_snapshot;
