#include <Storages/MergeTree/IDataPartStorage.h>
#include <Storages/Statistics/Statistics.h>
#include <Storages/MergeTree/MergeTask.h>

#include <memory>
#include <fmt/format.h>

#include <Common/logger_useful.h>
#include <Common/ActionBlocker.h>
#include <Core/Settings.h>
#include <Common/ProfileEvents.h>
#include <Processors/Transforms/CheckSortedTransform.h>
#include <Storages/MergeTree/DataPartStorageOnDiskFull.h>
#include <Compression/CompressedWriteBuffer.h>
#include <DataTypes/ObjectUtils.h>
#include <DataTypes/Serializations/SerializationInfo.h>
#include <IO/IReadableWriteBuffer.h>
#include <Storages/MergeTree/MergeTreeData.h>
#include <Storages/MergeTree/IMergeTreeDataPart.h>
#include <Storages/MergeTree/MergeTreeSequentialSource.h>
#include <Storages/MergeTree/MergeTreeSettings.h>
#include <Storages/MergeTree/FutureMergedMutatedPart.h>
#include <Storages/MergeTree/MergeTreeDataMergerMutator.h>
#include <Storages/MergeTree/MergeTreeDataWriter.h>
#include <Storages/MergeTree/MergeProjectionPartsTask.h>
#include <Processors/Transforms/ExpressionTransform.h>
#include <Processors/Transforms/MaterializingTransform.h>
#include <Processors/Transforms/FilterTransform.h>
#include <Processors/Merges/MergingSortedTransform.h>
#include <Processors/Merges/CollapsingSortedTransform.h>
#include <Processors/Merges/SummingSortedTransform.h>
#include <Processors/Merges/ReplacingSortedTransform.h>
#include <Processors/Merges/GraphiteRollupSortedTransform.h>
#include <Processors/Merges/AggregatingSortedTransform.h>
#include <Processors/Merges/VersionedCollapsingTransform.h>
#include <Processors/Transforms/TTLTransform.h>
#include <Processors/Transforms/TTLCalcTransform.h>
#include <Processors/Transforms/DistinctSortedTransform.h>
#include <Processors/Transforms/DistinctTransform.h>
#include <Processors/QueryPlan/CreatingSetsStep.h>
#include <Interpreters/PreparedSets.h>
#include <Interpreters/MergeTreeTransaction.h>
#include <QueryPipeline/QueryPipelineBuilder.h>

namespace ProfileEvents
{
    extern const Event Merge;
    extern const Event MergedColumns;
    extern const Event GatheredColumns;
    extern const Event MergeTotalMilliseconds;
    extern const Event MergeExecuteMilliseconds;
    extern const Event MergeHorizontalStageExecuteMilliseconds;
    extern const Event MergeVerticalStageExecuteMilliseconds;
    extern const Event MergeProjectionStageExecuteMilliseconds;
}

namespace DB
{

namespace ErrorCodes
{
    extern const int ABORTED;
    extern const int DIRECTORY_ALREADY_EXISTS;
    extern const int LOGICAL_ERROR;
    extern const int SUPPORT_IS_DISABLED;
}


static ColumnsStatistics getStatisticsForColumns(
    const NamesAndTypesList & columns_to_read,
    const StorageMetadataPtr & metadata_snapshot)
{
    ColumnsStatistics all_statistics;
    const auto & all_columns = metadata_snapshot->getColumns();

    for (const auto & column : columns_to_read)
    {
        const auto * desc = all_columns.tryGet(column.name);
        if (desc && !desc->statistics.empty())
        {
            auto statistics = MergeTreeStatisticsFactory::instance().get(*desc);
            all_statistics.push_back(std::move(statistics));
        }
    }
    return all_statistics;
}

static void addMissedColumnsToSerializationInfos(
    size_t num_rows_in_parts,
    const Names & part_columns,
    const ColumnsDescription & storage_columns,
    const SerializationInfo::Settings & info_settings,
    SerializationInfoByName & new_infos)
{
    NameSet part_columns_set(part_columns.begin(), part_columns.end());

    for (const auto & column : storage_columns)
    {
        if (part_columns_set.contains(column.name))
            continue;

        if (column.default_desc.kind != ColumnDefaultKind::Default)
            continue;

        if (column.default_desc.expression)
            continue;

        auto new_info = column.type->createSerializationInfo(info_settings);
        new_info->addDefaults(num_rows_in_parts);
        new_infos.emplace(column.name, std::move(new_info));
    }
}

bool MergeTask::GlobalRuntimeContext::isCancelled() const
{
    return (future_part ? merges_blocker->isCancelledForPartition(future_part->part_info.partition_id) : merges_blocker->isCancelled())
        || merge_list_element_ptr->is_cancelled.load(std::memory_order_relaxed);
}

void MergeTask::GlobalRuntimeContext::checkOperationIsNotCanceled() const
{
    if (isCancelled())
    {
        throw Exception(ErrorCodes::ABORTED, "Cancelled merging parts");
    }
}

/// PK columns are sorted and merged, ordinary columns are gathered using info from merge step
void MergeTask::ExecuteAndFinalizeHorizontalPart::extractMergingAndGatheringColumns() const
{
    const auto & sorting_key_expr = global_ctx->metadata_snapshot->getSortingKey().expression;
    Names sort_key_columns_vec = sorting_key_expr->getRequiredColumns();

    std::set<String> key_columns(sort_key_columns_vec.cbegin(), sort_key_columns_vec.cend());

    /// Force sign column for Collapsing mode
    if (ctx->merging_params.mode == MergeTreeData::MergingParams::Collapsing)
        key_columns.emplace(ctx->merging_params.sign_column);

    /// Force version column for Replacing mode
    if (ctx->merging_params.mode == MergeTreeData::MergingParams::Replacing)
    {
        key_columns.emplace(ctx->merging_params.is_deleted_column);
        key_columns.emplace(ctx->merging_params.version_column);
    }

    /// Force sign column for VersionedCollapsing mode. Version is already in primary key.
    if (ctx->merging_params.mode == MergeTreeData::MergingParams::VersionedCollapsing)
        key_columns.emplace(ctx->merging_params.sign_column);

    /// Force to merge at least one column in case of empty key
    if (key_columns.empty())
        key_columns.emplace(global_ctx->storage_columns.front().name);

    const auto & skip_indexes = global_ctx->metadata_snapshot->getSecondaryIndices();

    for (const auto & index : skip_indexes)
    {
        auto index_columns = index.expression->getRequiredColumns();

        /// Calculate indexes that depend only on one column on vertical
        /// stage and other indexes on horizonatal stage of merge.
        if (index_columns.size() == 1)
        {
            const auto & column_name = index_columns.front();
            global_ctx->skip_indexes_by_column[column_name].push_back(index);
        }
        else
        {
            std::ranges::copy(index_columns, std::inserter(key_columns, key_columns.end()));
            global_ctx->merging_skip_indexes.push_back(index);
        }
    }

    for (const auto * projection : global_ctx->projections_to_rebuild)
    {
        Names projection_columns_vec = projection->getRequiredColumns();
        std::copy(projection_columns_vec.cbegin(), projection_columns_vec.cend(),
                  std::inserter(key_columns, key_columns.end()));
    }

    /// TODO: also force "summing" and "aggregating" columns to make Horizontal merge only for such columns

    for (const auto & column : global_ctx->storage_columns)
    {
        if (key_columns.contains(column.name))
        {
            global_ctx->merging_columns.emplace_back(column);

            /// If column is in horizontal stage we need to calculate its indexes on horizontal stage as well
            auto it = global_ctx->skip_indexes_by_column.find(column.name);
            if (it != global_ctx->skip_indexes_by_column.end())
            {
                for (auto & index : it->second)
                    global_ctx->merging_skip_indexes.push_back(std::move(index));

                global_ctx->skip_indexes_by_column.erase(it);
            }
        }
        else
        {
            global_ctx->gathering_columns.emplace_back(column);
        }
    }
}

bool MergeTask::ExecuteAndFinalizeHorizontalPart::prepare()
{
    ProfileEvents::increment(ProfileEvents::Merge);

    String local_tmp_prefix;
    if (global_ctx->need_prefix)
    {
        // projection parts have different prefix and suffix compared to normal parts.
        // E.g. `proj_a.proj` for a normal projection merge and `proj_a.tmp_proj` for a projection materialization merge.
        local_tmp_prefix = global_ctx->parent_part ? "" : "tmp_merge_";
    }
    const String local_tmp_suffix = global_ctx->parent_part ? ctx->suffix : "";

    global_ctx->checkOperationIsNotCanceled();

    /// We don't want to perform merge assigned with TTL as normal merge, so
    /// throw exception
    if (isTTLMergeType(global_ctx->future_part->merge_type) && global_ctx->ttl_merges_blocker->isCancelled())
        throw Exception(ErrorCodes::ABORTED, "Cancelled merging parts with TTL");

    LOG_DEBUG(ctx->log, "Merging {} parts: from {} to {} into {} with storage {}",
        global_ctx->future_part->parts.size(),
        global_ctx->future_part->parts.front()->name,
        global_ctx->future_part->parts.back()->name,
        global_ctx->future_part->part_format.part_type.toString(),
        global_ctx->future_part->part_format.storage_type.toString());

    if (global_ctx->deduplicate)
    {
        if (global_ctx->deduplicate_by_columns.empty())
            LOG_DEBUG(ctx->log, "DEDUPLICATE BY all columns");
        else
            LOG_DEBUG(ctx->log, "DEDUPLICATE BY ('{}')", fmt::join(global_ctx->deduplicate_by_columns, "', '"));
    }

    ctx->disk = global_ctx->space_reservation->getDisk();
    auto local_tmp_part_basename = local_tmp_prefix + global_ctx->future_part->name + local_tmp_suffix;

    std::optional<MergeTreeDataPartBuilder> builder;
    if (global_ctx->parent_part)
    {
        auto data_part_storage = global_ctx->parent_part->getDataPartStorage().getProjection(local_tmp_part_basename,  /* use parent transaction */ false);
        builder.emplace(*global_ctx->data, global_ctx->future_part->name, data_part_storage);
        builder->withParentPart(global_ctx->parent_part);
    }
    else
    {
        auto local_single_disk_volume = std::make_shared<SingleDiskVolume>("volume_" + global_ctx->future_part->name, ctx->disk, 0);
        builder.emplace(global_ctx->data->getDataPartBuilder(global_ctx->future_part->name, local_single_disk_volume, local_tmp_part_basename));
        builder->withPartStorageType(global_ctx->future_part->part_format.storage_type);
    }

    builder->withPartInfo(global_ctx->future_part->part_info);
    builder->withPartType(global_ctx->future_part->part_format.part_type);

    global_ctx->new_data_part = std::move(*builder).build();
    auto data_part_storage = global_ctx->new_data_part->getDataPartStoragePtr();

    if (data_part_storage->exists())
        throw Exception(ErrorCodes::DIRECTORY_ALREADY_EXISTS, "Directory {} already exists", data_part_storage->getFullPath());

    data_part_storage->beginTransaction();
    /// Background temp dirs cleaner will not touch tmp projection directory because
    /// it's located inside part's directory
    if (!global_ctx->parent_part)
        global_ctx->temporary_directory_lock = global_ctx->data->getTemporaryPartDirectoryHolder(local_tmp_part_basename);

    global_ctx->storage_columns = global_ctx->metadata_snapshot->getColumns().getAllPhysical();

    auto object_columns = MergeTreeData::getConcreteObjectColumns(global_ctx->future_part->parts, global_ctx->metadata_snapshot->getColumns());
    extendObjectColumns(global_ctx->storage_columns, object_columns, false);
    global_ctx->storage_snapshot = std::make_shared<StorageSnapshot>(*global_ctx->data, global_ctx->metadata_snapshot, std::move(object_columns));

    prepareProjectionsToMergeAndRebuild();

    extractMergingAndGatheringColumns();

    global_ctx->new_data_part->uuid = global_ctx->future_part->uuid;
    global_ctx->new_data_part->partition.assign(global_ctx->future_part->getPartition());
    global_ctx->new_data_part->is_temp = global_ctx->parent_part == nullptr;

    /// In case of replicated merge tree with zero copy replication
    /// Here Clickhouse claims that this new part can be deleted in temporary state without unlocking the blobs
    /// The blobs have to be removed along with the part, this temporary part owns them and does not share them yet.
    global_ctx->new_data_part->remove_tmp_policy = IMergeTreeDataPart::BlobsRemovalPolicyForTemporaryParts::REMOVE_BLOBS;

    ctx->need_remove_expired_values = false;
    ctx->force_ttl = false;

    if (enabledBlockNumberColumn(global_ctx))
        addGatheringColumn(global_ctx, BlockNumberColumn::name, BlockNumberColumn::type);

    if (enabledBlockOffsetColumn(global_ctx))
        addGatheringColumn(global_ctx, BlockOffsetColumn::name, BlockOffsetColumn::type);

    SerializationInfo::Settings info_settings =
    {
        .ratio_of_defaults_for_sparse = global_ctx->data->getSettings()->ratio_of_defaults_for_sparse_serialization,
        .choose_kind = true,
    };

    SerializationInfoByName infos(global_ctx->storage_columns, info_settings);

    for (const auto & part : global_ctx->future_part->parts)
    {
        global_ctx->new_data_part->ttl_infos.update(part->ttl_infos);
        if (global_ctx->metadata_snapshot->hasAnyTTL() && !part->checkAllTTLCalculated(global_ctx->metadata_snapshot))
        {
            LOG_INFO(ctx->log, "Some TTL values were not calculated for part {}. Will calculate them forcefully during merge.", part->name);
            ctx->need_remove_expired_values = true;
            ctx->force_ttl = true;
        }

        if (!info_settings.isAlwaysDefault())
        {
            auto part_infos = part->getSerializationInfos();

            addMissedColumnsToSerializationInfos(
                part->rows_count,
                part->getColumns().getNames(),
                global_ctx->metadata_snapshot->getColumns(),
                info_settings,
                part_infos);

            infos.add(part_infos);
        }
    }

    const auto & local_part_min_ttl = global_ctx->new_data_part->ttl_infos.part_min_ttl;
    if (local_part_min_ttl && local_part_min_ttl <= global_ctx->time_of_merge)
        ctx->need_remove_expired_values = true;

    global_ctx->new_data_part->setColumns(global_ctx->storage_columns, infos, global_ctx->metadata_snapshot->getMetadataVersion());

    if (ctx->need_remove_expired_values && global_ctx->ttl_merges_blocker->isCancelled())
    {
        LOG_INFO(ctx->log, "Part {} has values with expired TTL, but merges with TTL are cancelled.", global_ctx->new_data_part->name);
        ctx->need_remove_expired_values = false;
    }

    ctx->sum_input_rows_upper_bound = global_ctx->merge_list_element_ptr->total_rows_count;
    ctx->sum_compressed_bytes_upper_bound = global_ctx->merge_list_element_ptr->total_size_bytes_compressed;

    global_ctx->chosen_merge_algorithm = chooseMergeAlgorithm();
    global_ctx->merge_list_element_ptr->merge_algorithm.store(global_ctx->chosen_merge_algorithm, std::memory_order_relaxed);

    LOG_DEBUG(ctx->log, "Selected MergeAlgorithm: {}", toString(global_ctx->chosen_merge_algorithm));

    /// Note: this is done before creating input streams, because otherwise data.data_parts_mutex
    /// (which is locked in data.getTotalActiveSizeInBytes())
    /// (which is locked in shared mode when input streams are created) and when inserting new data
    /// the order is reverse. This annoys TSan even though one lock is locked in shared mode and thus
    /// deadlock is impossible.
    ctx->compression_codec = global_ctx->data->getCompressionCodecForPart(
        global_ctx->merge_list_element_ptr->total_size_bytes_compressed, global_ctx->new_data_part->ttl_infos, global_ctx->time_of_merge);

    ctx->tmp_disk = std::make_unique<TemporaryDataOnDisk>(global_ctx->context->getTempDataOnDisk());

    switch (global_ctx->chosen_merge_algorithm)
    {
        case MergeAlgorithm::Horizontal:
        {
            global_ctx->merging_columns = global_ctx->storage_columns;
            global_ctx->merging_skip_indexes = global_ctx->metadata_snapshot->getSecondaryIndices();
            global_ctx->gathering_columns.clear();
            global_ctx->skip_indexes_by_column.clear();
            break;
        }
        case MergeAlgorithm::Vertical:
        {
            ctx->rows_sources_uncompressed_write_buf = ctx->tmp_disk->createRawStream();
            ctx->rows_sources_write_buf = std::make_unique<CompressedWriteBuffer>(*ctx->rows_sources_uncompressed_write_buf);

            std::map<String, UInt64> local_merged_column_to_size;
            for (const auto & part : global_ctx->future_part->parts)
                part->accumulateColumnSizes(local_merged_column_to_size);

            ctx->column_sizes = ColumnSizeEstimator(
                std::move(local_merged_column_to_size),
                global_ctx->merging_columns,
                global_ctx->gathering_columns);

            break;
        }
        default :
            throw Exception(ErrorCodes::LOGICAL_ERROR, "Merge algorithm must be chosen");
    }

    /// If merge is vertical we cannot calculate it
    ctx->blocks_are_granules_size = (global_ctx->chosen_merge_algorithm == MergeAlgorithm::Vertical);

    /// Merged stream will be created and available as merged_stream variable
    createMergedStream();

    /// Skip fully expired columns manually, since in case of
    /// need_remove_expired_values is not set, TTLTransform will not be used,
    /// and columns that had been removed by TTL (via TTLColumnAlgorithm) will
    /// be added again with default values.
    ///
    /// Also note, that it is better to do this here, since in other places it
    /// will be too late (i.e. they will be written, and we will burn CPU/disk
    /// resources for this).
    if (!ctx->need_remove_expired_values)
    {
        auto part_serialization_infos = global_ctx->new_data_part->getSerializationInfos();

        NameSet columns_to_remove;
        for (auto & [column_name, ttl] : global_ctx->new_data_part->ttl_infos.columns_ttl)
        {
            if (ttl.finished())
            {
                global_ctx->new_data_part->expired_columns.insert(column_name);
                LOG_TRACE(ctx->log, "Adding expired column {} for part {}", column_name, global_ctx->new_data_part->name);
                columns_to_remove.insert(column_name);
                part_serialization_infos.erase(column_name);
            }
        }

        if (!columns_to_remove.empty())
        {
            global_ctx->gathering_columns = global_ctx->gathering_columns.eraseNames(columns_to_remove);
            global_ctx->merging_columns = global_ctx->merging_columns.eraseNames(columns_to_remove);
            global_ctx->storage_columns = global_ctx->storage_columns.eraseNames(columns_to_remove);

            global_ctx->new_data_part->setColumns(
                global_ctx->storage_columns,
                part_serialization_infos,
                global_ctx->metadata_snapshot->getMetadataVersion());
        }
    }

    global_ctx->to = std::make_shared<MergedBlockOutputStream>(
        global_ctx->new_data_part,
        global_ctx->metadata_snapshot,
        global_ctx->merging_columns,
        MergeTreeIndexFactory::instance().getMany(global_ctx->merging_skip_indexes),
        getStatisticsForColumns(global_ctx->merging_columns, global_ctx->metadata_snapshot),
        ctx->compression_codec,
        global_ctx->txn ? global_ctx->txn->tid : Tx::PrehistoricTID,
        /*reset_columns=*/ true,
        ctx->blocks_are_granules_size,
        global_ctx->context->getWriteSettings());

    global_ctx->rows_written = 0;
    ctx->initial_reservation = global_ctx->space_reservation ? global_ctx->space_reservation->getSize() : 0;

    ctx->is_cancelled = [merges_blocker = global_ctx->merges_blocker,
        ttl_merges_blocker = global_ctx->ttl_merges_blocker,
        need_remove = ctx->need_remove_expired_values,
        merge_list_element = global_ctx->merge_list_element_ptr,
        partition_id = global_ctx->future_part->part_info.partition_id]() -> bool
    {
        return merges_blocker->isCancelledForPartition(partition_id)
            || (need_remove && ttl_merges_blocker->isCancelled())
            || merge_list_element->is_cancelled.load(std::memory_order_relaxed);
    };

    /// This is the end of preparation. Execution will be per block.
    return false;
}

bool MergeTask::enabledBlockNumberColumn(GlobalRuntimeContextPtr global_ctx)
{
    return global_ctx->data->getSettings()->enable_block_number_column && global_ctx->metadata_snapshot->getGroupByTTLs().empty();
}

bool MergeTask::enabledBlockOffsetColumn(GlobalRuntimeContextPtr global_ctx)
{
    return global_ctx->data->getSettings()->enable_block_offset_column && global_ctx->metadata_snapshot->getGroupByTTLs().empty();
}

void MergeTask::addGatheringColumn(GlobalRuntimeContextPtr global_ctx, const String & name, const DataTypePtr & type)
{
    if (global_ctx->storage_columns.contains(name))
        return;

    global_ctx->storage_columns.emplace_back(name, type);
    global_ctx->gathering_columns.emplace_back(name, type);
}


MergeTask::StageRuntimeContextPtr MergeTask::ExecuteAndFinalizeHorizontalPart::getContextForNextStage()
{
    /// Do not increment for projection stage because time is already accounted in main task.
    if (global_ctx->parent_part == nullptr)
    {
        ProfileEvents::increment(ProfileEvents::MergeExecuteMilliseconds, ctx->elapsed_execute_ns / 1000000UL);
        ProfileEvents::increment(ProfileEvents::MergeHorizontalStageExecuteMilliseconds, ctx->elapsed_execute_ns / 1000000UL);
    }

    auto new_ctx = std::make_shared<VerticalMergeRuntimeContext>();

    new_ctx->rows_sources_write_buf = std::move(ctx->rows_sources_write_buf);
    new_ctx->rows_sources_uncompressed_write_buf = std::move(ctx->rows_sources_uncompressed_write_buf);
    new_ctx->column_sizes = std::move(ctx->column_sizes);
    new_ctx->compression_codec = std::move(ctx->compression_codec);
    new_ctx->tmp_disk = std::move(ctx->tmp_disk);
    new_ctx->it_name_and_type = std::move(ctx->it_name_and_type);
    new_ctx->read_with_direct_io = std::move(ctx->read_with_direct_io);
    new_ctx->need_sync = std::move(ctx->need_sync);

    ctx.reset();
    return new_ctx;
}

MergeTask::StageRuntimeContextPtr MergeTask::VerticalMergeStage::getContextForNextStage()
{
    /// Do not increment for projection stage because time is already accounted in main task.
    if (global_ctx->parent_part == nullptr)
    {
        ProfileEvents::increment(ProfileEvents::MergeExecuteMilliseconds, ctx->elapsed_execute_ns / 1000000UL);
        ProfileEvents::increment(ProfileEvents::MergeVerticalStageExecuteMilliseconds, ctx->elapsed_execute_ns / 1000000UL);
    }

    auto new_ctx = std::make_shared<MergeProjectionsRuntimeContext>();
    new_ctx->need_sync = std::move(ctx->need_sync);

    ctx.reset();
    return new_ctx;
}


bool MergeTask::ExecuteAndFinalizeHorizontalPart::execute()
{
    chassert(subtasks_iterator != subtasks.end());

    Stopwatch watch;
    bool res = (this->**subtasks_iterator)();
    ctx->elapsed_execute_ns += watch.elapsedNanoseconds();

    if (res)
        return res;

    /// Move to the next subtask in an array of subtasks
    ++subtasks_iterator;
    return subtasks_iterator != subtasks.end();
}


void MergeTask::ExecuteAndFinalizeHorizontalPart::prepareProjectionsToMergeAndRebuild() const
{
    const auto mode = global_ctx->data->getSettings()->deduplicate_merge_projection_mode;
    /// Under throw mode, we still choose to drop projections due to backward compatibility since some
    /// users might have projections before this change.
    if (global_ctx->data->merging_params.mode != MergeTreeData::MergingParams::Ordinary
        && (mode == DeduplicateMergeProjectionMode::THROW || mode == DeduplicateMergeProjectionMode::DROP))
        return;

    /// These merging modes may or may not reduce number of rows. It's not known until the horizontal stage is finished.
    const bool merge_may_reduce_rows =
        global_ctx->cleanup ||
        global_ctx->deduplicate ||
        ctx->merging_params.mode == MergeTreeData::MergingParams::Collapsing ||
        ctx->merging_params.mode == MergeTreeData::MergingParams::Replacing ||
        ctx->merging_params.mode == MergeTreeData::MergingParams::VersionedCollapsing;

    const auto & projections = global_ctx->metadata_snapshot->getProjections();

    for (const auto & projection : projections)
    {
        if (merge_may_reduce_rows)
        {
            global_ctx->projections_to_rebuild.push_back(&projection);
            continue;
        }

        MergeTreeData::DataPartsVector projection_parts;
        for (const auto & part : global_ctx->future_part->parts)
        {
            auto it = part->getProjectionParts().find(projection.name);
            if (it != part->getProjectionParts().end() && !it->second->is_broken)
                projection_parts.push_back(it->second);
        }
        if (projection_parts.size() == global_ctx->future_part->parts.size())
        {
            global_ctx->projections_to_merge.push_back(&projection);
            global_ctx->projections_to_merge_parts[projection.name].assign(projection_parts.begin(), projection_parts.end());
        }
        else
        {
            chassert(projection_parts.size() < global_ctx->future_part->parts.size());
            LOG_DEBUG(ctx->log, "Projection {} is not merged because some parts don't have it", projection.name);
            continue;
        }
    }

    const auto & settings = global_ctx->context->getSettingsRef();

    for (const auto * projection : global_ctx->projections_to_rebuild)
        ctx->projection_squashes.emplace_back(projection->sample_block.cloneEmpty(),
            settings.min_insert_block_size_rows, settings.min_insert_block_size_bytes);
}


void MergeTask::ExecuteAndFinalizeHorizontalPart::calculateProjections(const Block & block) const
{
    for (size_t i = 0, size = global_ctx->projections_to_rebuild.size(); i < size; ++i)
    {
        const auto & projection = *global_ctx->projections_to_rebuild[i];
        Block block_to_squash = projection.calculate(block, global_ctx->context);
        auto & projection_squash_plan = ctx->projection_squashes[i];
        projection_squash_plan.setHeader(block_to_squash.cloneEmpty());
        Chunk squashed_chunk = Squashing::squash(projection_squash_plan.add({block_to_squash.getColumns(), block_to_squash.rows()}));
        if (squashed_chunk)
        {
            auto result = projection_squash_plan.getHeader().cloneWithColumns(squashed_chunk.detachColumns());
            auto tmp_part = MergeTreeDataWriter::writeTempProjectionPart(
                *global_ctx->data, ctx->log, result, projection, global_ctx->new_data_part.get(), ++ctx->projection_block_num);
            tmp_part.finalize();
            tmp_part.part->getDataPartStorage().commitTransaction();
            ctx->projection_parts[projection.name].emplace_back(std::move(tmp_part.part));
        }
    }
}


void MergeTask::ExecuteAndFinalizeHorizontalPart::finalizeProjections() const
{
    for (size_t i = 0, size = global_ctx->projections_to_rebuild.size(); i < size; ++i)
    {
        const auto & projection = *global_ctx->projections_to_rebuild[i];
        auto & projection_squash_plan = ctx->projection_squashes[i];
        auto squashed_chunk = Squashing::squash(projection_squash_plan.flush());
        if (squashed_chunk)
        {
            auto result = projection_squash_plan.getHeader().cloneWithColumns(squashed_chunk.detachColumns());
            auto temp_part = MergeTreeDataWriter::writeTempProjectionPart(
                *global_ctx->data, ctx->log, result, projection, global_ctx->new_data_part.get(), ++ctx->projection_block_num);
            temp_part.finalize();
            temp_part.part->getDataPartStorage().commitTransaction();
            ctx->projection_parts[projection.name].emplace_back(std::move(temp_part.part));
        }
    }

    ctx->projection_parts_iterator = std::make_move_iterator(ctx->projection_parts.begin());
    if (ctx->projection_parts_iterator != std::make_move_iterator(ctx->projection_parts.end()))
        constructTaskForProjectionPartsMerge();
}


void MergeTask::ExecuteAndFinalizeHorizontalPart::constructTaskForProjectionPartsMerge() const
{
    auto && [name, parts] = *ctx->projection_parts_iterator;
    const auto & projection = global_ctx->metadata_snapshot->projections.get(name);

    ctx->merge_projection_parts_task_ptr = std::make_unique<MergeProjectionPartsTask>
    (
        name,
        std::move(parts),
        projection,
        ctx->projection_block_num,
        global_ctx->context,
        global_ctx->holder,
        global_ctx->mutator,
        global_ctx->merge_entry,
        global_ctx->time_of_merge,
        global_ctx->new_data_part,
        global_ctx->space_reservation
    );
}


bool MergeTask::ExecuteAndFinalizeHorizontalPart::executeMergeProjections() // NOLINT
{
    /// In case if there are no projections we didn't construct a task
    if (!ctx->merge_projection_parts_task_ptr)
        return false;

    if (ctx->merge_projection_parts_task_ptr->executeStep())
        return true;

    ++ctx->projection_parts_iterator;

    if (ctx->projection_parts_iterator == std::make_move_iterator(ctx->projection_parts.end()))
        return false;

    constructTaskForProjectionPartsMerge();

    return true;
}

bool MergeTask::ExecuteAndFinalizeHorizontalPart::executeImpl()
{
    Stopwatch watch(CLOCK_MONOTONIC_COARSE);
    UInt64 step_time_ms = global_ctx->data->getSettings()->background_task_preferred_step_execution_time_ms.totalMilliseconds();

    do
    {
        Block block;

        if (ctx->is_cancelled() || !global_ctx->merging_executor->pull(block))
        {
            finalize();
            return false;
        }

        global_ctx->rows_written += block.rows();
        const_cast<MergedBlockOutputStream &>(*global_ctx->to).write(block);

        calculateProjections(block);

        UInt64 result_rows = 0;
        UInt64 result_bytes = 0;
        global_ctx->merged_pipeline.tryGetResultRowsAndBytes(result_rows, result_bytes);
        global_ctx->merge_list_element_ptr->rows_written = result_rows;
        global_ctx->merge_list_element_ptr->bytes_written_uncompressed = result_bytes;

        /// Reservation updates is not performed yet, during the merge it may lead to higher free space requirements
        if (global_ctx->space_reservation && ctx->sum_input_rows_upper_bound)
        {
            /// The same progress from merge_entry could be used for both algorithms (it should be more accurate)
            /// But now we are using inaccurate row-based estimation in Horizontal case for backward compatibility
            Float64 progress = (global_ctx->chosen_merge_algorithm == MergeAlgorithm::Horizontal)
                ? std::min(1., 1. * global_ctx->rows_written / ctx->sum_input_rows_upper_bound)
                : std::min(1., global_ctx->merge_list_element_ptr->progress.load(std::memory_order_relaxed));

            global_ctx->space_reservation->update(static_cast<size_t>((1. - progress) * ctx->initial_reservation));
        }
    } while (watch.elapsedMilliseconds() < step_time_ms);

    /// Need execute again
    return true;
}


void MergeTask::ExecuteAndFinalizeHorizontalPart::finalize() const
{
    finalizeProjections();
    global_ctx->merging_executor.reset();
    global_ctx->merged_pipeline.reset();

    global_ctx->checkOperationIsNotCanceled();

    if (ctx->need_remove_expired_values && global_ctx->ttl_merges_blocker->isCancelled())
        throw Exception(ErrorCodes::ABORTED, "Cancelled merging parts with expired TTL");

    const size_t sum_compressed_bytes_upper_bound = global_ctx->merge_list_element_ptr->total_size_bytes_compressed;
    ctx->need_sync = needSyncPart(ctx->sum_input_rows_upper_bound, sum_compressed_bytes_upper_bound, *global_ctx->data->getSettings());
}

bool MergeTask::VerticalMergeStage::prepareVerticalMergeForAllColumns() const
{
    /// No need to execute this part if it is horizontal merge.
    if (global_ctx->chosen_merge_algorithm != MergeAlgorithm::Vertical)
        return false;

    size_t sum_input_rows_exact = global_ctx->merge_list_element_ptr->rows_read;
    size_t input_rows_filtered = *global_ctx->input_rows_filtered;
    global_ctx->merge_list_element_ptr->columns_written = global_ctx->merging_columns.size();
    global_ctx->merge_list_element_ptr->progress.store(ctx->column_sizes->keyColumnsWeight(), std::memory_order_relaxed);

    /// Ensure data has written to disk.
    ctx->rows_sources_write_buf->finalize();
    ctx->rows_sources_uncompressed_write_buf->finalize();
    ctx->rows_sources_uncompressed_write_buf->finalize();

    size_t rows_sources_count = ctx->rows_sources_write_buf->count();
    /// In special case, when there is only one source part, and no rows were skipped, we may have
    /// skipped writing rows_sources file. Otherwise rows_sources_count must be equal to the total
    /// number of input rows.
    if ((rows_sources_count > 0 || global_ctx->future_part->parts.size() > 1) && sum_input_rows_exact != rows_sources_count + input_rows_filtered)
        throw Exception(
                        ErrorCodes::LOGICAL_ERROR,
                        "Number of rows in source parts ({}) excluding filtered rows ({}) differs from number "
                        "of bytes written to rows_sources file ({}). It is a bug.",
                        sum_input_rows_exact, input_rows_filtered, rows_sources_count);

    /// TemporaryDataOnDisk::createRawStream returns WriteBufferFromFile implementing IReadableWriteBuffer
    /// and we expect to get ReadBufferFromFile here.
    /// So, it's relatively safe to use dynamic_cast here and downcast to ReadBufferFromFile.
    auto * wbuf_readable = dynamic_cast<IReadableWriteBuffer *>(ctx->rows_sources_uncompressed_write_buf.get());
    std::unique_ptr<ReadBuffer> reread_buf = wbuf_readable ? wbuf_readable->tryGetReadBuffer() : nullptr;
    if (!reread_buf)
        throw Exception(ErrorCodes::LOGICAL_ERROR, "Cannot read temporary file {}", ctx->rows_sources_uncompressed_write_buf->getFileName());

    auto * reread_buffer_raw = dynamic_cast<ReadBufferFromFileBase *>(reread_buf.get());
    if (!reread_buffer_raw)
    {
        const auto & reread_buf_ref = *reread_buf;
        throw Exception(ErrorCodes::LOGICAL_ERROR, "Expected ReadBufferFromFileBase, but got {}", demangle(typeid(reread_buf_ref).name()));
    }
    /// Move ownership from std::unique_ptr<ReadBuffer> to std::unique_ptr<ReadBufferFromFile> for CompressedReadBufferFromFile.
    /// First, release ownership from unique_ptr to base type.
    reread_buf.release(); /// NOLINT(bugprone-unused-return-value,hicpp-ignored-remove-result): we already have the pointer value in `reread_buffer_raw`

    /// Then, move ownership to unique_ptr to concrete type.
    std::unique_ptr<ReadBufferFromFileBase> reread_buffer_from_file(reread_buffer_raw);

    /// CompressedReadBufferFromFile expects std::unique_ptr<ReadBufferFromFile> as argument.
    ctx->rows_sources_read_buf = std::make_unique<CompressedReadBufferFromFile>(std::move(reread_buffer_from_file));
    ctx->it_name_and_type = global_ctx->gathering_columns.cbegin();

    const auto & settings = global_ctx->context->getSettingsRef();

    size_t max_delayed_streams = 0;
    if (global_ctx->new_data_part->getDataPartStorage().supportParallelWrite())
    {
        if (settings.max_insert_delayed_streams_for_parallel_write.changed)
            max_delayed_streams = settings.max_insert_delayed_streams_for_parallel_write;
        else
            max_delayed_streams = DEFAULT_DELAYED_STREAMS_FOR_PARALLEL_WRITE;
    }

    ctx->max_delayed_streams = max_delayed_streams;

    bool all_parts_on_remote_disks = std::ranges::all_of(global_ctx->future_part->parts, [](const auto & part) { return part->isStoredOnRemoteDisk(); });
    ctx->use_prefetch = all_parts_on_remote_disks && global_ctx->data->getSettings()->vertical_merge_remote_filesystem_prefetch;

    if (ctx->use_prefetch && ctx->it_name_and_type != global_ctx->gathering_columns.end())
        ctx->prepared_pipe = createPipeForReadingOneColumn(ctx->it_name_and_type->name);

    return false;
}

Pipe MergeTask::VerticalMergeStage::createPipeForReadingOneColumn(const String & column_name) const
{
    Pipes pipes;
    for (size_t part_num = 0; part_num < global_ctx->future_part->parts.size(); ++part_num)
    {
        Pipe pipe = createMergeTreeSequentialSource(
            MergeTreeSequentialSourceType::Merge,
            *global_ctx->data,
            global_ctx->storage_snapshot,
            global_ctx->future_part->parts[part_num],
            Names{column_name},
            /*mark_ranges=*/ {},
            global_ctx->input_rows_filtered,
            /*apply_deleted_mask=*/ true,
            ctx->read_with_direct_io,
            ctx->use_prefetch);

        pipes.emplace_back(std::move(pipe));
    }

    return Pipe::unitePipes(std::move(pipes));
}

void MergeTask::VerticalMergeStage::prepareVerticalMergeForOneColumn() const
{
    const auto & column_name = ctx->it_name_and_type->name;

    ctx->progress_before = global_ctx->merge_list_element_ptr->progress.load(std::memory_order_relaxed);
    global_ctx->column_progress = std::make_unique<MergeStageProgress>(ctx->progress_before, ctx->column_sizes->columnWeight(column_name));

    Pipe pipe;
    if (ctx->prepared_pipe)
    {
        pipe = std::move(*ctx->prepared_pipe);

        auto next_column_it = std::next(ctx->it_name_and_type);
        if (next_column_it != global_ctx->gathering_columns.end())
            ctx->prepared_pipe = createPipeForReadingOneColumn(next_column_it->name);
    }
    else
    {
        pipe = createPipeForReadingOneColumn(column_name);
    }

    ctx->rows_sources_read_buf->seek(0, 0);
    bool is_result_sparse = global_ctx->new_data_part->getSerialization(column_name)->getKind() == ISerialization::Kind::SPARSE;

    const auto data_settings = global_ctx->data->getSettings();
    auto transform = std::make_unique<ColumnGathererTransform>(
        pipe.getHeader(),
        pipe.numOutputPorts(),
        *ctx->rows_sources_read_buf,
        data_settings->merge_max_block_size,
        data_settings->merge_max_block_size_bytes,
        is_result_sparse);

    pipe.addTransform(std::move(transform));

    MergeTreeIndices indexes_to_recalc;
    auto indexes_it = global_ctx->skip_indexes_by_column.find(column_name);

    if (indexes_it != global_ctx->skip_indexes_by_column.end())
    {
        indexes_to_recalc = MergeTreeIndexFactory::instance().getMany(indexes_it->second);

        pipe.addTransform(std::make_shared<ExpressionTransform>(
            pipe.getHeader(),
            indexes_it->second.getSingleExpressionForIndices(global_ctx->metadata_snapshot->getColumns(),
            global_ctx->data->getContext())));

        pipe.addTransform(std::make_shared<MaterializingTransform>(pipe.getHeader()));
    }

    ctx->column_parts_pipeline = QueryPipeline(std::move(pipe));

    /// Dereference unique_ptr
    ctx->column_parts_pipeline.setProgressCallback(MergeProgressCallback(
        global_ctx->merge_list_element_ptr,
        global_ctx->watch_prev_elapsed,
        *global_ctx->column_progress));

    /// Is calculated inside MergeProgressCallback.
    ctx->column_parts_pipeline.disableProfileEventUpdate();
    ctx->executor = std::make_unique<PullingPipelineExecutor>(ctx->column_parts_pipeline);
    NamesAndTypesList columns_list = {*ctx->it_name_and_type};

    ctx->column_to = std::make_unique<MergedColumnOnlyOutputStream>(
        global_ctx->new_data_part,
        global_ctx->metadata_snapshot,
        columns_list,
        ctx->compression_codec,
        indexes_to_recalc,
        getStatisticsForColumns(columns_list, global_ctx->metadata_snapshot),
        &global_ctx->written_offset_columns,
        global_ctx->to->getIndexGranularity());

    ctx->column_elems_written = 0;
}


bool MergeTask::VerticalMergeStage::executeVerticalMergeForOneColumn() const
{
<<<<<<< HEAD
    Block block;
    if (!global_ctx->isCancelled()
        && ctx->executor->pull(block))
=======
    Stopwatch watch(CLOCK_MONOTONIC_COARSE);
    UInt64 step_time_ms = global_ctx->data->getSettings()->background_task_preferred_step_execution_time_ms.totalMilliseconds();

    do
>>>>>>> e7d63b5f
    {
        Block block;

        if (global_ctx->merges_blocker->isCancelled()
            || global_ctx->merge_list_element_ptr->is_cancelled.load(std::memory_order_relaxed)
            || !ctx->executor->pull(block))
            return false;

        ctx->column_elems_written += block.rows();
        ctx->column_to->write(block);
    } while (watch.elapsedMilliseconds() < step_time_ms);

    /// Need execute again
    return true;
}


void MergeTask::VerticalMergeStage::finalizeVerticalMergeForOneColumn() const
{
    const String & column_name = ctx->it_name_and_type->name;
    global_ctx->checkOperationIsNotCanceled();

    ctx->executor.reset();
    auto changed_checksums = ctx->column_to->fillChecksums(global_ctx->new_data_part, global_ctx->checksums_gathered_columns);
    global_ctx->checksums_gathered_columns.add(std::move(changed_checksums));

    ctx->delayed_streams.emplace_back(std::move(ctx->column_to));

    while (ctx->delayed_streams.size() > ctx->max_delayed_streams)
    {
        ctx->delayed_streams.front()->finish(ctx->need_sync);
        ctx->delayed_streams.pop_front();
    }

    if (global_ctx->rows_written != ctx->column_elems_written)
    {
        throw Exception(ErrorCodes::LOGICAL_ERROR, "Written {} elements of column {}, but {} rows of PK columns",
                        toString(ctx->column_elems_written), column_name, toString(global_ctx->rows_written));
    }

    UInt64 rows = 0;
    UInt64 bytes = 0;
    ctx->column_parts_pipeline.tryGetResultRowsAndBytes(rows, bytes);

    /// NOTE: 'progress' is modified by single thread, but it may be concurrently read from MergeListElement::getInfo() (StorageSystemMerges).

    global_ctx->merge_list_element_ptr->columns_written += 1;
    global_ctx->merge_list_element_ptr->bytes_written_uncompressed += bytes;
    global_ctx->merge_list_element_ptr->progress.store(ctx->progress_before + ctx->column_sizes->columnWeight(column_name), std::memory_order_relaxed);

    /// This is the external loop increment.
    ++ctx->it_name_and_type;
}


bool MergeTask::VerticalMergeStage::finalizeVerticalMergeForAllColumns() const
{
    for (auto & stream : ctx->delayed_streams)
        stream->finish(ctx->need_sync);

    return false;
}


bool MergeTask::MergeProjectionsStage::mergeMinMaxIndexAndPrepareProjections() const
{
    for (const auto & part : global_ctx->future_part->parts)
    {
        /// Skip empty parts,
        /// (that can be created in StorageReplicatedMergeTree::createEmptyPartInsteadOfLost())
        /// since they can incorrectly set min,
        /// that will be changed after one more merge/OPTIMIZE.
        if (!part->isEmpty())
            global_ctx->new_data_part->minmax_idx->merge(*part->minmax_idx);
    }

    /// Print overall profiling info. NOTE: it may duplicates previous messages
    {
        ProfileEvents::increment(ProfileEvents::MergedColumns, global_ctx->merging_columns.size());
        ProfileEvents::increment(ProfileEvents::GatheredColumns, global_ctx->gathering_columns.size());

        double elapsed_seconds = global_ctx->merge_list_element_ptr->watch.elapsedSeconds();
        LOG_DEBUG(ctx->log,
            "Merge sorted {} rows, containing {} columns ({} merged, {} gathered) in {} sec., {} rows/sec., {}/sec.",
            global_ctx->merge_list_element_ptr->rows_read,
            global_ctx->storage_columns.size(),
            global_ctx->merging_columns.size(),
            global_ctx->gathering_columns.size(),
            elapsed_seconds,
            global_ctx->merge_list_element_ptr->rows_read / elapsed_seconds,
            ReadableSize(global_ctx->merge_list_element_ptr->bytes_read_uncompressed / elapsed_seconds));
    }

    for (const auto & projection : global_ctx->projections_to_merge)
    {
        MergeTreeData::DataPartsVector projection_parts = global_ctx->projections_to_merge_parts[projection->name];
        LOG_DEBUG(
            ctx->log,
            "Selected {} projection_parts from {} to {}",
            projection_parts.size(),
            projection_parts.front()->name,
            projection_parts.back()->name);

        auto projection_future_part = std::make_shared<FutureMergedMutatedPart>();
        projection_future_part->assign(std::move(projection_parts));
        projection_future_part->name = projection->name;
        // TODO (ab): path in future_part is only for merge process introspection, which is not available for merges of projection parts.
        // Let's comment this out to avoid code inconsistency and add it back after we implement projection merge introspection.
        // projection_future_part->path = global_ctx->future_part->path + "/" + projection.name + ".proj/";
        projection_future_part->part_info = MergeListElement::FAKE_RESULT_PART_FOR_PROJECTION;

        MergeTreeData::MergingParams projection_merging_params;
        projection_merging_params.mode = MergeTreeData::MergingParams::Ordinary;
        if (projection->type == ProjectionDescription::Type::Aggregate)
            projection_merging_params.mode = MergeTreeData::MergingParams::Aggregating;

        ctx->tasks_for_projections.emplace_back(std::make_shared<MergeTask>(
            projection_future_part,
            projection->metadata,
            global_ctx->merge_entry,
            std::make_unique<MergeListElement>((*global_ctx->merge_entry)->table_id, projection_future_part, global_ctx->context),
            global_ctx->time_of_merge,
            global_ctx->context,
            *global_ctx->holder,
            global_ctx->space_reservation,
            global_ctx->deduplicate,
            global_ctx->deduplicate_by_columns,
            global_ctx->cleanup,
            projection_merging_params,
            global_ctx->need_prefix,
            global_ctx->new_data_part.get(),
            ".proj",
            NO_TRANSACTION_PTR,
            global_ctx->data,
            global_ctx->mutator,
            global_ctx->merges_blocker,
            global_ctx->ttl_merges_blocker));
    }

    /// We will iterate through projections and execute them
    ctx->projections_iterator = ctx->tasks_for_projections.begin();

    return false;
}


bool MergeTask::MergeProjectionsStage::executeProjections() const
{
    if (ctx->projections_iterator == ctx->tasks_for_projections.end())
        return false;

    if ((*ctx->projections_iterator)->execute())
        return true;

    ++ctx->projections_iterator;
    return true;
}


bool MergeTask::MergeProjectionsStage::finalizeProjectionsAndWholeMerge() const
{
    for (const auto & task : ctx->tasks_for_projections)
    {
        auto part = task->getFuture().get();
        global_ctx->new_data_part->addProjectionPart(part->name, std::move(part));
    }

    if (global_ctx->chosen_merge_algorithm != MergeAlgorithm::Vertical)
        global_ctx->to->finalizePart(global_ctx->new_data_part, ctx->need_sync);
    else
        global_ctx->to->finalizePart(global_ctx->new_data_part, ctx->need_sync, &global_ctx->storage_columns, &global_ctx->checksums_gathered_columns);

    global_ctx->new_data_part->getDataPartStorage().precommitTransaction();
    global_ctx->promise.set_value(global_ctx->new_data_part);

    return false;
}

MergeTask::StageRuntimeContextPtr MergeTask::MergeProjectionsStage::getContextForNextStage()
{
    /// Do not increment for projection stage because time is already accounted in main task.
    /// The projection stage has its own empty projection stage which may add a drift of several milliseconds.
    if (global_ctx->parent_part == nullptr)
    {
        ProfileEvents::increment(ProfileEvents::MergeExecuteMilliseconds, ctx->elapsed_execute_ns / 1000000UL);
        ProfileEvents::increment(ProfileEvents::MergeProjectionStageExecuteMilliseconds, ctx->elapsed_execute_ns / 1000000UL);
    }

    return nullptr;
}

bool MergeTask::VerticalMergeStage::execute()
{
    chassert(subtasks_iterator != subtasks.end());

    Stopwatch watch;
    bool res = (this->**subtasks_iterator)();
    ctx->elapsed_execute_ns += watch.elapsedNanoseconds();

    if (res)
        return res;

    /// Move to the next subtask in an array of subtasks
    ++subtasks_iterator;
    return subtasks_iterator != subtasks.end();
}

bool MergeTask::MergeProjectionsStage::execute()
{
    chassert(subtasks_iterator != subtasks.end());

    Stopwatch watch;
    bool res = (this->**subtasks_iterator)();
    ctx->elapsed_execute_ns += watch.elapsedNanoseconds();

    if (res)
        return res;

    /// Move to the next subtask in an array of subtasks
    ++subtasks_iterator;
    return subtasks_iterator != subtasks.end();
}


bool MergeTask::VerticalMergeStage::executeVerticalMergeForAllColumns() const
{
    /// No need to execute this part if it is horizontal merge.
    if (global_ctx->chosen_merge_algorithm != MergeAlgorithm::Vertical)
        return false;

    /// This is the external cycle condition
    if (ctx->it_name_and_type == global_ctx->gathering_columns.end())
        return false;

    switch (ctx->vertical_merge_one_column_state)
    {
        case VerticalMergeRuntimeContext::State::NEED_PREPARE:
        {
            prepareVerticalMergeForOneColumn();
            ctx->vertical_merge_one_column_state = VerticalMergeRuntimeContext::State::NEED_EXECUTE;
            return true;
        }
        case VerticalMergeRuntimeContext::State::NEED_EXECUTE:
        {
            if (executeVerticalMergeForOneColumn())
                return true;

            ctx->vertical_merge_one_column_state = VerticalMergeRuntimeContext::State::NEED_FINISH;
            return true;
        }
        case VerticalMergeRuntimeContext::State::NEED_FINISH:
        {
            finalizeVerticalMergeForOneColumn();
            ctx->vertical_merge_one_column_state = VerticalMergeRuntimeContext::State::NEED_PREPARE;
            return true;
        }
    }
    return false;
}


bool MergeTask::execute()
{
    chassert(stages_iterator != stages.end());
    const auto & current_stage = *stages_iterator;

    if (current_stage->execute())
        return true;

    /// Stage is finished, need to initialize context for the next stage and update profile events.

    UInt64 current_elapsed_ms = global_ctx->merge_list_element_ptr->watch.elapsedMilliseconds();
    UInt64 stage_elapsed_ms = current_elapsed_ms - global_ctx->prev_elapsed_ms;
    global_ctx->prev_elapsed_ms = current_elapsed_ms;

    auto next_stage_context = current_stage->getContextForNextStage();

    /// Do not increment for projection stage because time is already accounted in main task.
    if (global_ctx->parent_part == nullptr)
    {
        ProfileEvents::increment(current_stage->getTotalTimeProfileEvent(), stage_elapsed_ms);
        ProfileEvents::increment(ProfileEvents::MergeTotalMilliseconds, stage_elapsed_ms);
    }

    /// Move to the next stage in an array of stages
    ++stages_iterator;
    if (stages_iterator == stages.end())
        return false;

    (*stages_iterator)->setRuntimeContext(std::move(next_stage_context), global_ctx);
    return true;
}


void MergeTask::ExecuteAndFinalizeHorizontalPart::createMergedStream()
{
    /** Read from all parts, merge and write into a new one.
      * In passing, we calculate expression for sorting.
      */
    Pipes pipes;
    global_ctx->watch_prev_elapsed = 0;

    /// We count total amount of bytes in parts
    /// and use direct_io + aio if there is more than min_merge_bytes_to_use_direct_io
    ctx->read_with_direct_io = false;
    const auto data_settings = global_ctx->data->getSettings();
    if (data_settings->min_merge_bytes_to_use_direct_io != 0)
    {
        size_t total_size = 0;
        for (const auto & part : global_ctx->future_part->parts)
        {
            total_size += part->getBytesOnDisk();
            if (total_size >= data_settings->min_merge_bytes_to_use_direct_io)
            {
                LOG_DEBUG(ctx->log, "Will merge parts reading files in O_DIRECT");
                ctx->read_with_direct_io = true;

                break;
            }
        }
    }

    /// Using unique_ptr, because MergeStageProgress has no default constructor
    global_ctx->horizontal_stage_progress = std::make_unique<MergeStageProgress>(
        ctx->column_sizes ? ctx->column_sizes->keyColumnsWeight() : 1.0);

    for (const auto & part : global_ctx->future_part->parts)
    {
        Pipe pipe = createMergeTreeSequentialSource(
            MergeTreeSequentialSourceType::Merge,
            *global_ctx->data,
            global_ctx->storage_snapshot,
            part,
            global_ctx->merging_columns.getNames(),
            /*mark_ranges=*/ {},
            global_ctx->input_rows_filtered,
            /*apply_deleted_mask=*/ true,
            ctx->read_with_direct_io,
            /*prefetch=*/ false);

        if (global_ctx->metadata_snapshot->hasSortingKey())
        {
            pipe.addSimpleTransform([this](const Block & header)
            {
                return std::make_shared<ExpressionTransform>(header, global_ctx->metadata_snapshot->getSortingKey().expression);
            });
        }

        pipes.emplace_back(std::move(pipe));
    }


    Names sort_columns = global_ctx->metadata_snapshot->getSortingKeyColumns();
    SortDescription sort_description;
    sort_description.compile_sort_description = global_ctx->data->getContext()->getSettingsRef().compile_sort_description;
    sort_description.min_count_to_compile_sort_description = global_ctx->data->getContext()->getSettingsRef().min_count_to_compile_sort_description;

    size_t sort_columns_size = sort_columns.size();
    sort_description.reserve(sort_columns_size);

    Names partition_key_columns = global_ctx->metadata_snapshot->getPartitionKey().column_names;

    Block header = pipes.at(0).getHeader();
    for (size_t i = 0; i < sort_columns_size; ++i)
        sort_description.emplace_back(sort_columns[i], 1, 1);

#ifndef NDEBUG
    if (!sort_description.empty())
    {
        for (size_t i = 0; i < pipes.size(); ++i)
        {
            auto & pipe = pipes[i];
            pipe.addSimpleTransform([&](const Block & header_)
            {
                auto transform = std::make_shared<CheckSortedTransform>(header_, sort_description);
                transform->setDescription(global_ctx->future_part->parts[i]->name);
                return transform;
            });
        }
    }
#endif

    /// The order of the streams is important: when the key is matched, the elements go in the order of the source stream number.
    /// In the merged part, the lines with the same key must be in the ascending order of the identifier of original part,
    ///  that is going in insertion order.
    ProcessorPtr merged_transform;

    /// If merge is vertical we cannot calculate it
    ctx->blocks_are_granules_size = (global_ctx->chosen_merge_algorithm == MergeAlgorithm::Vertical);

    /// There is no sense to have the block size bigger than one granule for merge operations.
    const UInt64 merge_block_size_rows = data_settings->merge_max_block_size;
    const UInt64 merge_block_size_bytes = data_settings->merge_max_block_size_bytes;

    switch (ctx->merging_params.mode)
    {
        case MergeTreeData::MergingParams::Ordinary:
            merged_transform = std::make_shared<MergingSortedTransform>(
                header,
                pipes.size(),
                sort_description,
                merge_block_size_rows,
                merge_block_size_bytes,
                SortingQueueStrategy::Default,
                /* limit_= */0,
                /* always_read_till_end_= */false,
                ctx->rows_sources_write_buf.get(),
                ctx->blocks_are_granules_size);
            break;

        case MergeTreeData::MergingParams::Collapsing:
            merged_transform = std::make_shared<CollapsingSortedTransform>(
                header, pipes.size(), sort_description, ctx->merging_params.sign_column, false,
                merge_block_size_rows, merge_block_size_bytes, ctx->rows_sources_write_buf.get(), ctx->blocks_are_granules_size);
            break;

        case MergeTreeData::MergingParams::Summing:
            merged_transform = std::make_shared<SummingSortedTransform>(
                header, pipes.size(), sort_description, ctx->merging_params.columns_to_sum, partition_key_columns, merge_block_size_rows, merge_block_size_bytes);
            break;

        case MergeTreeData::MergingParams::Aggregating:
            merged_transform = std::make_shared<AggregatingSortedTransform>(header, pipes.size(), sort_description, merge_block_size_rows, merge_block_size_bytes);
            break;

        case MergeTreeData::MergingParams::Replacing:
            if (global_ctx->cleanup && !data_settings->allow_experimental_replacing_merge_with_cleanup)
                throw Exception(ErrorCodes::SUPPORT_IS_DISABLED, "Experimental merges with CLEANUP are not allowed");

            merged_transform = std::make_shared<ReplacingSortedTransform>(
                header, pipes.size(), sort_description, ctx->merging_params.is_deleted_column, ctx->merging_params.version_column,
                merge_block_size_rows, merge_block_size_bytes, ctx->rows_sources_write_buf.get(), ctx->blocks_are_granules_size,
                global_ctx->cleanup);
            break;

        case MergeTreeData::MergingParams::Graphite:
            merged_transform = std::make_shared<GraphiteRollupSortedTransform>(
                header, pipes.size(), sort_description, merge_block_size_rows, merge_block_size_bytes,
                ctx->merging_params.graphite_params, global_ctx->time_of_merge);
            break;

        case MergeTreeData::MergingParams::VersionedCollapsing:
            merged_transform = std::make_shared<VersionedCollapsingTransform>(
                header, pipes.size(), sort_description, ctx->merging_params.sign_column,
                merge_block_size_rows, merge_block_size_bytes, ctx->rows_sources_write_buf.get(), ctx->blocks_are_granules_size);
            break;
    }

    auto builder = std::make_unique<QueryPipelineBuilder>();
    builder->init(Pipe::unitePipes(std::move(pipes)));
    builder->addTransform(std::move(merged_transform));

#ifndef NDEBUG
    if (!sort_description.empty())
    {
        builder->addSimpleTransform([&](const Block & header_)
        {
            auto transform = std::make_shared<CheckSortedTransform>(header_, sort_description);
            return transform;
        });
    }
#endif

    if (global_ctx->deduplicate)
    {
        const auto & virtuals = *global_ctx->data->getVirtualsPtr();

        /// We don't want to deduplicate by virtual persistent column.
        /// If deduplicate_by_columns is empty, add all columns except virtuals.
        if (global_ctx->deduplicate_by_columns.empty())
        {
            for (const auto & column : global_ctx->merging_columns)
            {
                if (virtuals.tryGet(column.name, VirtualsKind::Persistent))
                    continue;

                global_ctx->deduplicate_by_columns.emplace_back(column.name);
            }
        }

        if (DistinctSortedTransform::isApplicable(header, sort_description, global_ctx->deduplicate_by_columns))
            builder->addTransform(std::make_shared<DistinctSortedTransform>(
                builder->getHeader(), sort_description, SizeLimits(), 0 /*limit_hint*/, global_ctx->deduplicate_by_columns));
        else
            builder->addTransform(std::make_shared<DistinctTransform>(
                builder->getHeader(), SizeLimits(), 0 /*limit_hint*/, global_ctx->deduplicate_by_columns));
    }

    PreparedSets::Subqueries subqueries;

    if (ctx->need_remove_expired_values)
    {
        auto transform = std::make_shared<TTLTransform>(global_ctx->context, builder->getHeader(), *global_ctx->data, global_ctx->metadata_snapshot, global_ctx->new_data_part, global_ctx->time_of_merge, ctx->force_ttl);
        subqueries = transform->getSubqueries();
        builder->addTransform(std::move(transform));
    }

    if (!global_ctx->merging_skip_indexes.empty())
    {
        builder->addTransform(std::make_shared<ExpressionTransform>(
            builder->getHeader(),
            global_ctx->merging_skip_indexes.getSingleExpressionForIndices(global_ctx->metadata_snapshot->getColumns(),
            global_ctx->data->getContext())));

        builder->addTransform(std::make_shared<MaterializingTransform>(builder->getHeader()));
    }

    if (!subqueries.empty())
        builder = addCreatingSetsTransform(std::move(builder), std::move(subqueries), global_ctx->context);

    global_ctx->merged_pipeline = QueryPipelineBuilder::getPipeline(std::move(*builder));
    /// Dereference unique_ptr and pass horizontal_stage_progress by reference
    global_ctx->merged_pipeline.setProgressCallback(MergeProgressCallback(global_ctx->merge_list_element_ptr, global_ctx->watch_prev_elapsed, *global_ctx->horizontal_stage_progress));
    /// Is calculated inside MergeProgressCallback.
    global_ctx->merged_pipeline.disableProfileEventUpdate();

    global_ctx->merging_executor = std::make_unique<PullingPipelineExecutor>(global_ctx->merged_pipeline);
}


MergeAlgorithm MergeTask::ExecuteAndFinalizeHorizontalPart::chooseMergeAlgorithm() const
{
    const size_t total_rows_count = global_ctx->merge_list_element_ptr->total_rows_count;
    const size_t total_size_bytes_uncompressed = global_ctx->merge_list_element_ptr->total_size_bytes_uncompressed;
    const auto data_settings = global_ctx->data->getSettings();

    if (global_ctx->deduplicate)
        return MergeAlgorithm::Horizontal;
    if (data_settings->enable_vertical_merge_algorithm == 0)
        return MergeAlgorithm::Horizontal;
    if (ctx->need_remove_expired_values)
        return MergeAlgorithm::Horizontal;
    if (global_ctx->future_part->part_format.part_type != MergeTreeDataPartType::Wide)
        return MergeAlgorithm::Horizontal;
    if (global_ctx->future_part->part_format.storage_type != MergeTreeDataPartStorageType::Full)
        return MergeAlgorithm::Horizontal;
    if (global_ctx->cleanup)
        return MergeAlgorithm::Horizontal;

    if (!data_settings->allow_vertical_merges_from_compact_to_wide_parts)
    {
        for (const auto & part : global_ctx->future_part->parts)
        {
            if (!isWidePart(part))
                return MergeAlgorithm::Horizontal;
        }
    }

    bool is_supported_storage =
        ctx->merging_params.mode == MergeTreeData::MergingParams::Ordinary ||
        ctx->merging_params.mode == MergeTreeData::MergingParams::Collapsing ||
        ctx->merging_params.mode == MergeTreeData::MergingParams::Replacing ||
        ctx->merging_params.mode == MergeTreeData::MergingParams::VersionedCollapsing;

    bool enough_ordinary_cols = global_ctx->gathering_columns.size() >= data_settings->vertical_merge_algorithm_min_columns_to_activate;

    bool enough_total_rows = total_rows_count >= data_settings->vertical_merge_algorithm_min_rows_to_activate;

    bool enough_total_bytes = total_size_bytes_uncompressed >= data_settings->vertical_merge_algorithm_min_bytes_to_activate;

    bool no_parts_overflow = global_ctx->future_part->parts.size() <= RowSourcePart::MAX_PARTS;

    auto merge_alg = (is_supported_storage && enough_total_rows && enough_total_bytes && enough_ordinary_cols && no_parts_overflow) ?
                        MergeAlgorithm::Vertical : MergeAlgorithm::Horizontal;

    return merge_alg;
}

}<|MERGE_RESOLUTION|>--- conflicted
+++ resolved
@@ -920,21 +920,14 @@
 
 bool MergeTask::VerticalMergeStage::executeVerticalMergeForOneColumn() const
 {
-<<<<<<< HEAD
-    Block block;
-    if (!global_ctx->isCancelled()
-        && ctx->executor->pull(block))
-=======
     Stopwatch watch(CLOCK_MONOTONIC_COARSE);
     UInt64 step_time_ms = global_ctx->data->getSettings()->background_task_preferred_step_execution_time_ms.totalMilliseconds();
 
     do
->>>>>>> e7d63b5f
     {
         Block block;
 
-        if (global_ctx->merges_blocker->isCancelled()
-            || global_ctx->merge_list_element_ptr->is_cancelled.load(std::memory_order_relaxed)
+        if (global_ctx->isCancelled()
             || !ctx->executor->pull(block))
             return false;
 
