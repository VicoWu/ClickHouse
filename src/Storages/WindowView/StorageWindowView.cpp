#include <numeric>
#include <regex>

#include <DataTypes/DataTypeDateTime.h>
#include <DataTypes/DataTypesNumber.h>
#include <DataTypes/DataTypeTuple.h>
#include <Functions/FunctionFactory.h>
#include <Functions/FunctionsTimeWindow.h>
#include <Interpreters/AddDefaultDatabaseVisitor.h>
#include <Interpreters/Context.h>
#include <Interpreters/InDepthNodeVisitor.h>
#include <Interpreters/InterpreterAlterQuery.h>
#include <Interpreters/InterpreterCreateQuery.h>
#include <Interpreters/InterpreterInsertQuery.h>
#include <Interpreters/InterpreterDropQuery.h>
#include <Interpreters/ProcessList.h>
#include <Interpreters/QueryAliasesVisitor.h>
#include <Interpreters/QueryNormalizer.h>
#include <Interpreters/getTableExpressions.h>
#include <Interpreters/getHeaderForProcessingStage.h>
#include <Parsers/ASTAlterQuery.h>
#include <Parsers/ASTAsterisk.h>
#include <Parsers/ASTCreateQuery.h>
#include <Parsers/ASTDropQuery.h>
#include <Parsers/ASTIdentifier.h>
#include <Parsers/ASTLiteral.h>
#include <Parsers/ASTOrderByElement.h>
#include <Parsers/ASTSelectQuery.h>
#include <Parsers/ASTTablesInSelectQuery.h>
#include <Parsers/ASTColumnDeclaration.h>
#include <Parsers/ASTWatchQuery.h>
#include <Parsers/parseQuery.h>
#include <Parsers/formatAST.h>
#include <Processors/Executors/CompletedPipelineExecutor.h>
#include <Processors/Sources/BlocksSource.h>
#include <Processors/Sources/SourceFromSingleChunk.h>
#include <Processors/Executors/PullingAsyncPipelineExecutor.h>
#include <Processors/Transforms/ExpressionTransform.h>
#include <Processors/Transforms/FilterTransform.h>
#include <Processors/Transforms/WatermarkTransform.h>
#include <Processors/Transforms/SquashingChunksTransform.h>
#include <Processors/Transforms/MaterializingTransform.h>
#include <Processors/QueryPlan/QueryPlan.h>
#include <Processors/QueryPlan/SettingQuotaAndLimitsStep.h>
#include <Processors/QueryPlan/BuildQueryPipelineSettings.h>
#include <Processors/QueryPlan/ExpressionStep.h>
#include <Processors/QueryPlan/Optimizations/QueryPlanOptimizationSettings.h>
#include <Processors/Executors/PipelineExecutor.h>
#include <Processors/Sinks/EmptySink.h>
#include <Storages/StorageFactory.h>
#include <Common/typeid_cast.h>
#include <Common/ProfileEvents.h>
#include <base/sleep.h>
#include <Common/logger_useful.h>

#include <Storages/LiveView/StorageBlocks.h>

#include <Storages/WindowView/StorageWindowView.h>
#include <Storages/WindowView/WindowViewSource.h>

#include <QueryPipeline/printPipeline.h>

namespace DB
{
namespace ErrorCodes
{
    extern const int ARGUMENT_OUT_OF_BOUND;
    extern const int BAD_ARGUMENTS;
    extern const int SYNTAX_ERROR;
    extern const int ILLEGAL_COLUMN;
    extern const int ILLEGAL_TYPE_OF_ARGUMENT;
    extern const int INCORRECT_QUERY;
    extern const int LOGICAL_ERROR;
    extern const int QUERY_IS_NOT_SUPPORTED_IN_WINDOW_VIEW;
    extern const int SUPPORT_IS_DISABLED;
    extern const int TABLE_WAS_NOT_DROPPED;
}

namespace
{
    /// Fetch all window info and replace tumble or hop node names with windowID
    struct FetchQueryInfoMatcher
    {
        using Visitor = InDepthNodeVisitor<FetchQueryInfoMatcher, true>;
        using TypeToVisit = ASTFunction;

        struct Data
        {
            ASTPtr window_function;
            String window_id_name;
            String window_id_alias;
            String serialized_window_function;
            String timestamp_column_name;
            bool is_tumble = false;
            bool is_hop = false;
        };

        static bool needChildVisit(ASTPtr &, const ASTPtr &) { return true; }

        static void visit(ASTPtr & ast, Data & data)
        {
            if (auto * t = ast->as<ASTFunction>())
            {
                if (t->name == "tumble" || t->name == "hop")
                {
                    data.is_tumble = t->name == "tumble";
                    data.is_hop = t->name == "hop";
                    auto temp_node = t->clone();
                    temp_node->setAlias("");
                    if (!data.window_function)
                    {
                        data.serialized_window_function = serializeAST(*temp_node);
                        t->name = "windowID";
                        data.window_id_name = t->getColumnName();
                        data.window_id_alias = t->alias;
                        data.window_function = t->clone();
                        data.window_function->setAlias("");
                        data.timestamp_column_name = t->arguments->children[0]->getColumnName();
                    }
                    else
                    {
                        if (serializeAST(*temp_node) != data.serialized_window_function)
                            throw Exception("WINDOW VIEW only support ONE TIME WINDOW FUNCTION", ErrorCodes::QUERY_IS_NOT_SUPPORTED_IN_WINDOW_VIEW);
                        t->name = "windowID";
                    }
                }
            }
        }
    };

    /// Replace windowID node name with either tumble or hop
    struct ReplaceWindowIdMatcher
    {
    public:
        using Visitor = InDepthNodeVisitor<ReplaceWindowIdMatcher, true>;
        struct Data
        {
            String window_name;
        };

        static bool needChildVisit(ASTPtr &, const ASTPtr &) { return true; }

        static void visit(ASTPtr & ast, Data & data)
        {
            if (auto * t = ast->as<ASTFunction>())
            {
                if (t->name == "windowID")
                    t->name = data.window_name;
            }
        }
    };

    /// GROUP BY tumble(now(), INTERVAL '5' SECOND)
    /// will become
    /// GROUP BY tumble(____timestamp, INTERVAL '5' SECOND)
    struct ReplaceFunctionNowData
    {
        using TypeToVisit = ASTFunction;

        bool is_time_column_func_now = false;
        String window_id_name;
        String now_timezone;

        void visit(ASTFunction & node, ASTPtr & node_ptr)
        {
            if (node.name == "windowID" || node.name == "tumble" || node.name == "hop")
            {
                if (const auto * t = node.arguments->children[0]->as<ASTFunction>();
                    t && t->name == "now")
                {
                    if (!t->children.empty())
                    {
                        const auto & children = t->children[0]->as<ASTExpressionList>()->children;
                        if (!children.empty())
                        {
                            const auto * timezone_ast = children[0]->as<ASTLiteral>();
                            if (timezone_ast)
                                now_timezone = timezone_ast->value.safeGet<String>();
                        }
                    }
                    is_time_column_func_now = true;
                    node_ptr->children[0]->children[0] = std::make_shared<ASTIdentifier>("____timestamp");
                    window_id_name = node.getColumnName();
                }
            }
        }
    };

    using ReplaceFunctionNowVisitor = InDepthNodeVisitor<OneTypeMatcher<ReplaceFunctionNowData>, true>;

    struct ReplaceFunctionWindowMatcher
    {
        using Visitor = InDepthNodeVisitor<ReplaceFunctionWindowMatcher, true>;

        struct Data{};

        static bool needChildVisit(ASTPtr &, const ASTPtr &) { return true; }

        static void visit(ASTPtr & ast, Data &)
        {
            if (auto * t = ast->as<ASTFunction>())
            {
                if (t->name == "hop" || t->name == "tumble")
                    t->name = "windowID";
            }
        }
    };

    class ToIdentifierMatcher
    {
    public:
        using Visitor = InDepthNodeVisitor<ToIdentifierMatcher, true>;

        struct Data
        {
            String window_id_name;
            String window_id_alias;
        };

        static bool needChildVisit(ASTPtr &, const ASTPtr &) { return true; }

        static void visit(ASTPtr & ast, Data & data)
        {
            if (const auto * t = ast->as<ASTFunction>())
                visit(*t, ast, data);
            if (const auto * t = ast->as<ASTIdentifier>())
                visit(*t, ast, data);
        }

    private:
        static void visit(const ASTFunction & node, ASTPtr & node_ptr, Data &)
        {
            if (node.name == "tuple")
            {
                /// tuple(windowID(timestamp, toIntervalSecond('5')))
                return;
            }
            else
            {
                /// windowID(timestamp, toIntervalSecond('5')) -> identifier.
                /// and other...
                node_ptr = std::make_shared<ASTIdentifier>(node.getColumnName());
            }
        }

        static void visit(const ASTIdentifier & node, ASTPtr & node_ptr, Data & data)
        {
            if (node.getColumnName() == data.window_id_alias)
            {
                if (auto identifier = std::dynamic_pointer_cast<ASTIdentifier>(node_ptr))
                    identifier->setShortName(data.window_id_name);
            }
        }
    };

    struct DropTableIdentifierMatcher
    {
        using Visitor = InDepthNodeVisitor<DropTableIdentifierMatcher, true>;

        struct Data{};

        static bool needChildVisit(ASTPtr &, const ASTPtr &) { return true; }

        static void visit(ASTPtr & ast, Data &)
        {
            if (auto * t = ast->as<ASTIdentifier>())
            {
                ast = std::make_shared<ASTIdentifier>(t->shortName());
            }
        }
    };

    IntervalKind strToIntervalKind(const String& interval_str)
    {
        if (interval_str == "Nanosecond")
            return IntervalKind::Nanosecond;
        else if (interval_str == "Microsecond")
            return IntervalKind::Microsecond;
        else if (interval_str == "Millisecond")
            return IntervalKind::Millisecond;
        else if (interval_str == "Second")
            return IntervalKind::Second;
        else if (interval_str == "Minute")
            return IntervalKind::Minute;
        else if (interval_str == "Hour")
            return IntervalKind::Hour;
        else if (interval_str == "Day")
            return IntervalKind::Day;
        else if (interval_str == "Week")
            return IntervalKind::Week;
        else if (interval_str == "Month")
            return IntervalKind::Month;
        else if (interval_str == "Quarter")
            return IntervalKind::Quarter;
        else if (interval_str == "Year")
            return IntervalKind::Year;
        __builtin_unreachable();
    }

    void extractWindowArgument(const ASTPtr & ast, IntervalKind::Kind & kind, Int64 & num_units, String err_msg)
    {
        const auto * arg = ast->as<ASTFunction>();
        if (!arg || !startsWith(arg->name, "toInterval"))
            throw Exception(err_msg, ErrorCodes::ILLEGAL_TYPE_OF_ARGUMENT);

        kind = strToIntervalKind(arg->name.substr(10));
        const auto * interval_unit = arg->children.front()->children.front()->as<ASTLiteral>();
        if (!interval_unit
            || (interval_unit->value.getType() != Field::Types::String
                && interval_unit->value.getType() != Field::Types::UInt64))
            throw Exception("Interval argument must be integer", ErrorCodes::BAD_ARGUMENTS);

        if (interval_unit->value.getType() == Field::Types::String)
            num_units = parse<Int64>(interval_unit->value.safeGet<String>());
        else
            num_units = interval_unit->value.safeGet<UInt64>();

        if (num_units <= 0)
            throw Exception("Value for Interval argument must be positive.", ErrorCodes::ARGUMENT_OUT_OF_BOUND);
    }

    UInt32 addTime(UInt32 time_sec, IntervalKind::Kind kind, Int64 num_units, const DateLUTImpl & time_zone)
    {
        switch (kind)
        {
            case IntervalKind::Nanosecond:
            case IntervalKind::Microsecond:
            case IntervalKind::Millisecond:
                throw Exception("Fractional seconds are not supported by windows yet", ErrorCodes::SYNTAX_ERROR);
#define CASE_WINDOW_KIND(KIND) \
    case IntervalKind::KIND: { \
        return AddTime<IntervalKind::KIND>::execute(time_sec, num_units, time_zone); \
    }
            CASE_WINDOW_KIND(Second)
            CASE_WINDOW_KIND(Minute)
            CASE_WINDOW_KIND(Hour)
            CASE_WINDOW_KIND(Day)
            CASE_WINDOW_KIND(Week)
            CASE_WINDOW_KIND(Month)
            CASE_WINDOW_KIND(Quarter)
            CASE_WINDOW_KIND(Year)
#undef CASE_WINDOW_KIND
        }
        __builtin_unreachable();
    }

    class AddingAggregatedChunkInfoTransform : public ISimpleTransform
    {
    public:
        explicit AddingAggregatedChunkInfoTransform(Block header) : ISimpleTransform(header, header, false) { }

        void transform(Chunk & chunk) override { chunk.setChunkInfo(std::make_shared<AggregatedChunkInfo>()); }

        String getName() const override { return "AddingAggregatedChunkInfoTransform"; }
    };

    String generateInnerTableName(const StorageID & storage_id)
    {
        if (storage_id.hasUUID())
            return ".inner." + toString(storage_id.uuid);
        return ".inner." + storage_id.getTableName();
    }

    String generateTargetTableName(const StorageID & storage_id)
    {
        if (storage_id.hasUUID())
            return ".inner.target." + toString(storage_id.uuid);
        return ".inner.target." + storage_id.table_name;
    }

    ASTPtr generateInnerFetchQuery(StorageID inner_table_id)
    {
        auto fetch_query = std::make_shared<ASTSelectQuery>();
        auto select = std::make_shared<ASTExpressionList>();
        select->children.push_back(std::make_shared<ASTAsterisk>());
        fetch_query->setExpression(ASTSelectQuery::Expression::SELECT, select);
        fetch_query->setExpression(ASTSelectQuery::Expression::TABLES, std::make_shared<ASTTablesInSelectQuery>());
        auto tables_elem = std::make_shared<ASTTablesInSelectQueryElement>();
        auto table_expr = std::make_shared<ASTTableExpression>();
        fetch_query->tables()->children.push_back(tables_elem);
        tables_elem->table_expression = table_expr;
        tables_elem->children.push_back(table_expr);
        table_expr->database_and_table_name = std::make_shared<ASTTableIdentifier>(inner_table_id);
        table_expr->children.push_back(table_expr->database_and_table_name);
        return fetch_query;
    }
}

static void extractDependentTable(ContextPtr context, ASTPtr & query, String & select_database_name, String & select_table_name)
{
    ASTSelectQuery & select_query = typeid_cast<ASTSelectQuery &>(*query);

    auto db_and_table = getDatabaseAndTable(select_query, 0);
    ASTPtr subquery = extractTableExpression(select_query, 0);

    if (!db_and_table && !subquery)
        return;

    if (db_and_table)
    {
        select_table_name = db_and_table->table;

        if (db_and_table->database.empty())
        {
            db_and_table->database = select_database_name;
            AddDefaultDatabaseVisitor visitor(context, select_database_name);
            visitor.visit(select_query);
        }
        else
            select_database_name = db_and_table->database;
    }
    else if (auto * ast_select = subquery->as<ASTSelectWithUnionQuery>())
    {
        if (ast_select->list_of_selects->children.size() != 1)
            throw Exception("UNION is not supported for WINDOW VIEW", ErrorCodes::QUERY_IS_NOT_SUPPORTED_IN_WINDOW_VIEW);

        auto & inner_select_query = ast_select->list_of_selects->children.at(0);

        extractDependentTable(context, inner_select_query, select_database_name, select_table_name);
    }
    else
        throw Exception(
            "Logical error while creating StorageWindowView."
            " Could not retrieve table name from select query.",
            DB::ErrorCodes::LOGICAL_ERROR);
}

UInt32 StorageWindowView::getCleanupBound()
{
    if (max_fired_watermark == 0)
        return 0;
    if (is_proctime)
        return max_fired_watermark;
    else
    {
        auto w_bound = max_fired_watermark;
        if (allowed_lateness)
            w_bound = addTime(w_bound, lateness_kind, -lateness_num_units, *time_zone);
        return getWindowLowerBound(w_bound);
    }
}

ASTPtr StorageWindowView::getCleanupQuery()
{
    ASTPtr function_less;
    function_less= makeASTFunction(
        "less",
        std::make_shared<ASTIdentifier>(inner_window_id_column_name),
        std::make_shared<ASTLiteral>(getCleanupBound()));

    auto alter_query = std::make_shared<ASTAlterQuery>();
    alter_query->setDatabase(inner_table_id.database_name);
    alter_query->setTable(inner_table_id.table_name);
    alter_query->uuid = inner_table_id.uuid;
    alter_query->set(alter_query->command_list, std::make_shared<ASTExpressionList>());
    alter_query->alter_object = ASTAlterQuery::AlterObjectType::TABLE;

    auto alter_command = std::make_shared<ASTAlterCommand>();
    alter_command->type = ASTAlterCommand::DELETE;
    alter_command->predicate = function_less;
    alter_command->children.push_back(alter_command->predicate);
    alter_query->command_list->children.push_back(alter_command);
    return alter_query;
}

void StorageWindowView::truncate(const ASTPtr &, const StorageMetadataPtr &, ContextPtr local_context, TableExclusiveLockHolder &)
{
    InterpreterDropQuery::executeDropQuery(ASTDropQuery::Kind::Truncate, getContext(), local_context, inner_table_id, true);
}

bool StorageWindowView::optimize(
    const ASTPtr & query,
    const StorageMetadataPtr & /*metadata_snapshot*/,
    const ASTPtr & partition,
    bool final,
    bool deduplicate,
    const Names & deduplicate_by_columns,
    ContextPtr local_context)
{
    auto storage_ptr = getInnerTable();
    auto metadata_snapshot = storage_ptr->getInMemoryMetadataPtr();
    return getInnerTable()->optimize(query, metadata_snapshot, partition, final, deduplicate, deduplicate_by_columns, local_context);
}

std::pair<BlocksPtr, Block> StorageWindowView::getNewBlocks(UInt32 watermark)
{
    UInt32 w_start = addTime(watermark, window_kind, -window_num_units, *time_zone);

    auto inner_storage = getInnerStorage();
    InterpreterSelectQuery fetch(
        inner_fetch_query,
        getContext(),
<<<<<<< HEAD
        inner_storage,
        inner_storage->getInMemoryMetadataPtr(),
=======
        getInnerTable(),
        nullptr,
>>>>>>> 8dcee281
        SelectQueryOptions(QueryProcessingStage::FetchColumns));

    auto builder = fetch.buildQueryPipeline();

    ASTPtr filter_function;
    if (is_tumble)
    {
        /// SELECT * FROM inner_table WHERE window_id_name == w_end
        /// (because we fire at the end of windows)
        filter_function = makeASTFunction("equals", std::make_shared<ASTIdentifier>(inner_window_id_column_name), std::make_shared<ASTLiteral>(watermark));
    }
    else
    {
        auto func_array = makeASTFunction("array");
        auto w_end = watermark;
        while (w_start < w_end)
        {
            /// slice_num_units = std::gcd(hop_num_units, window_num_units);
            /// We use std::gcd(hop_num_units, window_num_units) as the new window size
            /// to split the overlapped windows into non-overlapped.
            /// For a hopping window with window_size=3 slice=1, the windows might be
            /// [1,3],[2,4],[3,5], which will cause recomputation.
            /// In this case, the slice_num_units will be `gcd(1,3)=1' and the non-overlapped
            /// windows will split into [1], [2], [3]... We compute each split window into
            /// mergeable state and merge them when the window is triggering.
            func_array ->arguments->children.push_back(std::make_shared<ASTLiteral>(w_end));
            w_end = addTime(w_end, window_kind, -slice_num_units, *time_zone);
        }
        filter_function = makeASTFunction("has", func_array, std::make_shared<ASTIdentifier>(inner_window_id_column_name));
    }

    auto syntax_result = TreeRewriter(getContext()).analyze(filter_function, builder.getHeader().getNamesAndTypesList());
    auto filter_expression = ExpressionAnalyzer(filter_function, syntax_result, getContext()).getActionsDAG(false);

    builder.addSimpleTransform([&](const Block & header)
    {
        return std::make_shared<FilterTransform>(
            header, std::make_shared<ExpressionActions>(filter_expression), filter_function->getColumnName(), true);
    });

    /// Adding window column
    DataTypes window_column_type{std::make_shared<DataTypeDateTime>(), std::make_shared<DataTypeDateTime>()};
    ColumnWithTypeAndName column;
    column.name = inner_window_column_name;
    column.type = std::make_shared<DataTypeTuple>(std::move(window_column_type));
    column.column = column.type->createColumnConst(0, Tuple{w_start, watermark});
    auto adding_column_dag = ActionsDAG::makeAddingColumnActions(std::move(column));
    auto adding_column_actions
        = std::make_shared<ExpressionActions>(std::move(adding_column_dag), ExpressionActionsSettings::fromContext(getContext()));
    builder.addSimpleTransform([&](const Block & header)
    {
        return std::make_shared<ExpressionTransform>(header, adding_column_actions);
    });

    /// Removing window id column
    auto new_header = builder.getHeader();
    new_header.erase(inner_window_id_column_name);
    auto convert_actions_dag = ActionsDAG::makeConvertingActions(
        builder.getHeader().getColumnsWithTypeAndName(),
        new_header.getColumnsWithTypeAndName(),
        ActionsDAG::MatchColumnsMode::Name);
    auto actions = std::make_shared<ExpressionActions>(
        convert_actions_dag, ExpressionActionsSettings::fromContext(getContext(), CompileExpressions::yes));
    builder.addSimpleTransform([&](const Block & stream_header)
    {
        return std::make_shared<ExpressionTransform>(stream_header, actions);
    });

    builder.addSimpleTransform([&](const Block & header)
    {
        return std::make_shared<AddingAggregatedChunkInfoTransform>(header);
    });

    Pipes pipes;
    auto pipe = QueryPipelineBuilder::getPipe(std::move(builder));
    pipes.emplace_back(std::move(pipe));

    auto creator = [&](const StorageID & blocks_id_global)
    {
        auto source_table_metadata = getSourceTable()->getInMemoryMetadataPtr();
        auto required_columns = source_table_metadata->getColumns();
        required_columns.add(ColumnDescription("____timestamp", std::make_shared<DataTypeDateTime>()));
        return StorageBlocks::createStorage(blocks_id_global, required_columns, std::move(pipes), QueryProcessingStage::WithMergeableState);
    };

    TemporaryTableHolder blocks_storage(getContext(), creator);

    InterpreterSelectQuery select(
        getFinalQuery(),
        getContext(),
        blocks_storage.getTable(),
        blocks_storage.getTable()->getInMemoryMetadataPtr(),
        SelectQueryOptions(QueryProcessingStage::Complete));

    builder = select.buildQueryPipeline();

    builder.addSimpleTransform([&](const Block & current_header)
    {
        return std::make_shared<MaterializingTransform>(current_header);
    });
    builder.addSimpleTransform([&](const Block & current_header)
    {
        return std::make_shared<SquashingChunksTransform>(
            current_header,
            getContext()->getSettingsRef().min_insert_block_size_rows,
            getContext()->getSettingsRef().min_insert_block_size_bytes);
    });

    auto header = builder.getHeader();
    auto pipeline = QueryPipelineBuilder::getPipeline(std::move(builder));

    PullingAsyncPipelineExecutor executor(pipeline);
    Block block;
    BlocksPtr new_blocks = std::make_shared<Blocks>();

    while (executor.pull(block))
    {
        if (block.rows() == 0)
            continue;
        new_blocks->push_back(std::move(block));
    }
    return std::make_pair(new_blocks, header);
}

inline void StorageWindowView::fire(UInt32 watermark)
{
    LOG_TRACE(log, "Watch streams number: {}, target table: {}",
              watch_streams.size(),
              target_table_id.empty() ? "None" : target_table_id.getNameForLogs());

    if (target_table_id.empty() && watch_streams.empty())
        return;

    BlocksPtr blocks;
    Block header;
    try
    {
        std::lock_guard lock(mutex);
        std::tie(blocks, header) = getNewBlocks(watermark);
    }
    catch (...)
    {
        tryLogCurrentException(__PRETTY_FUNCTION__);
    }

    if (!blocks || blocks->empty())
        return;

    for (const auto & block : *blocks)
    {
        for (auto & watch_stream : watch_streams)
        {
            if (auto watch_stream_ptr = watch_stream.lock())
                watch_stream_ptr->addBlock(block, watermark);
        }
        fire_condition.notify_all();
    }
    if (!target_table_id.empty())
    {
        StoragePtr target_table = getTargetTable();
        auto insert = std::make_shared<ASTInsertQuery>();
        insert->table_id = target_table->getStorageID();
        InterpreterInsertQuery interpreter(insert, getContext());
        auto block_io = interpreter.execute();

        auto pipe = Pipe(std::make_shared<BlocksSource>(blocks, header));
        auto convert_actions_dag = ActionsDAG::makeConvertingActions(
            pipe.getHeader().getColumnsWithTypeAndName(),
            block_io.pipeline.getHeader().getColumnsWithTypeAndName(),
            ActionsDAG::MatchColumnsMode::Position);
        auto actions = std::make_shared<ExpressionActions>(
            convert_actions_dag,
            ExpressionActionsSettings::fromContext(getContext(), CompileExpressions::yes));
        pipe.addSimpleTransform([&](const Block & stream_header)
        {
            return std::make_shared<ExpressionTransform>(stream_header, actions);
        });

        block_io.pipeline.complete(std::move(pipe));
        CompletedPipelineExecutor executor(block_io.pipeline);
        executor.execute();
    }
}

ASTPtr StorageWindowView::getSourceTableSelectQuery()
{
    auto query = select_query->clone();
    auto & modified_select = query->as<ASTSelectQuery &>();

    if (hasJoin(modified_select))
    {
        auto analyzer_res = TreeRewriterResult({});
        removeJoin(modified_select, analyzer_res, getContext());
    }
    else
    {
        modified_select.setExpression(ASTSelectQuery::Expression::HAVING, {});
        modified_select.setExpression(ASTSelectQuery::Expression::GROUP_BY, {});
    }

    auto select_list = std::make_shared<ASTExpressionList>();
    for (const auto & column_name : getInputHeader().getNames())
        select_list->children.emplace_back(std::make_shared<ASTIdentifier>(column_name));
    modified_select.setExpression(ASTSelectQuery::Expression::SELECT, select_list);

    if (!is_time_column_func_now)
    {
        auto query = select_query->clone();
        DropTableIdentifierMatcher::Data drop_table_identifier_data;
        DropTableIdentifierMatcher::Visitor drop_table_identifier_visitor(drop_table_identifier_data);
        drop_table_identifier_visitor.visit(query);

        FetchQueryInfoMatcher::Data query_info_data;
        FetchQueryInfoMatcher::Visitor(query_info_data).visit(query);

        auto order_by = std::make_shared<ASTExpressionList>();
        auto order_by_elem = std::make_shared<ASTOrderByElement>();
        order_by_elem->children.push_back(std::make_shared<ASTIdentifier>(query_info_data.timestamp_column_name));
        order_by_elem->direction = 1;
        order_by->children.push_back(order_by_elem);
        modified_select.setExpression(ASTSelectQuery::Expression::ORDER_BY, std::move(order_by));
    }
    else
        modified_select.setExpression(ASTSelectQuery::Expression::ORDER_BY, {});

    const auto select_with_union_query = std::make_shared<ASTSelectWithUnionQuery>();
    select_with_union_query->list_of_selects = std::make_shared<ASTExpressionList>();
    select_with_union_query->list_of_selects->children.push_back(query);

    return select_with_union_query;
}

std::shared_ptr<ASTCreateQuery> StorageWindowView::getInnerTableCreateQuery(
    const ASTPtr & inner_query, ASTStorage * storage, const String & database_name, const String & table_name)
{
    /// We will create a query to create an internal table.
    auto inner_create_query = std::make_shared<ASTCreateQuery>();
    inner_create_query->setDatabase(database_name);
    inner_create_query->setTable(table_name);

    Aliases aliases;
    QueryAliasesVisitor(aliases).visit(inner_query);
    auto inner_query_normalized = inner_query->clone();
    QueryNormalizer::Data normalizer_data(aliases, {}, false, getContext()->getSettingsRef(), false);
    QueryNormalizer(normalizer_data).visit(inner_query_normalized);

    auto inner_select_query = std::static_pointer_cast<ASTSelectQuery>(inner_query_normalized);

    auto t_sample_block
        = InterpreterSelectQuery(inner_select_query, getContext(), SelectQueryOptions(QueryProcessingStage::WithMergeableState))
              .getSampleBlock();

    auto columns_list = std::make_shared<ASTExpressionList>();

    if (is_time_column_func_now)
    {
        auto column_window = std::make_shared<ASTColumnDeclaration>();
        column_window->name = window_id_name;
        column_window->type = std::make_shared<ASTIdentifier>("UInt32");
        columns_list->children.push_back(column_window);
        inner_window_id_column_name = window_id_name;
    }

    for (const auto & column : t_sample_block.getColumnsWithTypeAndName())
    {
        ParserIdentifierWithOptionalParameters parser;
        String sql = column.type->getName();
        ASTPtr ast = parseQuery(parser, sql.data(), sql.data() + sql.size(), "data type", 0, DBMS_DEFAULT_MAX_PARSER_DEPTH);
        auto column_dec = std::make_shared<ASTColumnDeclaration>();
        column_dec->name = column.name;
        column_dec->type = ast;
        columns_list->children.push_back(column_dec);
        if (!is_time_column_func_now && inner_window_id_column_name.empty() && startsWith(column.name, "windowID"))
        {
            inner_window_id_column_name = column.name;
        }
    }

    if (inner_window_id_column_name.empty())
        throw Exception(
            "The first argument of time window function should not be a constant value.",
            ErrorCodes::QUERY_IS_NOT_SUPPORTED_IN_WINDOW_VIEW);

    inner_window_column_name = std::regex_replace(inner_window_id_column_name, std::regex("windowID"), is_tumble ? "tumble" : "hop");

    ToIdentifierMatcher::Data query_data;
    query_data.window_id_name = window_id_name;
    query_data.window_id_alias = window_id_alias;
    ToIdentifierMatcher::Visitor to_identifier_visitor(query_data);

    ReplaceFunctionNowData time_now_data;
    ReplaceFunctionNowVisitor time_now_visitor(time_now_data);
    ReplaceFunctionWindowMatcher::Data func_hop_data;
    ReplaceFunctionWindowMatcher::Visitor func_window_visitor(func_hop_data);

    DropTableIdentifierMatcher::Data drop_table_identifier_data;
    DropTableIdentifierMatcher::Visitor drop_table_identifier_visitor(drop_table_identifier_data);

    auto visit = [&](const IAST * ast)
    {
        auto node = ast->clone();
        QueryNormalizer(normalizer_data).visit(node);
        /// now() -> ____timestamp
        if (is_time_column_func_now)
        {
            time_now_visitor.visit(node);
            function_now_timezone = time_now_data.now_timezone;
        }
        drop_table_identifier_visitor.visit(node);
        /// tumble/hop -> windowID
        func_window_visitor.visit(node);
        to_identifier_visitor.visit(node);
        node->setAlias("");
        return node;
    };

    auto new_storage = std::make_shared<ASTStorage>();
    /// storage != nullptr in case create window view with INNER ENGINE syntax
    if (storage)
    {
        if (storage->ttl_table)
            throw Exception(
                ErrorCodes::QUERY_IS_NOT_SUPPORTED_IN_WINDOW_VIEW,
                "TTL is not supported for inner table in Window View");

        new_storage->set(new_storage->engine, storage->engine->clone());

        if (endsWith(storage->engine->name, "MergeTree"))
        {
            if (storage->partition_by)
                new_storage->set(new_storage->partition_by, visit(storage->partition_by));
            if (storage->primary_key)
                new_storage->set(new_storage->primary_key, visit(storage->primary_key));
            if (storage->order_by)
                new_storage->set(new_storage->order_by, visit(storage->order_by));
            if (storage->sample_by)
                new_storage->set(new_storage->sample_by, visit(storage->sample_by));

            if (storage->settings)
                new_storage->set(new_storage->settings, storage->settings->clone());
        }
    }
    else
    {
        new_storage->set(new_storage->engine, makeASTFunction("AggregatingMergeTree"));

        if (inner_select_query->groupBy()->children.size() == 1) //GROUP BY windowID
        {
            auto node = visit(inner_select_query->groupBy()->children[0].get());
            new_storage->set(new_storage->order_by, std::make_shared<ASTIdentifier>(node->getColumnName()));
        }
        else
        {
            auto group_by_function = makeASTFunction("tuple");
            for (auto & child : inner_select_query->groupBy()->children)
            {
                auto node = visit(child.get());
                group_by_function->arguments->children.push_back(std::make_shared<ASTIdentifier>(node->getColumnName()));
            }
            new_storage->set(new_storage->order_by, group_by_function);
        }
    }

    auto new_columns = std::make_shared<ASTColumns>();
    new_columns->set(new_columns->columns, columns_list);
    inner_create_query->set(inner_create_query->columns_list, new_columns);
    inner_create_query->set(inner_create_query->storage, new_storage);

    return inner_create_query;
}

UInt32 StorageWindowView::getWindowLowerBound(UInt32 time_sec)
{
    switch (slide_kind)
    {
        case IntervalKind::Nanosecond:
        case IntervalKind::Microsecond:
        case IntervalKind::Millisecond:
            throw Exception("Fractional seconds are not supported by windows yet", ErrorCodes::SYNTAX_ERROR);
#define CASE_WINDOW_KIND(KIND) \
    case IntervalKind::KIND: \
    { \
        if (is_tumble) \
            return ToStartOfTransform<IntervalKind::KIND>::execute(time_sec, window_num_units, *time_zone); \
        else \
        {\
            UInt32 w_start = ToStartOfTransform<IntervalKind::KIND>::execute(time_sec, hop_num_units, *time_zone); \
            UInt32 w_end = AddTime<IntervalKind::KIND>::execute(w_start, hop_num_units, *time_zone);\
            return AddTime<IntervalKind::KIND>::execute(w_end, -window_num_units, *time_zone);\
        }\
    }
        CASE_WINDOW_KIND(Second)
        CASE_WINDOW_KIND(Minute)
        CASE_WINDOW_KIND(Hour)
        CASE_WINDOW_KIND(Day)
        CASE_WINDOW_KIND(Week)
        CASE_WINDOW_KIND(Month)
        CASE_WINDOW_KIND(Quarter)
        CASE_WINDOW_KIND(Year)
#undef CASE_WINDOW_KIND
    }
    __builtin_unreachable();
}

UInt32 StorageWindowView::getWindowUpperBound(UInt32 time_sec)
{
    switch (slide_kind)
    {
        case IntervalKind::Nanosecond:
        case IntervalKind::Microsecond:
        case IntervalKind::Millisecond:
            throw Exception("Fractional seconds are not supported by window view yet", ErrorCodes::SYNTAX_ERROR);

#define CASE_WINDOW_KIND(KIND) \
    case IntervalKind::KIND: \
    { \
        UInt32 w_start = ToStartOfTransform<IntervalKind::KIND>::execute(time_sec, slide_num_units, *time_zone); \
        return AddTime<IntervalKind::KIND>::execute(w_start, slide_num_units, *time_zone); \
    }
        CASE_WINDOW_KIND(Second)
        CASE_WINDOW_KIND(Minute)
        CASE_WINDOW_KIND(Hour)
        CASE_WINDOW_KIND(Day)
        CASE_WINDOW_KIND(Week)
        CASE_WINDOW_KIND(Month)
        CASE_WINDOW_KIND(Quarter)
        CASE_WINDOW_KIND(Year)
#undef CASE_WINDOW_KIND
    }
    __builtin_unreachable();
}

void StorageWindowView::addFireSignal(std::set<UInt32> & signals)
{
    std::lock_guard lock(fire_signal_mutex);
    for (const auto & signal : signals)
        fire_signal.push_back(signal);
    fire_signal_condition.notify_all();
}

void StorageWindowView::updateMaxTimestamp(UInt32 timestamp)
{
    std::lock_guard lock(fire_signal_mutex);
    if (timestamp > max_timestamp)
        max_timestamp = timestamp;
}

void StorageWindowView::updateMaxWatermark(UInt32 watermark)
{
    std::lock_guard lock(fire_signal_mutex);

    bool updated;
    if (is_watermark_strictly_ascending)
    {
        updated = max_watermark < watermark;
        while (max_watermark < watermark)
        {
            fire_signal.push_back(max_watermark);
            max_watermark = addTime(max_watermark, slide_kind, slide_num_units, *time_zone);
        }
    }
    else // strictly || bounded
    {
        UInt32 max_watermark_bias = addTime(max_watermark, watermark_kind, watermark_num_units, *time_zone);
        updated = max_watermark_bias <= watermark;
        while (max_watermark_bias <= max_timestamp)
        {
            fire_signal.push_back(max_watermark);
            max_watermark = addTime(max_watermark, slide_kind, slide_num_units, *time_zone);
            max_watermark_bias = addTime(max_watermark, slide_kind, slide_num_units, *time_zone);
        }
    }

    if (updated)
        fire_signal_condition.notify_all();
}

inline void StorageWindowView::cleanup()
{
    std::lock_guard fire_signal_lock(fire_signal_mutex);
    std::lock_guard mutex_lock(mutex);

    auto alter_query = getCleanupQuery();
    auto cleanup_context = Context::createCopy(getContext());
    cleanup_context->makeQueryContext();
    cleanup_context->setCurrentQueryId("");
    cleanup_context->getClientInfo().is_replicated_database_internal = true;
    InterpreterAlterQuery interpreter_alter(alter_query, cleanup_context);
    interpreter_alter.execute();

    watch_streams.remove_if([](std::weak_ptr<WindowViewSource> & ptr) { return ptr.expired(); });
}

void StorageWindowView::threadFuncCleanup()
{
    try
    {
        if (!shutdown_called)
            cleanup();
    }
    catch (...)
    {
        tryLogCurrentException(__PRETTY_FUNCTION__);
    }

    if (!shutdown_called)
        clean_cache_task->scheduleAfter(1000);
}

void StorageWindowView::threadFuncFireProc()
{
    if (shutdown_called)
        return;

    std::unique_lock lock(fire_signal_mutex);
    UInt32 timestamp_now = std::time(nullptr);

    while (next_fire_signal <= timestamp_now)
    {
        try
        {
            fire(next_fire_signal);
        }
        catch (...)
        {
            tryLogCurrentException(__PRETTY_FUNCTION__);
        }
        max_fired_watermark = next_fire_signal;
        auto slide_interval = addTime(0, slide_kind, slide_num_units, *time_zone);
        /// Convert DayNum into seconds when the slide interval is larger than Day
        if (slide_kind > IntervalKind::Day)
            slide_interval *= 86400;
        next_fire_signal += slide_interval;
    }

    UInt64 timestamp_ms = static_cast<UInt64>(Poco::Timestamp().epochMicroseconds()) / 1000;
    if (!shutdown_called)
        fire_task->scheduleAfter(std::max(
            UInt64(0),
            static_cast<UInt64>(next_fire_signal) * 1000 - timestamp_ms));
}

void StorageWindowView::threadFuncFireEvent()
{
    std::unique_lock lock(fire_signal_mutex);
    while (!shutdown_called)
    {
        bool signaled = std::cv_status::no_timeout == fire_signal_condition.wait_for(lock, std::chrono::seconds(5));
        if (!signaled)
            continue;

        LOG_TRACE(log, "Fire events: {}", fire_signal.size());

        while (!fire_signal.empty())
        {
            fire(fire_signal.front());
            max_fired_watermark = fire_signal.front();
            fire_signal.pop_front();
        }
    }
}

Pipe StorageWindowView::read(
    const Names & column_names,
    const StorageSnapshotPtr & storage_snapshot,
    SelectQueryInfo & query_info,
    ContextPtr local_context,
    QueryProcessingStage::Enum processed_stage,
    const size_t max_block_size,
    const unsigned num_streams)
{
    QueryPlan plan;
    read(plan, column_names, storage_snapshot, query_info, local_context, processed_stage, max_block_size, num_streams);
    return plan.convertToPipe(
        QueryPlanOptimizationSettings::fromContext(local_context), BuildQueryPipelineSettings::fromContext(local_context));
}

void StorageWindowView::read(
    QueryPlan & query_plan,
    const Names & column_names,
    const StorageSnapshotPtr & storage_snapshot,
    SelectQueryInfo & query_info,
    ContextPtr local_context,
    QueryProcessingStage::Enum processed_stage,
    const size_t max_block_size,
    const unsigned num_streams)
{
    if (target_table_id.empty())
        return;

    auto storage = getTargetTable();
    auto lock = storage->lockForShare(local_context->getCurrentQueryId(), local_context->getSettingsRef().lock_acquire_timeout);
    auto target_metadata_snapshot = storage->getInMemoryMetadataPtr();
    auto target_storage_snapshot = storage->getStorageSnapshot(target_metadata_snapshot, local_context);

    if (query_info.order_optimizer)
        query_info.input_order_info = query_info.order_optimizer->getInputOrder(target_metadata_snapshot, local_context);

    storage->read(query_plan, column_names, target_storage_snapshot, query_info, local_context, processed_stage, max_block_size, num_streams);

    if (query_plan.isInitialized())
    {
        auto wv_header = getHeaderForProcessingStage(column_names, storage_snapshot, query_info, local_context, processed_stage);
        auto target_header = query_plan.getCurrentDataStream().header;

        if (!blocksHaveEqualStructure(wv_header, target_header))
        {
            auto converting_actions = ActionsDAG::makeConvertingActions(
                target_header.getColumnsWithTypeAndName(), wv_header.getColumnsWithTypeAndName(), ActionsDAG::MatchColumnsMode::Name);
            auto converting_step = std::make_unique<ExpressionStep>(query_plan.getCurrentDataStream(), converting_actions);
            converting_step->setStepDescription("Convert Target table structure to WindowView structure");
            query_plan.addStep(std::move(converting_step));
        }

        StreamLocalLimits limits;
        SizeLimits leaf_limits;

        /// Add table lock for target table.
        auto adding_limits_and_quota = std::make_unique<SettingQuotaAndLimitsStep>(
                query_plan.getCurrentDataStream(),
                storage,
                std::move(lock),
                limits,
                leaf_limits,
                nullptr,
                nullptr);

        adding_limits_and_quota->setStepDescription("Lock target table for WindowView");
        query_plan.addStep(std::move(adding_limits_and_quota));
    }
}

Pipe StorageWindowView::watch(
    const Names & /*column_names*/,
    const SelectQueryInfo & query_info,
    ContextPtr local_context,
    QueryProcessingStage::Enum & processed_stage,
    size_t /*max_block_size*/,
    const unsigned /*num_streams*/)
{
    ASTWatchQuery & query = typeid_cast<ASTWatchQuery &>(*query_info.query);

    bool has_limit = false;
    UInt64 limit = 0;
    if (query.limit_length)
    {
        has_limit = true;
        limit = safeGet<UInt64>(typeid_cast<ASTLiteral &>(*query.limit_length).value);
    }

    auto reader = std::make_shared<WindowViewSource>(
        std::static_pointer_cast<StorageWindowView>(shared_from_this()),
        query.is_watch_events,
        window_view_timezone,
        has_limit,
        limit,
        local_context->getSettingsRef().window_view_heartbeat_interval.totalSeconds());

    std::lock_guard lock(fire_signal_mutex);
    watch_streams.push_back(reader);
    processed_stage = QueryProcessingStage::Complete;

    return Pipe(reader);
}

StorageWindowView::StorageWindowView(
    const StorageID & table_id_,
    ContextPtr context_,
    const ASTCreateQuery & query,
    const ColumnsDescription & columns_,
    bool attach_)
    : IStorage(table_id_)
    , WithContext(context_->getGlobalContext())
    , log(&Poco::Logger::get(fmt::format("StorageWindowView({}.{})", table_id_.database_name, table_id_.table_name)))
{
    if (!query.select)
        throw Exception(ErrorCodes::INCORRECT_QUERY, "SELECT query is not specified for {}", getName());

    StorageInMemoryMetadata storage_metadata;
    storage_metadata.setColumns(columns_);
    setInMemoryMetadata(storage_metadata);

<<<<<<< HEAD
    if (!query.select)
        throw Exception(ErrorCodes::INCORRECT_QUERY, "SELECT query is not specified for {}", getName());

    /// If the target table is not set, use inner target table
    inner_target_table = query.to_table_id.empty();
    if (inner_target_table && !query.storage)
        throw Exception(
            "You must specify where to save results of a WindowView query: either ENGINE or an existing table in a TO clause",
            ErrorCodes::INCORRECT_QUERY);

=======
>>>>>>> 8dcee281
    if (query.select->list_of_selects->children.size() != 1)
        throw Exception(
            ErrorCodes::QUERY_IS_NOT_SUPPORTED_IN_WINDOW_VIEW,
            "UNION is not supported for {}", getName());

    select_query = query.select->list_of_selects->children.at(0)->clone();

    String select_database_name = getContext()->getCurrentDatabase();
    String select_table_name;
    auto select_query_tmp = select_query->clone();
    extractDependentTable(getContext(), select_query_tmp, select_database_name, select_table_name);

    /// If the table is not specified - use the table `system.one`
    if (select_table_name.empty())
    {
        select_database_name = "system";
        select_table_name = "one";
    }
    select_table_id = StorageID(select_database_name, select_table_name);

    /// Extract all info from query; substitute Function_tumble and Function_hop with Function_windowID.
    auto inner_query = innerQueryParser(select_query->as<ASTSelectQuery &>());

    // Parse mergeable query
    mergeable_query = inner_query->clone();
    ReplaceFunctionNowData func_now_data;
    ReplaceFunctionNowVisitor(func_now_data).visit(mergeable_query);
    is_time_column_func_now = func_now_data.is_time_column_func_now;
    if (is_time_column_func_now)
        window_id_name = func_now_data.window_id_name;

    // Parse final query (same as mergeable query but has tumble/hop instead of windowID)
    final_query = mergeable_query->clone();
    ReplaceWindowIdMatcher::Data final_query_data;
    if (is_tumble)
        final_query_data.window_name = "tumble";
    else
        final_query_data.window_name = "hop";
    ReplaceWindowIdMatcher::Visitor(final_query_data).visit(final_query);

    is_watermark_strictly_ascending = query.is_watermark_strictly_ascending;
    is_watermark_ascending = query.is_watermark_ascending;
    is_watermark_bounded = query.is_watermark_bounded;

    /// Extract information about watermark, lateness.
    eventTimeParser(query);

    if (attach_)
    {
        inner_table_id = StorageID(table_id_.database_name, generateInnerTableName(table_id_));
        if (inner_target_table)
            target_table_id = StorageID(table_id_.database_name, generateTargetTableName(table_id_));
        else
            target_table_id = query.to_table_id;
    }
    else
    {
        /// create inner table
        auto inner_create_query
            = getInnerTableCreateQuery(inner_query, query.inner_storage, table_id_.database_name, generateInnerTableName(table_id_));

        auto create_context = Context::createCopy(context_);
        InterpreterCreateQuery create_interpreter(inner_create_query, create_context);
        create_interpreter.setInternal(true);
        create_interpreter.execute();
        inner_table_id = StorageID(inner_create_query->getDatabase(), inner_create_query->getTable());

        if (inner_target_table)
        {
            /// create inner target table
            auto create_context = Context::createCopy(context_);
            auto target_create_query = std::make_shared<ASTCreateQuery>();
            target_create_query->setDatabase(table_id_.database_name);
            target_create_query->setTable(generateTargetTableName(table_id_));

            auto new_columns_list = std::make_shared<ASTColumns>();
            new_columns_list->set(new_columns_list->columns, query.columns_list->columns->ptr());

            target_create_query->set(target_create_query->columns_list, new_columns_list);
            target_create_query->set(target_create_query->storage, query.storage->ptr());

            InterpreterCreateQuery create_interpreter(target_create_query, create_context);
            create_interpreter.setInternal(true);
            create_interpreter.execute();

            target_table_id = StorageID(target_create_query->getDatabase(), target_create_query->getTable());
        }
        else
            target_table_id = query.to_table_id;
    }

    inner_fetch_query = generateInnerFetchQuery(inner_table_id);

    clean_interval_ms = getContext()->getSettingsRef().window_view_clean_interval.totalMilliseconds();
    next_fire_signal = getWindowUpperBound(std::time(nullptr));

    clean_cache_task = getContext()->getSchedulePool().createTask(getStorageID().getFullTableName(), [this] { threadFuncCleanup(); });
    if (is_proctime)
        fire_task = getContext()->getSchedulePool().createTask(getStorageID().getFullTableName(), [this] { threadFuncFireProc(); });
    else
        fire_task = getContext()->getSchedulePool().createTask(getStorageID().getFullTableName(), [this] { threadFuncFireEvent(); });
    clean_cache_task->deactivate();
    fire_task->deactivate();
}


ASTPtr StorageWindowView::innerQueryParser(const ASTSelectQuery & query)
{
    if (!query.groupBy())
        throw Exception(ErrorCodes::INCORRECT_QUERY, "GROUP BY query is required for {}", getName());

    // Parse stage mergeable
    ASTPtr result = query.clone();
    FetchQueryInfoMatcher::Data query_info_data;
    FetchQueryInfoMatcher::Visitor(query_info_data).visit(result);

    if (!query_info_data.is_tumble && !query_info_data.is_hop)
        throw Exception(ErrorCodes::INCORRECT_QUERY,
                        "TIME WINDOW FUNCTION is not specified for {}", getName());

    window_id_name = query_info_data.window_id_name;
    window_id_alias = query_info_data.window_id_alias;
    timestamp_column_name = query_info_data.timestamp_column_name;
    is_tumble = query_info_data.is_tumble;

    // Parse time window function
    ASTFunction & window_function = typeid_cast<ASTFunction &>(*query_info_data.window_function);
    const auto & arguments = window_function.arguments->children;
    extractWindowArgument(
        arguments.at(1), window_kind, window_num_units,
        "Illegal type of second argument of function " + window_function.name + " should be Interval");

    slide_kind = window_kind;
    slide_num_units = window_num_units;

    if (!is_tumble)
    {
        hop_kind = window_kind;
        hop_num_units = window_num_units;
        extractWindowArgument(
            arguments.at(2), window_kind, window_num_units,
            "Illegal type of third argument of function " + window_function.name + " should be Interval");
        slice_num_units = std::gcd(hop_num_units, window_num_units);
    }

    // Parse time zone
    size_t time_zone_arg_num = is_tumble ? 2 : 3;
    if (arguments.size() > time_zone_arg_num)
    {
        const auto & ast = arguments.at(time_zone_arg_num);
        const auto * time_zone_ast = ast->as<ASTLiteral>();
        if (!time_zone_ast || time_zone_ast->value.getType() != Field::Types::String)
            throw Exception(
                ErrorCodes::ILLEGAL_COLUMN,
                "Illegal column #{} of time zone argument of function, must be constant string",
                time_zone_arg_num);
        window_view_timezone = time_zone_ast->value.safeGet<String>();
        time_zone = &DateLUT::instance(window_view_timezone);
    }
    else
        time_zone = &DateLUT::instance();

    return result;
}

void StorageWindowView::eventTimeParser(const ASTCreateQuery & query)
{
    if (query.is_watermark_strictly_ascending || query.is_watermark_ascending || query.is_watermark_bounded)
    {
        is_proctime = false;

        if (is_time_column_func_now)
            throw Exception("now() is not supported for Event time processing.", ErrorCodes::INCORRECT_QUERY);

        if (query.is_watermark_ascending)
        {
            is_watermark_bounded = true;
            watermark_kind = IntervalKind::Second;
            watermark_num_units = 1;
        }
        else if (query.is_watermark_bounded)
        {
            extractWindowArgument(
                query.watermark_function, watermark_kind, watermark_num_units,
                "Illegal type WATERMARK function should be Interval");
        }
    }

    if (query.allowed_lateness)
    {
        allowed_lateness = true;
        extractWindowArgument(
            query.lateness_function, lateness_kind, lateness_num_units,
            "Illegal type ALLOWED_LATENESS function should be Interval");
    }
}

void StorageWindowView::writeIntoWindowView(
    StorageWindowView & window_view, const Block & block, ContextPtr local_context)
{
    if (!window_view.is_proctime && window_view.max_watermark == 0 && block.rows() > 0)
    {
        std::lock_guard lock(window_view.fire_signal_mutex);
        const auto & window_column = block.getByName(window_view.timestamp_column_name);
        const ColumnUInt32::Container & window_end_data = static_cast<const ColumnUInt32 &>(*window_column.column).getData();
        UInt32 first_record_timestamp = window_end_data[0];
        window_view.max_watermark = window_view.getWindowUpperBound(first_record_timestamp);
    }

    Pipe pipe(std::make_shared<SourceFromSingleChunk>(block.cloneEmpty(), Chunk(block.getColumns(), block.rows())));

    UInt32 lateness_bound = 0;
    UInt32 t_max_watermark = 0;
    UInt32 t_max_timestamp = 0;
    UInt32 t_max_fired_watermark = 0;
    {
        std::lock_guard lock(window_view.fire_signal_mutex);
        t_max_fired_watermark = window_view.max_fired_watermark;
        t_max_watermark = window_view.max_watermark;
        t_max_timestamp = window_view.max_timestamp;
    }

    // Filter outdated data
    if (window_view.allowed_lateness && t_max_timestamp != 0)
    {
        lateness_bound = addTime(t_max_timestamp, window_view.lateness_kind, -window_view.lateness_num_units, *window_view.time_zone);

        if (window_view.is_watermark_bounded)
        {
            UInt32 watermark_lower_bound
                = addTime(t_max_watermark, window_view.slide_kind, -window_view.slide_num_units, *window_view.time_zone);

            if (watermark_lower_bound < lateness_bound)
                lateness_bound = watermark_lower_bound;
        }
    }
    else if (!window_view.is_time_column_func_now)
    {
        lateness_bound = t_max_fired_watermark;
    }

    if (lateness_bound > 0) /// Add filter, which leaves rows with timestamp >= lateness_bound
    {
        ASTPtr args = std::make_shared<ASTExpressionList>();
        args->children.push_back(std::make_shared<ASTIdentifier>(window_view.timestamp_column_name));
        args->children.push_back(std::make_shared<ASTLiteral>(lateness_bound));

        auto filter_function = std::make_shared<ASTFunction>();
        filter_function->name = "greaterOrEquals";
        filter_function->arguments = args;
        filter_function->children.push_back(filter_function->arguments);

        ASTPtr query = filter_function;
        NamesAndTypesList columns;
        columns.emplace_back(window_view.timestamp_column_name, std::make_shared<DataTypeDateTime>());

        auto syntax_result = TreeRewriter(local_context).analyze(query, columns);
        auto filter_expression = ExpressionAnalyzer(filter_function, syntax_result, local_context).getActionsDAG(false);

        pipe.addSimpleTransform([&](const Block & header)
        {
            return std::make_shared<FilterTransform>(
                header, std::make_shared<ExpressionActions>(filter_expression),
                filter_function->getColumnName(), true);
        });
    }

    std::shared_lock<std::shared_mutex> fire_signal_lock;
    QueryPipelineBuilder builder;
    if (window_view.is_proctime)
    {
        fire_signal_lock = std::shared_lock<std::shared_mutex>(window_view.fire_signal_mutex);

        /// Fill ____timestamp column with current time in case of now() time column.
        if (window_view.is_time_column_func_now)
        {
            ColumnWithTypeAndName column;
            column.name = "____timestamp";
            const auto & timezone = window_view.function_now_timezone;
            if (timezone.empty())
                column.type = std::make_shared<DataTypeDateTime>();
            else
                column.type = std::make_shared<DataTypeDateTime>(timezone);
            column.column = column.type->createColumnConst(0, Field(std::time(nullptr)));

            auto adding_column_dag = ActionsDAG::makeAddingColumnActions(std::move(column));
            auto adding_column_actions = std::make_shared<ExpressionActions>(
                std::move(adding_column_dag),
                ExpressionActionsSettings::fromContext(local_context));

            pipe.addSimpleTransform([&](const Block & stream_header)
            {
                return std::make_shared<ExpressionTransform>(stream_header, adding_column_actions);
            });
        }
    }

    Pipes pipes;
    pipes.emplace_back(std::move(pipe));

    auto creator = [&](const StorageID & blocks_id_global)
    {
        auto source_metadata = window_view.getSourceTable()->getInMemoryMetadataPtr();
        auto required_columns = source_metadata->getColumns();
        required_columns.add(ColumnDescription("____timestamp", std::make_shared<DataTypeDateTime>()));
        return StorageBlocks::createStorage(blocks_id_global, required_columns, std::move(pipes), QueryProcessingStage::FetchColumns);
    };
    TemporaryTableHolder blocks_storage(local_context, creator);

    InterpreterSelectQuery select_block(
        window_view.getMergeableQuery(),
        local_context,
        blocks_storage.getTable(),
        blocks_storage.getTable()->getInMemoryMetadataPtr(),
        QueryProcessingStage::WithMergeableState);

    builder = select_block.buildQueryPipeline();
    builder.addSimpleTransform([&](const Block & current_header)
    {
        return std::make_shared<SquashingChunksTransform>(
            current_header,
            local_context->getSettingsRef().min_insert_block_size_rows,
            local_context->getSettingsRef().min_insert_block_size_bytes);
    });

    if (!window_view.is_proctime)
    {
        UInt32 block_max_timestamp = 0;
        if (window_view.is_watermark_bounded || window_view.allowed_lateness)
        {
            const auto & timestamp_column = *block.getByName(window_view.timestamp_column_name).column;
            const auto & timestamp_data = typeid_cast<const ColumnUInt32 &>(timestamp_column).getData();
            for (const auto & timestamp : timestamp_data)
            {
                if (timestamp > block_max_timestamp)
                    block_max_timestamp = timestamp;
            }
        }

        if (block_max_timestamp)
            window_view.updateMaxTimestamp(block_max_timestamp);

        UInt32 lateness_upper_bound = 0;
        if (window_view.allowed_lateness && t_max_fired_watermark)
            lateness_upper_bound = t_max_fired_watermark;

        /// On each chunk check window end for each row in a window column, calculating max.
        /// Update max watermark (latest seen window end) if needed.
        /// If lateness is allowed, add lateness signals.
        builder.addSimpleTransform([&](const Block & current_header)
        {
            return std::make_shared<WatermarkTransform>(
                current_header,
                window_view,
                window_view.window_id_name,
                lateness_upper_bound);
        });
    }

    auto inner_table = window_view.getInnerTable();
    auto lock = inner_table->lockForShare(
        local_context->getCurrentQueryId(), local_context->getSettingsRef().lock_acquire_timeout);
    auto metadata_snapshot = inner_table->getInMemoryMetadataPtr();
    auto output = inner_table->write(window_view.getMergeableQuery(), metadata_snapshot, local_context);
    output->addTableLock(lock);

    if (!blocksHaveEqualStructure(builder.getHeader(), output->getHeader()))
    {
        auto convert_actions_dag = ActionsDAG::makeConvertingActions(
            builder.getHeader().getColumnsWithTypeAndName(),
            output->getHeader().getColumnsWithTypeAndName(),
            ActionsDAG::MatchColumnsMode::Name);
        auto convert_actions = std::make_shared<ExpressionActions>(
            convert_actions_dag, ExpressionActionsSettings::fromContext(local_context, CompileExpressions::yes));

        builder.addSimpleTransform([&](const Block & header) { return std::make_shared<ExpressionTransform>(header, convert_actions); });
    }

    builder.addChain(Chain(std::move(output)));
    builder.setSinks([&](const Block & cur_header, Pipe::StreamType)
    {
        return std::make_shared<EmptySink>(cur_header);
    });

    auto executor = builder.execute();
    executor->execute(builder.getNumThreads());
}

void StorageWindowView::startup()
{
<<<<<<< HEAD
    if (is_time_column_func_now)
        inner_window_id_column_name = window_id_name;
    else
    {
        Aliases aliases;
        QueryAliasesVisitor(aliases).visit(mergeable_query);
        auto inner_query_normalized = mergeable_query->clone();
        QueryNormalizer::Data normalizer_data(aliases, {}, false, getContext()->getSettingsRef(), false);
        QueryNormalizer(normalizer_data).visit(inner_query_normalized);
        auto inner_select_query = std::static_pointer_cast<ASTSelectQuery>(inner_query_normalized);
        auto t_sample_block
            = InterpreterSelectQuery(inner_select_query, getContext(), SelectQueryOptions(QueryProcessingStage::WithMergeableState))
                    .getSampleBlock();
        for (const auto & column : t_sample_block.getColumnsWithTypeAndName())
        {
            if (startsWith(column.name, "windowID"))
            {
                inner_window_id_column_name = column.name;
                break;
            }
        }
    }

    inner_window_column_name = std::regex_replace(inner_window_id_column_name, std::regex("windowID"), is_tumble ? "tumble" : "hop");
=======
    DatabaseCatalog::instance().addDependency(select_table_id, getStorageID());
>>>>>>> 8dcee281

    // Start the working thread
    clean_cache_task->activateAndSchedule();
    fire_task->activateAndSchedule();
}

void StorageWindowView::shutdown()
{
    shutdown_called = true;

    fire_condition.notify_all();
    fire_signal_condition.notify_all();

    clean_cache_task->deactivate();
    fire_task->deactivate();

    auto table_id = getStorageID();
    DatabaseCatalog::instance().removeDependency(select_table_id, table_id);
}

void StorageWindowView::checkTableCanBeDropped() const
{
    auto table_id = getStorageID();
    Dependencies dependencies = DatabaseCatalog::instance().getDependencies(table_id);
    if (!dependencies.empty())
    {
        StorageID dependent_table_id = dependencies.front();
        throw Exception("Table has dependency " + dependent_table_id.getNameForLogs(), ErrorCodes::TABLE_WAS_NOT_DROPPED);
    }
}

void StorageWindowView::drop()
{
    /// Must be guaranteed at this point for database engine Atomic that has_inner_table == false,
    /// because otherwise will be a deadlock.
    dropInnerTableIfAny(true, getContext());
}

void StorageWindowView::dropInnerTableIfAny(bool no_delay, ContextPtr local_context)
{
    if (!std::exchange(has_inner_table, false))
        return;

    try
    {
        InterpreterDropQuery::executeDropQuery(
            ASTDropQuery::Kind::Drop, getContext(), local_context, inner_table_id, no_delay);

        if (inner_target_table)
            InterpreterDropQuery::executeDropQuery(ASTDropQuery::Kind::Drop, getContext(), local_context, target_table_id, no_delay);
    }
    catch (...)
    {
        tryLogCurrentException(__PRETTY_FUNCTION__);
    }
}

const Block & StorageWindowView::getInputHeader() const
{
    std::lock_guard lock(sample_block_lock);
    if (!input_header)
    {
        input_header = InterpreterSelectQuery(select_query->clone(), getContext(), SelectQueryOptions(QueryProcessingStage::FetchColumns))
                           .getSampleBlock();
    }
    return input_header;
}

const Block & StorageWindowView::getOutputHeader() const
{
    std::lock_guard lock(sample_block_lock);
    if (!output_header)
    {
        output_header = InterpreterSelectQuery(select_query->clone(), getContext(), SelectQueryOptions(QueryProcessingStage::Complete))
                           .getSampleBlock();
    }
    return output_header;
}

StoragePtr StorageWindowView::getSourceTable() const
{
    return DatabaseCatalog::instance().getTable(select_table_id, getContext());
}

StoragePtr StorageWindowView::getInnerTable() const
{
    return DatabaseCatalog::instance().getTable(inner_table_id, getContext());
}

<<<<<<< HEAD
StoragePtr StorageWindowView::getTargetStorage() const
=======
ASTPtr StorageWindowView::getFetchColumnQuery(UInt32 w_start, UInt32 w_end) const
{
    auto res_query = std::make_shared<ASTSelectQuery>();
    auto select = std::make_shared<ASTExpressionList>();
    select->children.push_back(std::make_shared<ASTAsterisk>());
    res_query->setExpression(ASTSelectQuery::Expression::SELECT, select);
    res_query->setExpression(ASTSelectQuery::Expression::TABLES, std::make_shared<ASTTablesInSelectQuery>());
    auto tables_elem = std::make_shared<ASTTablesInSelectQueryElement>();
    auto table_expr = std::make_shared<ASTTableExpression>();
    res_query->tables()->children.push_back(tables_elem);
    tables_elem->table_expression = table_expr;
    tables_elem->children.push_back(table_expr);
    table_expr->database_and_table_name = std::make_shared<ASTTableIdentifier>(inner_table_id);
    table_expr->children.push_back(table_expr->database_and_table_name);

    if (is_tumble)
    {
        /// SELECT * FROM inner_table PREWHERE window_id_name == w_end
        /// (because we fire at the end of windows)
        auto func_equals = makeASTFunction("equals", std::make_shared<ASTIdentifier>(window_id_name), std::make_shared<ASTLiteral>(w_end));
        res_query->setExpression(ASTSelectQuery::Expression::PREWHERE, func_equals);
    }
    else
    {
        auto func_array = makeASTFunction("array");
        while (w_start < w_end)
        {
            /// slice_num_units = std::gcd(hop_num_units, window_num_units);
            /// We use std::gcd(hop_num_units, window_num_units) as the new window size
            /// to split the overlapped windows into non-overlapped.
            /// For a hopping window with window_size=3 slice=1, the windows might be
            /// [1,3],[2,4],[3,5], which will cause recomputation.
            /// In this case, the slice_num_units will be `gcd(1,3)=1' and the non-overlapped
            /// windows will split into [1], [2], [3]... We compute each split window into
            /// mergeable state and merge them when the window is triggering.
            func_array ->arguments->children.push_back(std::make_shared<ASTLiteral>(w_end));
            w_end = addTime(w_end, window_kind, -slice_num_units, *time_zone);
        }
        auto func_has = makeASTFunction("has", func_array, std::make_shared<ASTIdentifier>(window_id_name));
        res_query->setExpression(ASTSelectQuery::Expression::PREWHERE, func_has);
    }

    return res_query;
}

StoragePtr StorageWindowView::getTargetTable() const
>>>>>>> 8dcee281
{
    return DatabaseCatalog::instance().getTable(target_table_id, getContext());
}

void registerStorageWindowView(StorageFactory & factory)
{
    factory.registerStorage("WindowView", [](const StorageFactory::Arguments & args)
    {
        if (!args.attach && !args.getLocalContext()->getSettingsRef().allow_experimental_window_view)
            throw Exception(
                "Experimental WINDOW VIEW feature is not enabled (the setting 'allow_experimental_window_view')",
                ErrorCodes::SUPPORT_IS_DISABLED);

        return std::make_shared<StorageWindowView>(args.table_id, args.getLocalContext(), args.query, args.columns, args.attach);
    });
}

}<|MERGE_RESOLUTION|>--- conflicted
+++ resolved
@@ -486,17 +486,12 @@
 {
     UInt32 w_start = addTime(watermark, window_kind, -window_num_units, *time_zone);
 
-    auto inner_storage = getInnerStorage();
+    auto inner_table = getInnerTable();
     InterpreterSelectQuery fetch(
         inner_fetch_query,
         getContext(),
-<<<<<<< HEAD
-        inner_storage,
-        inner_storage->getInMemoryMetadataPtr(),
-=======
-        getInnerTable(),
-        nullptr,
->>>>>>> 8dcee281
+        inner_table,
+        inner_table->getInMemoryMetadataPtr(),
         SelectQueryOptions(QueryProcessingStage::FetchColumns));
 
     auto builder = fetch.buildQueryPipeline();
@@ -1179,7 +1174,6 @@
     storage_metadata.setColumns(columns_);
     setInMemoryMetadata(storage_metadata);
 
-<<<<<<< HEAD
     if (!query.select)
         throw Exception(ErrorCodes::INCORRECT_QUERY, "SELECT query is not specified for {}", getName());
 
@@ -1190,8 +1184,6 @@
             "You must specify where to save results of a WindowView query: either ENGINE or an existing table in a TO clause",
             ErrorCodes::INCORRECT_QUERY);
 
-=======
->>>>>>> 8dcee281
     if (query.select->list_of_selects->children.size() != 1)
         throw Exception(
             ErrorCodes::QUERY_IS_NOT_SUPPORTED_IN_WINDOW_VIEW,
@@ -1582,7 +1574,6 @@
 
 void StorageWindowView::startup()
 {
-<<<<<<< HEAD
     if (is_time_column_func_now)
         inner_window_id_column_name = window_id_name;
     else
@@ -1607,9 +1598,8 @@
     }
 
     inner_window_column_name = std::regex_replace(inner_window_id_column_name, std::regex("windowID"), is_tumble ? "tumble" : "hop");
-=======
+
     DatabaseCatalog::instance().addDependency(select_table_id, getStorageID());
->>>>>>> 8dcee281
 
     // Start the working thread
     clean_cache_task->activateAndSchedule();
@@ -1699,56 +1689,7 @@
     return DatabaseCatalog::instance().getTable(inner_table_id, getContext());
 }
 
-<<<<<<< HEAD
-StoragePtr StorageWindowView::getTargetStorage() const
-=======
-ASTPtr StorageWindowView::getFetchColumnQuery(UInt32 w_start, UInt32 w_end) const
-{
-    auto res_query = std::make_shared<ASTSelectQuery>();
-    auto select = std::make_shared<ASTExpressionList>();
-    select->children.push_back(std::make_shared<ASTAsterisk>());
-    res_query->setExpression(ASTSelectQuery::Expression::SELECT, select);
-    res_query->setExpression(ASTSelectQuery::Expression::TABLES, std::make_shared<ASTTablesInSelectQuery>());
-    auto tables_elem = std::make_shared<ASTTablesInSelectQueryElement>();
-    auto table_expr = std::make_shared<ASTTableExpression>();
-    res_query->tables()->children.push_back(tables_elem);
-    tables_elem->table_expression = table_expr;
-    tables_elem->children.push_back(table_expr);
-    table_expr->database_and_table_name = std::make_shared<ASTTableIdentifier>(inner_table_id);
-    table_expr->children.push_back(table_expr->database_and_table_name);
-
-    if (is_tumble)
-    {
-        /// SELECT * FROM inner_table PREWHERE window_id_name == w_end
-        /// (because we fire at the end of windows)
-        auto func_equals = makeASTFunction("equals", std::make_shared<ASTIdentifier>(window_id_name), std::make_shared<ASTLiteral>(w_end));
-        res_query->setExpression(ASTSelectQuery::Expression::PREWHERE, func_equals);
-    }
-    else
-    {
-        auto func_array = makeASTFunction("array");
-        while (w_start < w_end)
-        {
-            /// slice_num_units = std::gcd(hop_num_units, window_num_units);
-            /// We use std::gcd(hop_num_units, window_num_units) as the new window size
-            /// to split the overlapped windows into non-overlapped.
-            /// For a hopping window with window_size=3 slice=1, the windows might be
-            /// [1,3],[2,4],[3,5], which will cause recomputation.
-            /// In this case, the slice_num_units will be `gcd(1,3)=1' and the non-overlapped
-            /// windows will split into [1], [2], [3]... We compute each split window into
-            /// mergeable state and merge them when the window is triggering.
-            func_array ->arguments->children.push_back(std::make_shared<ASTLiteral>(w_end));
-            w_end = addTime(w_end, window_kind, -slice_num_units, *time_zone);
-        }
-        auto func_has = makeASTFunction("has", func_array, std::make_shared<ASTIdentifier>(window_id_name));
-        res_query->setExpression(ASTSelectQuery::Expression::PREWHERE, func_has);
-    }
-
-    return res_query;
-}
-
 StoragePtr StorageWindowView::getTargetTable() const
->>>>>>> 8dcee281
 {
     return DatabaseCatalog::instance().getTable(target_table_id, getContext());
 }
