--- conflicted
+++ resolved
@@ -516,35 +516,7 @@
         if (!key_with_info.info)
             key_with_info.info = S3::getObjectInfo(*client, bucket, key_with_info.key, version_id, request_settings);
     }
-<<<<<<< HEAD
     while (getContext()->getSettingsRef().s3_skip_empty_files && key_with_info.info->size == 0);
-=======
-    while (getContext()->getSettingsRef().s3_skip_empty_files && object_size == 0);
-
-    auto compression_method = chooseCompressionMethod(key_with_info.key, compression_hint);
-
-    auto read_buf = createS3ReadBuffer(key_with_info.key, object_size);
-    if (need_only_count)
-        max_parsing_threads = 1;
-
-    auto input_format = FormatFactory::instance().getInput(
-        format,
-        *read_buf,
-        sample_block,
-        getContext(),
-        max_block_size,
-        format_settings,
-        max_parsing_threads,
-        /* max_download_threads= */ std::nullopt,
-        /* is_remote_fs */ true,
-        compression_method);
-
-    if (query_info.has_value())
-        input_format->setQueryInfo(query_info.value(), getContext());
->>>>>>> 063c9866
-
-    if (need_only_count)
-        input_format->needOnlyCount();
 
     QueryPipelineBuilder builder;
     std::shared_ptr<ISource> source;
@@ -572,13 +544,16 @@
             getContext(),
             max_block_size,
             format_settings,
-            max_parsing_threads,
+            need_only_count ? 1 : max_parsing_threads,
             /* max_download_threads= */ std::nullopt,
             /* is_remote_fs */ true,
             compression_method);
 
         if (query_info.has_value())
             input_format->setQueryInfo(query_info.value(), getContext());
+
+        if (need_only_count)
+            input_format->needOnlyCount();
 
         builder.init(Pipe(input_format));
 
