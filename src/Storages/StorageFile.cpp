--- conflicted
+++ resolved
@@ -52,11 +52,8 @@
     extern const int UNKNOWN_IDENTIFIER;
     extern const int INCORRECT_FILE_NAME;
     extern const int FILE_DOESNT_EXIST;
-<<<<<<< HEAD
     extern const int TIMEOUT_EXCEEDED;
-=======
     extern const int INCOMPATIBLE_COLUMNS;
->>>>>>> 7eea1cbe
 }
 
 namespace
@@ -455,13 +452,9 @@
     for (size_t i = 0; i < num_streams; ++i)
     {
         pipes.emplace_back(std::make_shared<StorageFileSource>(
-<<<<<<< HEAD
-            this_ptr, metadata_snapshot, context, max_block_size, files_info, metadata_snapshot->getColumns().getDefaults()));
-=======
             this_ptr, metadata_snapshot, context, max_block_size, files_info,
             metadata_snapshot->getColumns()));
     }
->>>>>>> 7eea1cbe
 
     return Pipe::unitePipes(std::move(pipes));
 }
@@ -560,19 +553,18 @@
         Poco::File(Poco::Path(path).makeParent()).createDirectories();
     }
 
-<<<<<<< HEAD
-    return std::make_shared<StorageFileBlockOutputStream>(*this, metadata_snapshot, std::unique_lock{rwlock, getLockTimeout(context)},
-        chooseCompressionMethod(path, compression_method), context);
-=======
-    return std::make_shared<StorageFileBlockOutputStream>(*this, metadata_snapshot,
-        chooseCompressionMethod(path, compression_method), context,
+    return std::make_shared<StorageFileBlockOutputStream>(
+        *this,
+        metadata_snapshot,
+        std::unique_lock{rwlock, getLockTimeout(context)},
+        chooseCompressionMethod(path, compression_method),
+        context,
         format_settings);
 }
 
 bool StorageFile::storesDataOnDisk() const
 {
     return is_db_table;
->>>>>>> 7eea1cbe
 }
 
 Strings StorageFile::getDataPaths() const
