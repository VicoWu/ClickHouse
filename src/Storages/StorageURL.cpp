#include <Storages/StorageURL.h>

#include <Interpreters/Context.h>
#include <Interpreters/evaluateConstantExpression.h>
#include <Parsers/ASTCreateQuery.h>
#include <Parsers/ASTLiteral.h>
#include <Parsers/ASTInsertQuery.h>

#include <IO/ReadHelpers.h>
#include <IO/WriteBufferFromHTTP.h>
#include <IO/WriteHelpers.h>
#include <IO/ConnectionTimeouts.h>
#include <IO/ConnectionTimeoutsContext.h>

#include <Formats/FormatFactory.h>
#include <Formats/ReadSchemaUtils.h>
#include <Processors/Formats/IInputFormat.h>
#include <Processors/Formats/IOutputFormat.h>

#include <Common/parseRemoteDescription.h>
#include <Processors/Transforms/AddingDefaultsTransform.h>
#include <Storages/PartitionedSink.h>

#include <Poco/Net/HTTPRequest.h>
#include <Processors/Sources/SourceWithProgress.h>
#include <QueryPipeline/QueryPipelineBuilder.h>
#include <Processors/Executors/PullingPipelineExecutor.h>
#include <base/logger_useful.h>
#include <algorithm>


namespace DB
{
namespace ErrorCodes
{
    extern const int NUMBER_OF_ARGUMENTS_DOESNT_MATCH;
    extern const int NETWORK_ERROR;
    extern const int BAD_ARGUMENTS;
    extern const int LOGICAL_ERROR;
}


static bool urlWithGlobs(const String & uri)
{
    return (uri.find('{') != std::string::npos && uri.find('}') != std::string::npos)
        || uri.find('|') != std::string::npos;
}


IStorageURLBase::IStorageURLBase(
    const String & uri_,
    ContextPtr context_,
    const StorageID & table_id_,
    const String & format_name_,
    const std::optional<FormatSettings> & format_settings_,
    const ColumnsDescription & columns_,
    const ConstraintsDescription & constraints_,
    const String & comment,
    const String & compression_method_,
    const ReadWriteBufferFromHTTP::HTTPHeaderEntries & headers_,
    const String & http_method_,
    ASTPtr partition_by_)
    : IStorage(table_id_)
    , uri(uri_)
    , compression_method(compression_method_)
    , format_name(format_name_)
    , format_settings(format_settings_)
    , headers(headers_)
    , http_method(http_method_)
    , partition_by(partition_by_)
{
    StorageInMemoryMetadata storage_metadata;

    if (columns_.empty())
    {
        auto columns = getTableStructureFromData(format_name, uri, compression_method, headers, format_settings, context_);
        storage_metadata.setColumns(columns);
    }
    else
        storage_metadata.setColumns(columns_);

    storage_metadata.setConstraints(constraints_);
    storage_metadata.setComment(comment);
    setInMemoryMetadata(storage_metadata);
}


namespace
{
    ReadWriteBufferFromHTTP::HTTPHeaderEntries getHeaders(
        const ReadWriteBufferFromHTTP::HTTPHeaderEntries & headers_)
    {
        ReadWriteBufferFromHTTP::HTTPHeaderEntries headers(headers_.begin(), headers_.end());
        // Propagate OpenTelemetry trace context, if any, downstream.
        if (CurrentThread::isInitialized())
        {
            const auto & thread_trace_context = CurrentThread::get().thread_trace_context;
            if (thread_trace_context.trace_id != UUID())
            {
                headers.emplace_back("traceparent",
                    thread_trace_context.composeTraceparentHeader());

                if (!thread_trace_context.tracestate.empty())
                {
                    headers.emplace_back("tracestate",
                        thread_trace_context.tracestate);
                }
            }
        }
        return headers;
    }


    class StorageURLSource : public SourceWithProgress
    {

    using URIParams = std::vector<std::pair<String, String>>;

    public:
        struct URIInfo
        {
            using FailoverOptions = std::vector<String>;
            std::vector<FailoverOptions> uri_list_to_read;
            std::atomic<size_t> next_uri_to_read = 0;
        };
        using URIInfoPtr = std::shared_ptr<URIInfo>;

        void onCancel() override
        {
            std::lock_guard lock(reader_mutex);
            if (reader)
                reader->cancel();
        }

        static void setCredentials(Poco::Net::HTTPBasicCredentials & credentials, const Poco::URI & request_uri)
        {
            const auto & user_info = request_uri.getUserInfo();
            if (!user_info.empty())
            {
                std::size_t n = user_info.find(':');
                if (n != std::string::npos)
                {
                    credentials.setUsername(user_info.substr(0, n));
                    credentials.setPassword(user_info.substr(n + 1));
                }
            }
        }

        StorageURLSource(
            URIInfoPtr uri_info_,
            const std::string & http_method,
            std::function<void(std::ostream &)> callback,
            const String & format,
            const std::optional<FormatSettings> & format_settings,
            String name_,
            const Block & sample_block,
            ContextPtr context,
            const ColumnsDescription & columns,
            UInt64 max_block_size,
            const ConnectionTimeouts & timeouts,
            const String & compression_method,
            const ReadWriteBufferFromHTTP::HTTPHeaderEntries & headers_ = {},
            const URIParams & params = {},
            bool glob_url = false)
            : SourceWithProgress(sample_block), name(std::move(name_))
            , uri_info(uri_info_)
        {
            auto headers = getHeaders(headers_);

            /// Lazy initialization. We should not perform requests in constructor, because we need to do it in query pipeline.
            initialize = [=, this](const URIInfo::FailoverOptions & uri_options)
            {
                if (uri_options.empty())
                    throw Exception(ErrorCodes::LOGICAL_ERROR, "Got empty url list");

                if (uri_options.size() > 1)
                {
                    read_buf = getFirstAvailableURLReadBuffer(
                        uri_options, context, params, http_method,
                        callback, timeouts, compression_method, credentials, headers);
                }
                else
                {
                    ReadSettings read_settings = context->getReadSettings();
                    bool skip_url_not_found_error = glob_url && read_settings.http_skip_not_found_url_for_globs;
                    auto request_uri = Poco::URI(uri_options[0]);

                    for (const auto & [param, value] : params)
                        request_uri.addQueryParameter(param, value);

                    setCredentials(credentials, request_uri);

                    read_buf = wrapReadBufferWithCompressionMethod(
                        std::make_unique<ReadWriteBufferFromHTTP>(
                            request_uri,
                            http_method,
                            callback,
                            timeouts,
                            credentials,
                            context->getSettingsRef().max_http_get_redirects,
                            DBMS_DEFAULT_BUFFER_SIZE,
                            read_settings,
                            headers,
                            ReadWriteBufferFromHTTP::Range{},
                            context->getRemoteHostFilter(),
                            /* delay_initiliazation */true,
                            /* use_external_buffer */false,
                            /* skip_url_not_found_error */skip_url_not_found_error),
                        chooseCompressionMethod(request_uri.getPath(), compression_method));
                }

                auto input_format = FormatFactory::instance().getInput(format, *read_buf, sample_block, context, max_block_size, format_settings);
                QueryPipelineBuilder builder;
                builder.init(Pipe(input_format));

                builder.addSimpleTransform([&](const Block & cur_header)
                {
                    return std::make_shared<AddingDefaultsTransform>(cur_header, columns, *input_format, context);
                });

                pipeline = std::make_unique<QueryPipeline>(QueryPipelineBuilder::getPipeline(std::move(builder)));
                reader = std::make_unique<PullingPipelineExecutor>(*pipeline);
            };
        }

        String getName() const override
        {
            return name;
        }

        Chunk generate() override
        {
            while (true)
            {

                if (!reader)
                {
                    auto current_uri_pos = uri_info->next_uri_to_read.fetch_add(1);
                    if (current_uri_pos >= uri_info->uri_list_to_read.size())
                        return {};

                    auto current_uri = uri_info->uri_list_to_read[current_uri_pos];

                    std::lock_guard lock(reader_mutex);
                    initialize(current_uri);
                }

                Chunk chunk;
                if (reader->pull(chunk))
                    return chunk;

                {
                    std::lock_guard lock(reader_mutex);
                    pipeline->reset();
                    reader.reset();
                }
            }
        }

        static std::unique_ptr<ReadBuffer> getFirstAvailableURLReadBuffer(
            const std::vector<String> & urls,
            ContextPtr context,
            const URIParams & params,
            const String & http_method,
            std::function<void(std::ostream &)> callback,
            const ConnectionTimeouts & timeouts,
            const String & compression_method,
            Poco::Net::HTTPBasicCredentials & credentials,
            const ReadWriteBufferFromHTTP::HTTPHeaderEntries & headers)
        {
            String first_exception_message;
            ReadSettings read_settings = context->getReadSettings();

            for (auto option = urls.begin(); option != urls.end(); ++option)
            {
                bool skip_url_not_found_error = read_settings.http_skip_not_found_url_for_globs && option == std::prev(urls.end());
                auto request_uri = Poco::URI(*option);

                for (const auto & [param, value] : params)
                    request_uri.addQueryParameter(param, value);

                setCredentials(credentials, request_uri);

                try
                {
                    return wrapReadBufferWithCompressionMethod(
                        std::make_unique<ReadWriteBufferFromHTTP>(
                            request_uri,
                            http_method,
                            callback,
                            timeouts,
                            credentials,
                            context->getSettingsRef().max_http_get_redirects,
                            DBMS_DEFAULT_BUFFER_SIZE,
                            read_settings,
                            headers,
                            ReadWriteBufferFromHTTP::Range{},
                            context->getRemoteHostFilter(),
                            /* delay_initiliazation */false,
                            /* use_external_buffer */false,
                            /* skip_url_not_found_error */skip_url_not_found_error),
                        chooseCompressionMethod(request_uri.getPath(), compression_method));
                }
                catch (...)
                {
                    if (first_exception_message.empty())
                        first_exception_message = getCurrentExceptionMessage(false);

                    if (urls.size() == 1)
                        throw;

                    tryLogCurrentException(__PRETTY_FUNCTION__);
                }
            }

            throw Exception(ErrorCodes::NETWORK_ERROR, "All uri ({}) options are unreachable: {}", urls.size(), first_exception_message);
        }

    private:
        using InitializeFunc = std::function<void(const URIInfo::FailoverOptions &)>;
        InitializeFunc initialize;

        String name;
        URIInfoPtr uri_info;

        std::unique_ptr<ReadBuffer> read_buf;
        std::unique_ptr<QueryPipeline> pipeline;
        std::unique_ptr<PullingPipelineExecutor> reader;
        /// onCancell and generate can be called concurrently and both of them
        /// have R/W access to reader pointer.
        std::mutex reader_mutex;

        Poco::Net::HTTPBasicCredentials credentials;
    };
}

StorageURLSink::StorageURLSink(
    const String & uri,
    const String & format,
    const std::optional<FormatSettings> & format_settings,
    const Block & sample_block,
    ContextPtr context,
    const ConnectionTimeouts & timeouts,
    const CompressionMethod compression_method,
    const String & http_method)
    : SinkToStorage(sample_block)
{
    std::string content_type = FormatFactory::instance().getContentType(format, context, format_settings);

    write_buf = wrapWriteBufferWithCompressionMethod(
            std::make_unique<WriteBufferFromHTTP>(Poco::URI(uri), http_method, content_type, timeouts),
            compression_method, 3);
    writer = FormatFactory::instance().getOutputFormat(format, *write_buf, sample_block,
        context, {} /* write callback */, format_settings);
}


void StorageURLSink::consume(Chunk chunk)
{
    writer->write(getHeader().cloneWithColumns(chunk.detachColumns()));
}

void StorageURLSink::onFinish()
{
    writer->finalize();
    writer->flush();
    write_buf->finalize();
}

class PartitionedStorageURLSink : public PartitionedSink
{
public:
    PartitionedStorageURLSink(
        const ASTPtr & partition_by,
        const String & uri_,
        const String & format_,
        const std::optional<FormatSettings> & format_settings_,
        const Block & sample_block_,
        ContextPtr context_,
        const ConnectionTimeouts & timeouts_,
        const CompressionMethod compression_method_,
        const String & http_method_)
            : PartitionedSink(partition_by, context_, sample_block_)
            , uri(uri_)
            , format(format_)
            , format_settings(format_settings_)
            , sample_block(sample_block_)
            , context(context_)
            , timeouts(timeouts_)
            , compression_method(compression_method_)
            , http_method(http_method_)
    {
    }

    SinkPtr createSinkForPartition(const String & partition_id) override
    {
        auto partition_path = PartitionedSink::replaceWildcards(uri, partition_id);
        context->getRemoteHostFilter().checkURL(Poco::URI(partition_path));
        return std::make_shared<StorageURLSink>(partition_path, format,
            format_settings, sample_block, context, timeouts, compression_method, http_method);
    }

private:
    const String uri;
    const String format;
    const std::optional<FormatSettings> format_settings;
    const Block sample_block;
    ContextPtr context;
    const ConnectionTimeouts timeouts;

    const CompressionMethod compression_method;
    const String http_method;
};

std::string IStorageURLBase::getReadMethod() const
{
    return Poco::Net::HTTPRequest::HTTP_GET;
}

std::vector<std::pair<std::string, std::string>> IStorageURLBase::getReadURIParams(
    const Names & /*column_names*/,
    const StorageSnapshotPtr & /*storage_snapshot*/,
    const SelectQueryInfo & /*query_info*/,
    ContextPtr /*context*/,
    QueryProcessingStage::Enum & /*processed_stage*/,
    size_t /*max_block_size*/) const
{
    return {};
}

std::function<void(std::ostream &)> IStorageURLBase::getReadPOSTDataCallback(
    const Names & /*column_names*/,
    const StorageSnapshotPtr & /*storage_snapshot*/,
    const SelectQueryInfo & /*query_info*/,
    ContextPtr /*context*/,
    QueryProcessingStage::Enum & /*processed_stage*/,
    size_t /*max_block_size*/) const
{
    return nullptr;
}


ColumnsDescription IStorageURLBase::getTableStructureFromData(
    const String & format,
    const String & uri,
    const String & compression_method,
    const ReadWriteBufferFromHTTP::HTTPHeaderEntries & headers,
    const std::optional<FormatSettings> & format_settings,
    ContextPtr context)
{
    ReadBufferCreator read_buffer_creator;
    Poco::Net::HTTPBasicCredentials credentials;

    if (urlWithGlobs(uri))
    {
        std::vector<String> urls_to_check;

        size_t max_addresses = context->getSettingsRef().glob_expansion_max_elements;
        auto uri_descriptions = parseRemoteDescription(uri, 0, uri.size(), ',', max_addresses);
        for (const auto & description : uri_descriptions)
        {
            auto options = parseRemoteDescription(description, 0, description.size(), '|', max_addresses);
            urls_to_check.insert(urls_to_check.end(), options.begin(), options.end());
        }

        read_buffer_creator = [&, urls_to_check]()
        {
            return StorageURLSource::getFirstAvailableURLReadBuffer(
                urls_to_check,
                context,
                {},
                Poco::Net::HTTPRequest::HTTP_GET,
                {},
                ConnectionTimeouts::getHTTPTimeouts(context),
                compression_method,
                credentials,
                headers);
        };
    }
    else
    {
        auto parsed_uri = Poco::URI(uri);
        StorageURLSource::setCredentials(credentials, parsed_uri);
        read_buffer_creator = [&]()
        {
            return wrapReadBufferWithCompressionMethod(
                std::make_unique<ReadWriteBufferFromHTTP>(
                    parsed_uri,
                    Poco::Net::HTTPRequest::HTTP_GET,
                    nullptr,
                    ConnectionTimeouts::getHTTPTimeouts(context),
                    credentials,
                    context->getSettingsRef().max_http_get_redirects,
                    DBMS_DEFAULT_BUFFER_SIZE,
                    context->getReadSettings(),
                    headers,
                    ReadWriteBufferFromHTTP::Range{},
                    context->getRemoteHostFilter(),
                    /* delay_initiliazation */true),
                chooseCompressionMethod(parsed_uri.getPath(), compression_method));
        };
    }

    return readSchemaFromFormat(format, format_settings, read_buffer_creator, context);
}

Pipe IStorageURLBase::read(
    const Names & column_names,
    const StorageSnapshotPtr & storage_snapshot,
    SelectQueryInfo & query_info,
    ContextPtr local_context,
    QueryProcessingStage::Enum processed_stage,
    size_t max_block_size,
    unsigned num_streams)
{
<<<<<<< HEAD
    auto params = getReadURIParams(column_names, storage_snapshot, query_info, local_context, processed_stage, max_block_size);
    bool with_globs = (uri.find('{') != std::string::npos && uri.find('}') != std::string::npos)
                    || uri.find('|') != std::string::npos;
=======
    auto params = getReadURIParams(column_names, metadata_snapshot, query_info, local_context, processed_stage, max_block_size);
>>>>>>> 437940b2

    if (urlWithGlobs(uri))
    {
        size_t max_addresses = local_context->getSettingsRef().glob_expansion_max_elements;
        auto uri_descriptions = parseRemoteDescription(uri, 0, uri.size(), ',', max_addresses);

        if (num_streams > uri_descriptions.size())
            num_streams = uri_descriptions.size();

        /// For each uri (which acts like shard) check if it has failover options
        auto uri_info = std::make_shared<StorageURLSource::URIInfo>();
        for (const auto & description : uri_descriptions)
            uri_info->uri_list_to_read.emplace_back(parseRemoteDescription(description, 0, description.size(), '|', max_addresses));

        Pipes pipes;
        pipes.reserve(num_streams);

        for (size_t i = 0; i < num_streams; ++i)
        {
            pipes.emplace_back(std::make_shared<StorageURLSource>(
                uri_info,
                getReadMethod(),
                getReadPOSTDataCallback(
                    column_names, storage_snapshot, query_info,
                    local_context, processed_stage, max_block_size),
                format_name,
                format_settings,
                getName(),
                getHeaderBlock(column_names, storage_snapshot),
                local_context,
                storage_snapshot->metadata->getColumns(),
                max_block_size,
                ConnectionTimeouts::getHTTPTimeouts(local_context),
                compression_method, headers, params, /* glob_url */true));
        }
        return Pipe::unitePipes(std::move(pipes));
    }
    else
    {
        auto uri_info = std::make_shared<StorageURLSource::URIInfo>();
        uri_info->uri_list_to_read.emplace_back(std::vector<String>{uri});
        return Pipe(std::make_shared<StorageURLSource>(
            uri_info,
            getReadMethod(),
            getReadPOSTDataCallback(
                column_names, storage_snapshot, query_info,
                local_context, processed_stage, max_block_size),
            format_name,
            format_settings,
            getName(),
            getHeaderBlock(column_names, storage_snapshot),
            local_context,
            storage_snapshot->metadata->getColumns(),
            max_block_size,
            ConnectionTimeouts::getHTTPTimeouts(local_context),
            compression_method, headers, params));
    }
}


Pipe StorageURLWithFailover::read(
    const Names & column_names,
    const StorageSnapshotPtr & storage_snapshot,
    SelectQueryInfo & query_info,
    ContextPtr local_context,
    QueryProcessingStage::Enum processed_stage,
    size_t max_block_size,
    unsigned /*num_streams*/)
{
    auto params = getReadURIParams(column_names, storage_snapshot, query_info, local_context, processed_stage, max_block_size);

    auto uri_info = std::make_shared<StorageURLSource::URIInfo>();
    uri_info->uri_list_to_read.emplace_back(uri_options);
    auto pipe =  Pipe(std::make_shared<StorageURLSource>(
        uri_info,
        getReadMethod(),
        getReadPOSTDataCallback(
            column_names, storage_snapshot, query_info,
            local_context, processed_stage, max_block_size),
        format_name,
        format_settings,
        getName(),
        getHeaderBlock(column_names, storage_snapshot),
        local_context,
        storage_snapshot->metadata->getColumns(),
        max_block_size,
        ConnectionTimeouts::getHTTPTimeouts(local_context),
        compression_method, headers, params));
    std::shuffle(uri_options.begin(), uri_options.end(), thread_local_rng);
    return pipe;
}


SinkToStoragePtr IStorageURLBase::write(const ASTPtr & query, const StorageMetadataPtr & metadata_snapshot, ContextPtr context)
{
    if (http_method.empty())
        http_method = Poco::Net::HTTPRequest::HTTP_POST;

    bool has_wildcards = uri.find(PartitionedSink::PARTITION_ID_WILDCARD) != String::npos;
    const auto * insert_query = dynamic_cast<const ASTInsertQuery *>(query.get());
    auto partition_by_ast = insert_query ? (insert_query->partition_by ? insert_query->partition_by : partition_by) : nullptr;
    bool is_partitioned_implementation = partition_by_ast && has_wildcards;

    if (is_partitioned_implementation)
    {
        return std::make_shared<PartitionedStorageURLSink>(
            partition_by_ast,
            uri, format_name,
            format_settings, metadata_snapshot->getSampleBlock(), context,
            ConnectionTimeouts::getHTTPTimeouts(context),
            chooseCompressionMethod(uri, compression_method), http_method);
    }
    else
    {
        return std::make_shared<StorageURLSink>(uri, format_name,
            format_settings, metadata_snapshot->getSampleBlock(), context,
            ConnectionTimeouts::getHTTPTimeouts(context),
            chooseCompressionMethod(uri, compression_method), http_method);
    }
}

StorageURL::StorageURL(
    const String & uri_,
    const StorageID & table_id_,
    const String & format_name_,
    const std::optional<FormatSettings> & format_settings_,
    const ColumnsDescription & columns_,
    const ConstraintsDescription & constraints_,
    const String & comment,
    ContextPtr context_,
    const String & compression_method_,
    const ReadWriteBufferFromHTTP::HTTPHeaderEntries & headers_,
    const String & http_method_,
    ASTPtr partition_by_)
    : IStorageURLBase(uri_, context_, table_id_, format_name_, format_settings_,
        columns_, constraints_, comment, compression_method_, headers_, http_method_, partition_by_)
{
    context_->getRemoteHostFilter().checkURL(Poco::URI(uri));
}


StorageURLWithFailover::StorageURLWithFailover(
    const std::vector<String> & uri_options_,
    const StorageID & table_id_,
    const String & format_name_,
    const std::optional<FormatSettings> & format_settings_,
    const ColumnsDescription & columns_,
    const ConstraintsDescription & constraints_,
    ContextPtr context_,
    const String & compression_method_)
    : StorageURL("", table_id_, format_name_, format_settings_, columns_, constraints_, String{}, context_, compression_method_)
{
    for (const auto & uri_option : uri_options_)
    {
        Poco::URI poco_uri(uri_option);
        context_->getRemoteHostFilter().checkURL(poco_uri);
        LOG_DEBUG(&Poco::Logger::get("StorageURLDistributed"), "Adding URL option: {}", uri_option);
        uri_options.emplace_back(std::move(uri_option));
    }
}


FormatSettings StorageURL::getFormatSettingsFromArgs(const StorageFactory::Arguments & args)
{
    // Use format settings from global server context + settings from
    // the SETTINGS clause of the create query. Settings from current
    // session and user are ignored.
    FormatSettings format_settings;
    if (args.storage_def->settings)
    {
        FormatFactorySettings user_format_settings;

        // Apply changed settings from global context, but ignore the
        // unknown ones, because we only have the format settings here.
        const auto & changes = args.getContext()->getSettingsRef().changes();
        for (const auto & change : changes)
        {
            if (user_format_settings.has(change.name))
            {
                user_format_settings.set(change.name, change.value);
            }
        }

        // Apply changes from SETTINGS clause, with validation.
        user_format_settings.applyChanges(args.storage_def->settings->changes);

        format_settings = getFormatSettings(args.getContext(),
            user_format_settings);
    }
    else
    {
        format_settings = getFormatSettings(args.getContext());
    }

    return format_settings;
}

URLBasedDataSourceConfiguration StorageURL::getConfiguration(ASTs & args, ContextPtr local_context)
{
    URLBasedDataSourceConfiguration configuration;

    if (auto named_collection = getURLBasedDataSourceConfiguration(args, local_context))
    {
        auto [common_configuration, storage_specific_args] = named_collection.value();
        configuration.set(common_configuration);

        if (!configuration.http_method.empty()
            && configuration.http_method != Poco::Net::HTTPRequest::HTTP_POST
            && configuration.http_method != Poco::Net::HTTPRequest::HTTP_PUT)
            throw Exception(ErrorCodes::BAD_ARGUMENTS,
                            "Http method can be POST or PUT (current: {}). For insert default is POST, for select GET",
                            configuration.http_method);

        if (!storage_specific_args.empty())
        {
            String illegal_args;
            for (const auto & arg : storage_specific_args)
            {
                if (!illegal_args.empty())
                    illegal_args += ", ";
                illegal_args += arg.first;
            }
            throw Exception(ErrorCodes::BAD_ARGUMENTS, "Unknown argument `{}` for storage URL", illegal_args);
        }
    }
    else
    {
        if (args.empty() || args.size() > 3)
            throw Exception(
                "Storage URL requires 1, 2 or 3 arguments: url, name of used format (taken from file extension by default) and optional compression method.",
                ErrorCodes::NUMBER_OF_ARGUMENTS_DOESNT_MATCH);

        for (auto & arg : args)
            arg = evaluateConstantExpressionOrIdentifierAsLiteral(arg, local_context);

        configuration.url = args[0]->as<ASTLiteral &>().value.safeGet<String>();
        if (args.size() > 1)
            configuration.format = args[1]->as<ASTLiteral &>().value.safeGet<String>();
        if (args.size() == 3)
            configuration.compression_method = args[2]->as<ASTLiteral &>().value.safeGet<String>();
    }

    if (configuration.format == "auto")
        configuration.format = FormatFactory::instance().getFormatFromFileName(configuration.url, true);

    return configuration;
}


void registerStorageURL(StorageFactory & factory)
{
    factory.registerStorage("URL", [](const StorageFactory::Arguments & args)
    {
        ASTs & engine_args = args.engine_args;
        auto configuration = StorageURL::getConfiguration(engine_args, args.getLocalContext());
        auto format_settings = StorageURL::getFormatSettingsFromArgs(args);

        ReadWriteBufferFromHTTP::HTTPHeaderEntries headers;
        for (const auto & [header, value] : configuration.headers)
        {
            auto value_literal = value.safeGet<String>();
            if (header == "Range")
                throw Exception(ErrorCodes::BAD_ARGUMENTS, "Range headers are not allowed");
            headers.emplace_back(std::make_pair(header, value_literal));
        }

        ASTPtr partition_by;
        if (args.storage_def->partition_by)
            partition_by = args.storage_def->partition_by->clone();

        return StorageURL::create(
            configuration.url,
            args.table_id,
            configuration.format,
            format_settings,
            args.columns,
            args.constraints,
            args.comment,
            args.getContext(),
            configuration.compression_method,
            headers,
            configuration.http_method,
            partition_by);
    },
    {
        .supports_settings = true,
        .supports_schema_inference = true,
        .source_access_type = AccessType::URL,
    });
}
}<|MERGE_RESOLUTION|>--- conflicted
+++ resolved
@@ -513,13 +513,7 @@
     size_t max_block_size,
     unsigned num_streams)
 {
-<<<<<<< HEAD
     auto params = getReadURIParams(column_names, storage_snapshot, query_info, local_context, processed_stage, max_block_size);
-    bool with_globs = (uri.find('{') != std::string::npos && uri.find('}') != std::string::npos)
-                    || uri.find('|') != std::string::npos;
-=======
-    auto params = getReadURIParams(column_names, metadata_snapshot, query_info, local_context, processed_stage, max_block_size);
->>>>>>> 437940b2
 
     if (urlWithGlobs(uri))
     {
