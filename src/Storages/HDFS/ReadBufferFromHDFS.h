#pragma once

#include <Common/config.h>

#if USE_HDFS
#include <IO/ReadBuffer.h>
#include <IO/BufferWithOwnMemory.h>
#include <IO/AsynchronousReader.h>
#include <string>
#include <memory>
#include <hdfs/hdfs.h>
#include <base/types.h>
#include <Interpreters/Context.h>
#include <IO/SeekableReadBuffer.h>
#include <IO/WithFileName.h>


namespace DB
{

/** Accepts HDFS path to file and opens it.
 * Closes file by himself (thus "owns" a file descriptor).
 */
class ReadBufferFromHDFS : public SeekableReadBufferWithSize, public WithFileName
{
struct ReadBufferFromHDFSImpl;

public:
    using ReadResult = IAsynchronousReader::Result;

    ReadBufferFromHDFS(const String & hdfs_uri_, const String & hdfs_file_path_,
                       const Poco::Util::AbstractConfiguration & config_,
                       size_t buf_size_ = DBMS_DEFAULT_BUFFER_SIZE,
                       size_t read_until_position_ = 0);

    ~ReadBufferFromHDFS() override;

    bool nextImpl() override;

    off_t seek(off_t offset_, int whence) override;

    off_t getPosition() override;

    std::optional<size_t> getTotalSize() override;

    size_t getFileOffsetOfBufferEnd() const override;

<<<<<<< HEAD
    ReadResult readInto(char * data, size_t size, size_t offset, size_t ignore = 0);
=======
    String getFileName() const override;
>>>>>>> 28ab036e

private:
    std::unique_ptr<ReadBufferFromHDFSImpl> impl;
};
}

#endif<|MERGE_RESOLUTION|>--- conflicted
+++ resolved
@@ -45,11 +45,9 @@
 
     size_t getFileOffsetOfBufferEnd() const override;
 
-<<<<<<< HEAD
     ReadResult readInto(char * data, size_t size, size_t offset, size_t ignore = 0);
-=======
+
     String getFileName() const override;
->>>>>>> 28ab036e
 
 private:
     std::unique_ptr<ReadBufferFromHDFSImpl> impl;
