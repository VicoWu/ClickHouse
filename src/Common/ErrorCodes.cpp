#include <Common/ErrorCodes.h>
#include <Common/Exception.h>
#include <chrono>

/** Previously, these constants were located in one enum.
  * But in this case there is a problem: when you add a new constant, you need to recompile
  * all translation units that use at least one constant (almost the whole project).
  * Therefore it is made so that definitions of constants are located here, in one file,
  * and their declaration are in different files, at the place of use.
  *
  * Later it was converted to the lookup table, to provide:
  * - errorCodeToName()
  * - system.errors table
  */

#define APPLY_FOR_ERROR_CODES(M) \
    M(0, OK) \
    M(1, UNSUPPORTED_METHOD) \
    M(2, UNSUPPORTED_PARAMETER) \
    M(3, UNEXPECTED_END_OF_FILE) \
    M(4, EXPECTED_END_OF_FILE) \
    M(6, CANNOT_PARSE_TEXT) \
    M(7, INCORRECT_NUMBER_OF_COLUMNS) \
    M(8, THERE_IS_NO_COLUMN) \
    M(9, SIZES_OF_COLUMNS_DOESNT_MATCH) \
    M(10, NOT_FOUND_COLUMN_IN_BLOCK) \
    M(11, POSITION_OUT_OF_BOUND) \
    M(12, PARAMETER_OUT_OF_BOUND) \
    M(13, SIZES_OF_COLUMNS_IN_TUPLE_DOESNT_MATCH) \
    M(15, DUPLICATE_COLUMN) \
    M(16, NO_SUCH_COLUMN_IN_TABLE) \
    M(17, DELIMITER_IN_STRING_LITERAL_DOESNT_MATCH) \
    M(18, CANNOT_INSERT_ELEMENT_INTO_CONSTANT_COLUMN) \
    M(19, SIZE_OF_FIXED_STRING_DOESNT_MATCH) \
    M(20, NUMBER_OF_COLUMNS_DOESNT_MATCH) \
    M(21, CANNOT_READ_ALL_DATA_FROM_TAB_SEPARATED_INPUT) \
    M(22, CANNOT_PARSE_ALL_VALUE_FROM_TAB_SEPARATED_INPUT) \
    M(23, CANNOT_READ_FROM_ISTREAM) \
    M(24, CANNOT_WRITE_TO_OSTREAM) \
    M(25, CANNOT_PARSE_ESCAPE_SEQUENCE) \
    M(26, CANNOT_PARSE_QUOTED_STRING) \
    M(27, CANNOT_PARSE_INPUT_ASSERTION_FAILED) \
    M(28, CANNOT_PRINT_FLOAT_OR_DOUBLE_NUMBER) \
    M(29, CANNOT_PRINT_INTEGER) \
    M(30, CANNOT_READ_SIZE_OF_COMPRESSED_CHUNK) \
    M(31, CANNOT_READ_COMPRESSED_CHUNK) \
    M(32, ATTEMPT_TO_READ_AFTER_EOF) \
    M(33, CANNOT_READ_ALL_DATA) \
    M(34, TOO_MANY_ARGUMENTS_FOR_FUNCTION) \
    M(35, TOO_FEW_ARGUMENTS_FOR_FUNCTION) \
    M(36, BAD_ARGUMENTS) \
    M(37, UNKNOWN_ELEMENT_IN_AST) \
    M(38, CANNOT_PARSE_DATE) \
    M(39, TOO_LARGE_SIZE_COMPRESSED) \
    M(40, CHECKSUM_DOESNT_MATCH) \
    M(41, CANNOT_PARSE_DATETIME) \
    M(42, NUMBER_OF_ARGUMENTS_DOESNT_MATCH) \
    M(43, ILLEGAL_TYPE_OF_ARGUMENT) \
    M(44, ILLEGAL_COLUMN) \
    M(45, ILLEGAL_NUMBER_OF_RESULT_COLUMNS) \
    M(46, UNKNOWN_FUNCTION) \
    M(47, UNKNOWN_IDENTIFIER) \
    M(48, NOT_IMPLEMENTED) \
    M(49, LOGICAL_ERROR) \
    M(50, UNKNOWN_TYPE) \
    M(51, EMPTY_LIST_OF_COLUMNS_QUERIED) \
    M(52, COLUMN_QUERIED_MORE_THAN_ONCE) \
    M(53, TYPE_MISMATCH) \
    M(54, STORAGE_DOESNT_ALLOW_PARAMETERS) \
    M(55, STORAGE_REQUIRES_PARAMETER) \
    M(56, UNKNOWN_STORAGE) \
    M(57, TABLE_ALREADY_EXISTS) \
    M(58, TABLE_METADATA_ALREADY_EXISTS) \
    M(59, ILLEGAL_TYPE_OF_COLUMN_FOR_FILTER) \
    M(60, UNKNOWN_TABLE) \
    M(61, ONLY_FILTER_COLUMN_IN_BLOCK) \
    M(62, SYNTAX_ERROR) \
    M(63, UNKNOWN_AGGREGATE_FUNCTION) \
    M(64, CANNOT_READ_AGGREGATE_FUNCTION_FROM_TEXT) \
    M(65, CANNOT_WRITE_AGGREGATE_FUNCTION_AS_TEXT) \
    M(66, NOT_A_COLUMN) \
    M(67, ILLEGAL_KEY_OF_AGGREGATION) \
    M(68, CANNOT_GET_SIZE_OF_FIELD) \
    M(69, ARGUMENT_OUT_OF_BOUND) \
    M(70, CANNOT_CONVERT_TYPE) \
    M(71, CANNOT_WRITE_AFTER_END_OF_BUFFER) \
    M(72, CANNOT_PARSE_NUMBER) \
    M(73, UNKNOWN_FORMAT) \
    M(74, CANNOT_READ_FROM_FILE_DESCRIPTOR) \
    M(75, CANNOT_WRITE_TO_FILE_DESCRIPTOR) \
    M(76, CANNOT_OPEN_FILE) \
    M(77, CANNOT_CLOSE_FILE) \
    M(78, UNKNOWN_TYPE_OF_QUERY) \
    M(79, INCORRECT_FILE_NAME) \
    M(80, INCORRECT_QUERY) \
    M(81, UNKNOWN_DATABASE) \
    M(82, DATABASE_ALREADY_EXISTS) \
    M(83, DIRECTORY_DOESNT_EXIST) \
    M(84, DIRECTORY_ALREADY_EXISTS) \
    M(85, FORMAT_IS_NOT_SUITABLE_FOR_INPUT) \
    M(86, RECEIVED_ERROR_FROM_REMOTE_IO_SERVER) \
    M(87, CANNOT_SEEK_THROUGH_FILE) \
    M(88, CANNOT_TRUNCATE_FILE) \
    M(89, UNKNOWN_COMPRESSION_METHOD) \
    M(90, EMPTY_LIST_OF_COLUMNS_PASSED) \
    M(91, SIZES_OF_MARKS_FILES_ARE_INCONSISTENT) \
    M(92, EMPTY_DATA_PASSED) \
    M(93, UNKNOWN_AGGREGATED_DATA_VARIANT) \
    M(94, CANNOT_MERGE_DIFFERENT_AGGREGATED_DATA_VARIANTS) \
    M(95, CANNOT_READ_FROM_SOCKET) \
    M(96, CANNOT_WRITE_TO_SOCKET) \
    M(97, CANNOT_READ_ALL_DATA_FROM_CHUNKED_INPUT) \
    M(98, CANNOT_WRITE_TO_EMPTY_BLOCK_OUTPUT_STREAM) \
    M(99, UNKNOWN_PACKET_FROM_CLIENT) \
    M(100, UNKNOWN_PACKET_FROM_SERVER) \
    M(101, UNEXPECTED_PACKET_FROM_CLIENT) \
    M(102, UNEXPECTED_PACKET_FROM_SERVER) \
    M(103, RECEIVED_DATA_FOR_WRONG_QUERY_ID) \
    M(104, TOO_SMALL_BUFFER_SIZE) \
    M(105, CANNOT_READ_HISTORY) \
    M(106, CANNOT_APPEND_HISTORY) \
    M(107, FILE_DOESNT_EXIST) \
    M(108, NO_DATA_TO_INSERT) \
    M(109, CANNOT_BLOCK_SIGNAL) \
    M(110, CANNOT_UNBLOCK_SIGNAL) \
    M(111, CANNOT_MANIPULATE_SIGSET) \
    M(112, CANNOT_WAIT_FOR_SIGNAL) \
    M(113, THERE_IS_NO_SESSION) \
    M(114, CANNOT_CLOCK_GETTIME) \
    M(115, UNKNOWN_SETTING) \
    M(116, THERE_IS_NO_DEFAULT_VALUE) \
    M(117, INCORRECT_DATA) \
    M(119, ENGINE_REQUIRED) \
    M(120, CANNOT_INSERT_VALUE_OF_DIFFERENT_SIZE_INTO_TUPLE) \
    M(121, UNSUPPORTED_JOIN_KEYS) \
    M(122, INCOMPATIBLE_COLUMNS) \
    M(123, UNKNOWN_TYPE_OF_AST_NODE) \
    M(124, INCORRECT_ELEMENT_OF_SET) \
    M(125, INCORRECT_RESULT_OF_SCALAR_SUBQUERY) \
    M(126, CANNOT_GET_RETURN_TYPE) \
    M(127, ILLEGAL_INDEX) \
    M(128, TOO_LARGE_ARRAY_SIZE) \
    M(129, FUNCTION_IS_SPECIAL) \
    M(130, CANNOT_READ_ARRAY_FROM_TEXT) \
    M(131, TOO_LARGE_STRING_SIZE) \
    M(133, AGGREGATE_FUNCTION_DOESNT_ALLOW_PARAMETERS) \
    M(134, PARAMETERS_TO_AGGREGATE_FUNCTIONS_MUST_BE_LITERALS) \
    M(135, ZERO_ARRAY_OR_TUPLE_INDEX) \
    M(137, UNKNOWN_ELEMENT_IN_CONFIG) \
    M(138, EXCESSIVE_ELEMENT_IN_CONFIG) \
    M(139, NO_ELEMENTS_IN_CONFIG) \
    M(140, ALL_REQUESTED_COLUMNS_ARE_MISSING) \
    M(141, SAMPLING_NOT_SUPPORTED) \
    M(142, NOT_FOUND_NODE) \
    M(143, FOUND_MORE_THAN_ONE_NODE) \
    M(144, FIRST_DATE_IS_BIGGER_THAN_LAST_DATE) \
    M(145, UNKNOWN_OVERFLOW_MODE) \
    M(146, QUERY_SECTION_DOESNT_MAKE_SENSE) \
    M(147, NOT_FOUND_FUNCTION_ELEMENT_FOR_AGGREGATE) \
    M(148, NOT_FOUND_RELATION_ELEMENT_FOR_CONDITION) \
    M(149, NOT_FOUND_RHS_ELEMENT_FOR_CONDITION) \
    M(150, EMPTY_LIST_OF_ATTRIBUTES_PASSED) \
    M(151, INDEX_OF_COLUMN_IN_SORT_CLAUSE_IS_OUT_OF_RANGE) \
    M(152, UNKNOWN_DIRECTION_OF_SORTING) \
    M(153, ILLEGAL_DIVISION) \
    M(154, AGGREGATE_FUNCTION_NOT_APPLICABLE) \
    M(155, UNKNOWN_RELATION) \
    M(156, DICTIONARIES_WAS_NOT_LOADED) \
    M(157, ILLEGAL_OVERFLOW_MODE) \
    M(158, TOO_MANY_ROWS) \
    M(159, TIMEOUT_EXCEEDED) \
    M(160, TOO_SLOW) \
    M(161, TOO_MANY_COLUMNS) \
    M(162, TOO_DEEP_SUBQUERIES) \
    M(163, TOO_DEEP_PIPELINE) \
    M(164, READONLY) \
    M(165, TOO_MANY_TEMPORARY_COLUMNS) \
    M(166, TOO_MANY_TEMPORARY_NON_CONST_COLUMNS) \
    M(167, TOO_DEEP_AST) \
    M(168, TOO_BIG_AST) \
    M(169, BAD_TYPE_OF_FIELD) \
    M(170, BAD_GET) \
    M(172, CANNOT_CREATE_DIRECTORY) \
    M(173, CANNOT_ALLOCATE_MEMORY) \
    M(174, CYCLIC_ALIASES) \
    M(176, CHUNK_NOT_FOUND) \
    M(177, DUPLICATE_CHUNK_NAME) \
    M(178, MULTIPLE_ALIASES_FOR_EXPRESSION) \
    M(179, MULTIPLE_EXPRESSIONS_FOR_ALIAS) \
    M(180, THERE_IS_NO_PROFILE) \
    M(181, ILLEGAL_FINAL) \
    M(182, ILLEGAL_PREWHERE) \
    M(183, UNEXPECTED_EXPRESSION) \
    M(184, ILLEGAL_AGGREGATION) \
    M(185, UNSUPPORTED_MYISAM_BLOCK_TYPE) \
    M(186, UNSUPPORTED_COLLATION_LOCALE) \
    M(187, COLLATION_COMPARISON_FAILED) \
    M(188, UNKNOWN_ACTION) \
    M(189, TABLE_MUST_NOT_BE_CREATED_MANUALLY) \
    M(190, SIZES_OF_ARRAYS_DOESNT_MATCH) \
    M(191, SET_SIZE_LIMIT_EXCEEDED) \
    M(192, UNKNOWN_USER) \
    M(193, WRONG_PASSWORD) \
    M(194, REQUIRED_PASSWORD) \
    M(195, IP_ADDRESS_NOT_ALLOWED) \
    M(196, UNKNOWN_ADDRESS_PATTERN_TYPE) \
    M(197, SERVER_REVISION_IS_TOO_OLD) \
    M(198, DNS_ERROR) \
    M(199, UNKNOWN_QUOTA) \
    M(200, QUOTA_DOESNT_ALLOW_KEYS) \
    M(201, QUOTA_EXPIRED) \
    M(202, TOO_MANY_SIMULTANEOUS_QUERIES) \
    M(203, NO_FREE_CONNECTION) \
    M(204, CANNOT_FSYNC) \
    M(205, NESTED_TYPE_TOO_DEEP) \
    M(206, ALIAS_REQUIRED) \
    M(207, AMBIGUOUS_IDENTIFIER) \
    M(208, EMPTY_NESTED_TABLE) \
    M(209, SOCKET_TIMEOUT) \
    M(210, NETWORK_ERROR) \
    M(211, EMPTY_QUERY) \
    M(212, UNKNOWN_LOAD_BALANCING) \
    M(213, UNKNOWN_TOTALS_MODE) \
    M(214, CANNOT_STATVFS) \
    M(215, NOT_AN_AGGREGATE) \
    M(216, QUERY_WITH_SAME_ID_IS_ALREADY_RUNNING) \
    M(217, CLIENT_HAS_CONNECTED_TO_WRONG_PORT) \
    M(218, TABLE_IS_DROPPED) \
    M(219, DATABASE_NOT_EMPTY) \
    M(220, DUPLICATE_INTERSERVER_IO_ENDPOINT) \
    M(221, NO_SUCH_INTERSERVER_IO_ENDPOINT) \
    M(222, ADDING_REPLICA_TO_NON_EMPTY_TABLE) \
    M(223, UNEXPECTED_AST_STRUCTURE) \
    M(224, REPLICA_IS_ALREADY_ACTIVE) \
    M(225, NO_ZOOKEEPER) \
    M(226, NO_FILE_IN_DATA_PART) \
    M(227, UNEXPECTED_FILE_IN_DATA_PART) \
    M(228, BAD_SIZE_OF_FILE_IN_DATA_PART) \
    M(229, QUERY_IS_TOO_LARGE) \
    M(230, NOT_FOUND_EXPECTED_DATA_PART) \
    M(231, TOO_MANY_UNEXPECTED_DATA_PARTS) \
    M(232, NO_SUCH_DATA_PART) \
    M(233, BAD_DATA_PART_NAME) \
    M(234, NO_REPLICA_HAS_PART) \
    M(235, DUPLICATE_DATA_PART) \
    M(236, ABORTED) \
    M(237, NO_REPLICA_NAME_GIVEN) \
    M(238, FORMAT_VERSION_TOO_OLD) \
    M(239, CANNOT_MUNMAP) \
    M(240, CANNOT_MREMAP) \
    M(241, MEMORY_LIMIT_EXCEEDED) \
    M(242, TABLE_IS_READ_ONLY) \
    M(243, NOT_ENOUGH_SPACE) \
    M(244, UNEXPECTED_ZOOKEEPER_ERROR) \
    M(246, CORRUPTED_DATA) \
    M(247, INCORRECT_MARK) \
    M(248, INVALID_PARTITION_VALUE) \
    M(250, NOT_ENOUGH_BLOCK_NUMBERS) \
    M(251, NO_SUCH_REPLICA) \
    M(252, TOO_MANY_PARTS) \
    M(253, REPLICA_IS_ALREADY_EXIST) \
    M(254, NO_ACTIVE_REPLICAS) \
    M(255, TOO_MANY_RETRIES_TO_FETCH_PARTS) \
    M(256, PARTITION_ALREADY_EXISTS) \
    M(257, PARTITION_DOESNT_EXIST) \
    M(258, UNION_ALL_RESULT_STRUCTURES_MISMATCH) \
    M(260, CLIENT_OUTPUT_FORMAT_SPECIFIED) \
    M(261, UNKNOWN_BLOCK_INFO_FIELD) \
    M(262, BAD_COLLATION) \
    M(263, CANNOT_COMPILE_CODE) \
    M(264, INCOMPATIBLE_TYPE_OF_JOIN) \
    M(265, NO_AVAILABLE_REPLICA) \
    M(266, MISMATCH_REPLICAS_DATA_SOURCES) \
    M(267, STORAGE_DOESNT_SUPPORT_PARALLEL_REPLICAS) \
    M(268, CPUID_ERROR) \
    M(269, INFINITE_LOOP) \
    M(270, CANNOT_COMPRESS) \
    M(271, CANNOT_DECOMPRESS) \
    M(272, CANNOT_IO_SUBMIT) \
    M(273, CANNOT_IO_GETEVENTS) \
    M(274, AIO_READ_ERROR) \
    M(275, AIO_WRITE_ERROR) \
    M(277, INDEX_NOT_USED) \
    M(279, ALL_CONNECTION_TRIES_FAILED) \
    M(280, NO_AVAILABLE_DATA) \
    M(281, DICTIONARY_IS_EMPTY) \
    M(282, INCORRECT_INDEX) \
    M(283, UNKNOWN_DISTRIBUTED_PRODUCT_MODE) \
    M(284, WRONG_GLOBAL_SUBQUERY) \
    M(285, TOO_FEW_LIVE_REPLICAS) \
    M(286, UNSATISFIED_QUORUM_FOR_PREVIOUS_WRITE) \
    M(287, UNKNOWN_FORMAT_VERSION) \
    M(288, DISTRIBUTED_IN_JOIN_SUBQUERY_DENIED) \
    M(289, REPLICA_IS_NOT_IN_QUORUM) \
    M(290, LIMIT_EXCEEDED) \
    M(291, DATABASE_ACCESS_DENIED) \
    M(293, MONGODB_CANNOT_AUTHENTICATE) \
    M(294, INVALID_BLOCK_EXTRA_INFO) \
    M(295, RECEIVED_EMPTY_DATA) \
    M(296, NO_REMOTE_SHARD_FOUND) \
    M(297, SHARD_HAS_NO_CONNECTIONS) \
    M(298, CANNOT_PIPE) \
    M(299, CANNOT_FORK) \
    M(300, CANNOT_DLSYM) \
    M(301, CANNOT_CREATE_CHILD_PROCESS) \
    M(302, CHILD_WAS_NOT_EXITED_NORMALLY) \
    M(303, CANNOT_SELECT) \
    M(304, CANNOT_WAITPID) \
    M(305, TABLE_WAS_NOT_DROPPED) \
    M(306, TOO_DEEP_RECURSION) \
    M(307, TOO_MANY_BYTES) \
    M(308, UNEXPECTED_NODE_IN_ZOOKEEPER) \
    M(309, FUNCTION_CANNOT_HAVE_PARAMETERS) \
    M(317, INVALID_SHARD_WEIGHT) \
    M(318, INVALID_CONFIG_PARAMETER) \
    M(319, UNKNOWN_STATUS_OF_INSERT) \
    M(321, VALUE_IS_OUT_OF_RANGE_OF_DATA_TYPE) \
    M(335, BARRIER_TIMEOUT) \
    M(336, UNKNOWN_DATABASE_ENGINE) \
    M(337, DDL_GUARD_IS_ACTIVE) \
    M(341, UNFINISHED) \
    M(342, METADATA_MISMATCH) \
    M(344, SUPPORT_IS_DISABLED) \
    M(345, TABLE_DIFFERS_TOO_MUCH) \
    M(346, CANNOT_CONVERT_CHARSET) \
    M(347, CANNOT_LOAD_CONFIG) \
    M(349, CANNOT_INSERT_NULL_IN_ORDINARY_COLUMN) \
    M(350, INCOMPATIBLE_SOURCE_TABLES) \
    M(351, AMBIGUOUS_TABLE_NAME) \
    M(352, AMBIGUOUS_COLUMN_NAME) \
    M(353, INDEX_OF_POSITIONAL_ARGUMENT_IS_OUT_OF_RANGE) \
    M(354, ZLIB_INFLATE_FAILED) \
    M(355, ZLIB_DEFLATE_FAILED) \
    M(356, BAD_LAMBDA) \
    M(357, RESERVED_IDENTIFIER_NAME) \
    M(358, INTO_OUTFILE_NOT_ALLOWED) \
    M(359, TABLE_SIZE_EXCEEDS_MAX_DROP_SIZE_LIMIT) \
    M(360, CANNOT_CREATE_CHARSET_CONVERTER) \
    M(361, SEEK_POSITION_OUT_OF_BOUND) \
    M(362, CURRENT_WRITE_BUFFER_IS_EXHAUSTED) \
    M(363, CANNOT_CREATE_IO_BUFFER) \
    M(364, RECEIVED_ERROR_TOO_MANY_REQUESTS) \
    M(366, SIZES_OF_NESTED_COLUMNS_ARE_INCONSISTENT) \
    M(367, TOO_MANY_FETCHES) \
    M(369, ALL_REPLICAS_ARE_STALE) \
    M(370, DATA_TYPE_CANNOT_BE_USED_IN_TABLES) \
    M(371, INCONSISTENT_CLUSTER_DEFINITION) \
    M(372, SESSION_NOT_FOUND) \
    M(373, SESSION_IS_LOCKED) \
    M(374, INVALID_SESSION_TIMEOUT) \
    M(375, CANNOT_DLOPEN) \
    M(376, CANNOT_PARSE_UUID) \
    M(377, ILLEGAL_SYNTAX_FOR_DATA_TYPE) \
    M(378, DATA_TYPE_CANNOT_HAVE_ARGUMENTS) \
    M(379, UNKNOWN_STATUS_OF_DISTRIBUTED_DDL_TASK) \
    M(380, CANNOT_KILL) \
    M(381, HTTP_LENGTH_REQUIRED) \
    M(382, CANNOT_LOAD_CATBOOST_MODEL) \
    M(383, CANNOT_APPLY_CATBOOST_MODEL) \
    M(384, PART_IS_TEMPORARILY_LOCKED) \
    M(385, MULTIPLE_STREAMS_REQUIRED) \
    M(386, NO_COMMON_TYPE) \
    M(387, DICTIONARY_ALREADY_EXISTS) \
    M(388, CANNOT_ASSIGN_OPTIMIZE) \
    M(389, INSERT_WAS_DEDUPLICATED) \
    M(390, CANNOT_GET_CREATE_TABLE_QUERY) \
    M(391, EXTERNAL_LIBRARY_ERROR) \
    M(392, QUERY_IS_PROHIBITED) \
    M(393, THERE_IS_NO_QUERY) \
    M(394, QUERY_WAS_CANCELLED) \
    M(395, FUNCTION_THROW_IF_VALUE_IS_NON_ZERO) \
    M(396, TOO_MANY_ROWS_OR_BYTES) \
    M(397, QUERY_IS_NOT_SUPPORTED_IN_MATERIALIZED_VIEW) \
    M(398, UNKNOWN_MUTATION_COMMAND) \
    M(399, FORMAT_IS_NOT_SUITABLE_FOR_OUTPUT) \
    M(400, CANNOT_STAT) \
    M(401, FEATURE_IS_NOT_ENABLED_AT_BUILD_TIME) \
    M(402, CANNOT_IOSETUP) \
    M(403, INVALID_JOIN_ON_EXPRESSION) \
    M(404, BAD_ODBC_CONNECTION_STRING) \
    M(405, PARTITION_SIZE_EXCEEDS_MAX_DROP_SIZE_LIMIT) \
    M(406, TOP_AND_LIMIT_TOGETHER) \
    M(407, DECIMAL_OVERFLOW) \
    M(408, BAD_REQUEST_PARAMETER) \
    M(409, EXTERNAL_EXECUTABLE_NOT_FOUND) \
    M(410, EXTERNAL_SERVER_IS_NOT_RESPONDING) \
    M(411, PTHREAD_ERROR) \
    M(412, NETLINK_ERROR) \
    M(413, CANNOT_SET_SIGNAL_HANDLER) \
    M(415, ALL_REPLICAS_LOST) \
    M(416, REPLICA_STATUS_CHANGED) \
    M(417, EXPECTED_ALL_OR_ANY) \
    M(418, UNKNOWN_JOIN) \
    M(419, MULTIPLE_ASSIGNMENTS_TO_COLUMN) \
    M(420, CANNOT_UPDATE_COLUMN) \
    M(421, CANNOT_ADD_DIFFERENT_AGGREGATE_STATES) \
    M(422, UNSUPPORTED_URI_SCHEME) \
    M(423, CANNOT_GETTIMEOFDAY) \
    M(424, CANNOT_LINK) \
    M(425, SYSTEM_ERROR) \
    M(427, CANNOT_COMPILE_REGEXP) \
    M(428, UNKNOWN_LOG_LEVEL) \
    M(429, FAILED_TO_GETPWUID) \
    M(430, MISMATCHING_USERS_FOR_PROCESS_AND_DATA) \
    M(431, ILLEGAL_SYNTAX_FOR_CODEC_TYPE) \
    M(432, UNKNOWN_CODEC) \
    M(433, ILLEGAL_CODEC_PARAMETER) \
    M(434, CANNOT_PARSE_PROTOBUF_SCHEMA) \
    M(435, NO_COLUMN_SERIALIZED_TO_REQUIRED_PROTOBUF_FIELD) \
    M(436, PROTOBUF_BAD_CAST) \
    M(437, PROTOBUF_FIELD_NOT_REPEATED) \
    M(438, DATA_TYPE_CANNOT_BE_PROMOTED) \
    M(439, CANNOT_SCHEDULE_TASK) \
    M(440, INVALID_LIMIT_EXPRESSION) \
    M(441, CANNOT_PARSE_DOMAIN_VALUE_FROM_STRING) \
    M(442, BAD_DATABASE_FOR_TEMPORARY_TABLE) \
    M(443, NO_COLUMNS_SERIALIZED_TO_PROTOBUF_FIELDS) \
    M(444, UNKNOWN_PROTOBUF_FORMAT) \
    M(445, CANNOT_MPROTECT) \
    M(446, FUNCTION_NOT_ALLOWED) \
    M(447, HYPERSCAN_CANNOT_SCAN_TEXT) \
    M(448, BROTLI_READ_FAILED) \
    M(449, BROTLI_WRITE_FAILED) \
    M(450, BAD_TTL_EXPRESSION) \
    M(451, BAD_TTL_FILE) \
    M(452, SETTING_CONSTRAINT_VIOLATION) \
    M(453, MYSQL_CLIENT_INSUFFICIENT_CAPABILITIES) \
    M(454, OPENSSL_ERROR) \
    M(455, SUSPICIOUS_TYPE_FOR_LOW_CARDINALITY) \
    M(456, UNKNOWN_QUERY_PARAMETER) \
    M(457, BAD_QUERY_PARAMETER) \
    M(458, CANNOT_UNLINK) \
    M(459, CANNOT_SET_THREAD_PRIORITY) \
    M(460, CANNOT_CREATE_TIMER) \
    M(461, CANNOT_SET_TIMER_PERIOD) \
    M(462, CANNOT_DELETE_TIMER) \
    M(463, CANNOT_FCNTL) \
    M(464, CANNOT_PARSE_ELF) \
    M(465, CANNOT_PARSE_DWARF) \
    M(466, INSECURE_PATH) \
    M(467, CANNOT_PARSE_BOOL) \
    M(468, CANNOT_PTHREAD_ATTR) \
    M(469, VIOLATED_CONSTRAINT) \
    M(470, QUERY_IS_NOT_SUPPORTED_IN_LIVE_VIEW) \
    M(471, INVALID_SETTING_VALUE) \
    M(472, READONLY_SETTING) \
    M(473, DEADLOCK_AVOIDED) \
    M(474, INVALID_TEMPLATE_FORMAT) \
    M(475, INVALID_WITH_FILL_EXPRESSION) \
    M(476, WITH_TIES_WITHOUT_ORDER_BY) \
    M(477, INVALID_USAGE_OF_INPUT) \
    M(478, UNKNOWN_POLICY) \
    M(479, UNKNOWN_DISK) \
    M(480, UNKNOWN_PROTOCOL) \
    M(481, PATH_ACCESS_DENIED) \
    M(482, DICTIONARY_ACCESS_DENIED) \
    M(483, TOO_MANY_REDIRECTS) \
    M(484, INTERNAL_REDIS_ERROR) \
    M(485, SCALAR_ALREADY_EXISTS) \
    M(487, CANNOT_GET_CREATE_DICTIONARY_QUERY) \
    M(488, UNKNOWN_DICTIONARY) \
    M(489, INCORRECT_DICTIONARY_DEFINITION) \
    M(490, CANNOT_FORMAT_DATETIME) \
    M(491, UNACCEPTABLE_URL) \
    M(492, ACCESS_ENTITY_NOT_FOUND) \
    M(493, ACCESS_ENTITY_ALREADY_EXISTS) \
    M(494, ACCESS_ENTITY_FOUND_DUPLICATES) \
    M(495, ACCESS_STORAGE_READONLY) \
    M(496, QUOTA_REQUIRES_CLIENT_KEY) \
    M(497, ACCESS_DENIED) \
    M(498, LIMIT_BY_WITH_TIES_IS_NOT_SUPPORTED) \
    M(499, S3_ERROR) \
    M(500, AZURE_BLOB_STORAGE_ERROR) \
    M(501, CANNOT_CREATE_DATABASE) \
    M(502, CANNOT_SIGQUEUE) \
    M(503, AGGREGATE_FUNCTION_THROW) \
    M(504, FILE_ALREADY_EXISTS) \
    M(505, CANNOT_DELETE_DIRECTORY) \
    M(506, UNEXPECTED_ERROR_CODE) \
    M(507, UNABLE_TO_SKIP_UNUSED_SHARDS) \
    M(508, UNKNOWN_ACCESS_TYPE) \
    M(509, INVALID_GRANT) \
    M(510, CACHE_DICTIONARY_UPDATE_FAIL) \
    M(511, UNKNOWN_ROLE) \
    M(512, SET_NON_GRANTED_ROLE) \
    M(513, UNKNOWN_PART_TYPE) \
    M(514, ACCESS_STORAGE_FOR_INSERTION_NOT_FOUND) \
    M(515, INCORRECT_ACCESS_ENTITY_DEFINITION) \
    M(516, AUTHENTICATION_FAILED) \
    M(517, CANNOT_ASSIGN_ALTER) \
    M(518, CANNOT_COMMIT_OFFSET) \
    M(519, NO_REMOTE_SHARD_AVAILABLE) \
    M(520, CANNOT_DETACH_DICTIONARY_AS_TABLE) \
    M(521, ATOMIC_RENAME_FAIL) \
    M(523, UNKNOWN_ROW_POLICY) \
    M(524, ALTER_OF_COLUMN_IS_FORBIDDEN) \
    M(525, INCORRECT_DISK_INDEX) \
    M(527, NO_SUITABLE_FUNCTION_IMPLEMENTATION) \
    M(528, CASSANDRA_INTERNAL_ERROR) \
    M(529, NOT_A_LEADER) \
    M(530, CANNOT_CONNECT_RABBITMQ) \
    M(531, CANNOT_FSTAT) \
    M(532, LDAP_ERROR) \
    M(533, INCONSISTENT_RESERVATIONS) \
    M(534, NO_RESERVATIONS_PROVIDED) \
    M(535, UNKNOWN_RAID_TYPE) \
    M(536, CANNOT_RESTORE_FROM_FIELD_DUMP) \
    M(537, ILLEGAL_MYSQL_VARIABLE) \
    M(538, MYSQL_SYNTAX_ERROR) \
    M(539, CANNOT_BIND_RABBITMQ_EXCHANGE) \
    M(540, CANNOT_DECLARE_RABBITMQ_EXCHANGE) \
    M(541, CANNOT_CREATE_RABBITMQ_QUEUE_BINDING) \
    M(542, CANNOT_REMOVE_RABBITMQ_EXCHANGE) \
    M(543, UNKNOWN_MYSQL_DATATYPES_SUPPORT_LEVEL) \
    M(544, ROW_AND_ROWS_TOGETHER) \
    M(545, FIRST_AND_NEXT_TOGETHER) \
    M(546, NO_ROW_DELIMITER) \
    M(547, INVALID_RAID_TYPE) \
    M(548, UNKNOWN_VOLUME) \
    M(549, DATA_TYPE_CANNOT_BE_USED_IN_KEY) \
    M(550, CONDITIONAL_TREE_PARENT_NOT_FOUND) \
    M(551, ILLEGAL_PROJECTION_MANIPULATOR) \
    M(552, UNRECOGNIZED_ARGUMENTS) \
    M(553, LZMA_STREAM_ENCODER_FAILED) \
    M(554, LZMA_STREAM_DECODER_FAILED) \
    M(555, ROCKSDB_ERROR) \
    M(556, SYNC_MYSQL_USER_ACCESS_ERROR)\
    M(557, UNKNOWN_UNION) \
    M(558, EXPECTED_ALL_OR_DISTINCT) \
    M(559, INVALID_GRPC_QUERY_INFO) \
    M(560, ZSTD_ENCODER_FAILED) \
    M(561, ZSTD_DECODER_FAILED) \
    M(562, TLD_LIST_NOT_FOUND) \
    M(563, CANNOT_READ_MAP_FROM_TEXT) \
    M(564, INTERSERVER_SCHEME_DOESNT_MATCH) \
    M(565, TOO_MANY_PARTITIONS) \
    M(566, CANNOT_RMDIR) \
    M(567, DUPLICATED_PART_UUIDS) \
    M(568, RAFT_ERROR) \
    M(569, MULTIPLE_COLUMNS_SERIALIZED_TO_SAME_PROTOBUF_FIELD) \
    M(570, DATA_TYPE_INCOMPATIBLE_WITH_PROTOBUF_FIELD) \
    M(571, DATABASE_REPLICATION_FAILED) \
    M(572, TOO_MANY_QUERY_PLAN_OPTIMIZATIONS) \
    M(573, EPOLL_ERROR) \
    M(574, DISTRIBUTED_TOO_MANY_PENDING_BYTES) \
    M(575, UNKNOWN_SNAPSHOT) \
    M(576, KERBEROS_ERROR) \
    M(577, INVALID_SHARD_ID) \
    M(578, INVALID_FORMAT_INSERT_QUERY_WITH_DATA) \
    M(579, INCORRECT_PART_TYPE) \
    M(580, CANNOT_SET_ROUNDING_MODE) \
    M(581, TOO_LARGE_DISTRIBUTED_DEPTH) \
    M(582, NO_SUCH_PROJECTION_IN_TABLE) \
    M(583, ILLEGAL_PROJECTION) \
    M(584, PROJECTION_NOT_USED) \
    M(585, CANNOT_PARSE_YAML) \
    M(586, CANNOT_CREATE_FILE) \
    M(587, CONCURRENT_ACCESS_NOT_SUPPORTED) \
    M(588, DISTRIBUTED_BROKEN_BATCH_INFO) \
    M(589, DISTRIBUTED_BROKEN_BATCH_FILES) \
    M(590, CANNOT_SYSCONF) \
    M(591, SQLITE_ENGINE_ERROR) \
    M(592, DATA_ENCRYPTION_ERROR) \
    M(593, ZERO_COPY_REPLICATION_ERROR) \
    M(594, BZIP2_STREAM_DECODER_FAILED) \
    M(595, BZIP2_STREAM_ENCODER_FAILED) \
    M(596, INTERSECT_OR_EXCEPT_RESULT_STRUCTURES_MISMATCH) \
    M(597, NO_SUCH_ERROR_CODE) \
    M(598, BACKUP_ALREADY_EXISTS) \
    M(599, BACKUP_NOT_FOUND) \
    M(600, BACKUP_VERSION_NOT_SUPPORTED) \
    M(601, BACKUP_DAMAGED) \
    M(602, NO_BASE_BACKUP) \
    M(603, WRONG_BASE_BACKUP) \
    M(604, BACKUP_ENTRY_ALREADY_EXISTS) \
    M(605, BACKUP_ENTRY_NOT_FOUND) \
    M(606, BACKUP_IS_EMPTY) \
    M(607, BACKUP_ELEMENT_DUPLICATE) \
    M(608, CANNOT_RESTORE_TABLE) \
    M(609, FUNCTION_ALREADY_EXISTS) \
    M(610, CANNOT_DROP_FUNCTION) \
    M(611, CANNOT_CREATE_RECURSIVE_FUNCTION) \
    M(612, OBJECT_ALREADY_STORED_ON_DISK) \
    M(613, OBJECT_WAS_NOT_STORED_ON_DISK) \
    M(614, POSTGRESQL_CONNECTION_FAILURE) \
    M(615, CANNOT_ADVISE) \
    M(616, UNKNOWN_READ_METHOD) \
    M(617, LZ4_ENCODER_FAILED) \
    M(618, LZ4_DECODER_FAILED) \
    M(619, POSTGRESQL_REPLICATION_INTERNAL_ERROR) \
    M(620, QUERY_NOT_ALLOWED) \
    M(621, CANNOT_NORMALIZE_STRING) \
    M(622, CANNOT_PARSE_CAPN_PROTO_SCHEMA) \
    M(623, CAPN_PROTO_BAD_CAST) \
    M(624, BAD_FILE_TYPE) \
    M(625, IO_SETUP_ERROR) \
    M(626, CANNOT_SKIP_UNKNOWN_FIELD) \
    M(627, BACKUP_ENGINE_NOT_FOUND) \
    M(628, OFFSET_FETCH_WITHOUT_ORDER_BY) \
    M(629, HTTP_RANGE_NOT_SATISFIABLE) \
    M(630, HAVE_DEPENDENT_OBJECTS) \
    M(631, UNKNOWN_FILE_SIZE) \
    M(632, UNEXPECTED_DATA_AFTER_PARSED_VALUE) \
    M(633, QUERY_IS_NOT_SUPPORTED_IN_WINDOW_VIEW) \
    M(634, MONGODB_ERROR) \
    M(636, CANNOT_EXTRACT_TABLE_STRUCTURE) \
<<<<<<< HEAD
    M(650, SNAPPY_UNCOMPRESS_FAILED) \
    M(651, SNAPPY_COMPRESS_FAILED) \
    M(652, NO_HIVEMETASTORE) \
    M(635, CANNOT_POLL) \
=======
    M(637, INVALID_TABLE_OVERRIDE) \
>>>>>>> a142b7c5
    \
    M(999, KEEPER_EXCEPTION) \
    M(1000, POCO_EXCEPTION) \
    M(1001, STD_EXCEPTION) \
    M(1002, UNKNOWN_EXCEPTION) \

/* See END */

namespace DB
{
namespace ErrorCodes
{
#define M(VALUE, NAME) extern const ErrorCode NAME = VALUE;
    APPLY_FOR_ERROR_CODES(M)
#undef M

    constexpr ErrorCode END = 3000;
    ErrorPairHolder values[END + 1]{};

    struct ErrorCodesNames
    {
        std::string_view names[END + 1];
        ErrorCodesNames()
        {
#define M(VALUE, NAME) names[VALUE] = std::string_view(#NAME);
            APPLY_FOR_ERROR_CODES(M)
#undef M
        }
    } error_codes_names;

    std::string_view getName(ErrorCode error_code)
    {
        if (error_code < 0 || error_code >= END)
            return std::string_view();
        return error_codes_names.names[error_code];
    }

    ErrorCode getErrorCodeByName(std::string_view error_name)
    {
        for (size_t i = 0, end = ErrorCodes::end(); i < end; ++i)
        {
            std::string_view name = ErrorCodes::getName(i);

            if (name.empty())
                continue;

            if (name == error_name)
                return i;
        }
        throw Exception(NO_SUCH_ERROR_CODE, "No error code with name: '{}'", error_name);
    }

    ErrorCode end() { return END + 1; }

    void increment(ErrorCode error_code, bool remote, const std::string & message, const FramePointers & trace)
    {
        if (error_code < 0 || error_code >= end())
        {
            /// For everything outside the range, use END.
            /// (end() is the pointer pass the end, while END is the last value that has an element in values array).
            error_code = end() - 1;
        }

        values[error_code].increment(remote, message, trace);
    }

    void ErrorPairHolder::increment(bool remote, const std::string & message, const FramePointers & trace)
    {
        const auto now = std::chrono::system_clock::now();

        std::lock_guard lock(mutex);

        auto & error = remote ? value.remote : value.local;

        ++error.count;
        error.message = message;
        error.trace = trace;
        error.error_time_ms = std::chrono::duration_cast<std::chrono::milliseconds>(now.time_since_epoch()).count();
    }
    ErrorPair ErrorPairHolder::get()
    {
        std::lock_guard lock(mutex);
        return value;
    }
}

}<|MERGE_RESOLUTION|>--- conflicted
+++ resolved
@@ -604,14 +604,11 @@
     M(633, QUERY_IS_NOT_SUPPORTED_IN_WINDOW_VIEW) \
     M(634, MONGODB_ERROR) \
     M(636, CANNOT_EXTRACT_TABLE_STRUCTURE) \
-<<<<<<< HEAD
+    M(637, INVALID_TABLE_OVERRIDE) \
     M(650, SNAPPY_UNCOMPRESS_FAILED) \
     M(651, SNAPPY_COMPRESS_FAILED) \
     M(652, NO_HIVEMETASTORE) \
     M(635, CANNOT_POLL) \
-=======
-    M(637, INVALID_TABLE_OVERRIDE) \
->>>>>>> a142b7c5
     \
     M(999, KEEPER_EXCEPTION) \
     M(1000, POCO_EXCEPTION) \
