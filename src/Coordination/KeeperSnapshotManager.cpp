--- conflicted
+++ resolved
@@ -885,39 +885,36 @@
     return {snapshot_file_name, disk};
 }
 
-<<<<<<< HEAD
+size_t KeeperSnapshotManager::getLatestSnapshotIndex() const
+{
+    if (!existing_snapshots.empty())
+        return existing_snapshots.rbegin()->first;
+    return 0;
+}
+
+SnapshotFileInfo KeeperSnapshotManager::getLatestSnapshotInfo() const
+{
+    if (!existing_snapshots.empty())
+    {
+        const auto & [path, disk] = existing_snapshots.at(getLatestSnapshotIndex());
+
+        try
+        {
+            if (disk->exists(path))
+                return {path, disk};
+        }
+        catch (...)
+        {
+            tryLogCurrentException(log);
+        }
+    }
+    return {"", nullptr};
+}
+
 template struct KeeperStorageSnapshot<KeeperMemoryStorage>;
 template class KeeperSnapshotManager<KeeperMemoryStorage>;
 #if USE_ROCKSDB
 template struct KeeperStorageSnapshot<KeeperRocksStorage>;
 template class KeeperSnapshotManager<KeeperRocksStorage>;
 #endif
-=======
-size_t KeeperSnapshotManager::getLatestSnapshotIndex() const
-{
-    if (!existing_snapshots.empty())
-        return existing_snapshots.rbegin()->first;
-    return 0;
-}
-
-SnapshotFileInfo KeeperSnapshotManager::getLatestSnapshotInfo() const
-{
-    if (!existing_snapshots.empty())
-    {
-        const auto & [path, disk] = existing_snapshots.at(getLatestSnapshotIndex());
-
-        try
-        {
-            if (disk->exists(path))
-                return {path, disk};
-        }
-        catch (...)
-        {
-            tryLogCurrentException(log);
-        }
-    }
-    return {"", nullptr};
-}
->>>>>>> 3098cd2b
-
 }