--- conflicted
+++ resolved
@@ -917,12 +917,8 @@
     return storage->getArenaDataSize();
 }
 
-<<<<<<< HEAD
-template<typename Storage>
-uint64_t KeeperStateMachine<Storage>::getLatestSnapshotBufSize() const
-=======
-uint64_t KeeperStateMachine::getLatestSnapshotSize() const
->>>>>>> ec3b82ba
+template<typename Storage>
+uint64_t KeeperStateMachine<Storage>::getLatestSnapshotSize() const
 {
     auto snapshot_info = [&]
     {
