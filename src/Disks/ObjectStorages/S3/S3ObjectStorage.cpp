--- conflicted
+++ resolved
@@ -574,19 +574,9 @@
     ContextPtr context,
     const ApplyNewSettingsOptions & options)
 {
-<<<<<<< HEAD
-    auto new_s3_settings = getSettings(config, config_prefix, context, for_disk_s3, context->getSettingsRef().s3_validate_request_settings);
-    if (!static_headers.empty())
-    {
-        new_s3_settings->auth_settings.headers.insert(
-            new_s3_settings->auth_settings.headers.end(),
-            static_headers.begin(), static_headers.end());
-    }
-=======
-    auto settings_from_config = getSettings(config, config_prefix, context, context->getSettingsRef().s3_validate_request_settings);
+    auto settings_from_config = getSettings(config, config_prefix, context, for_disk_s3, context->getSettingsRef().s3_validate_request_settings);
     auto modified_settings = std::make_unique<S3ObjectStorageSettings>(*s3_settings.get());
     modified_settings->auth_settings.updateFrom(settings_from_config->auth_settings);
->>>>>>> 3a6f2ccf
 
     if (auto endpoint_settings = context->getStorageS3Settings().getSettings(uri.uri.toString(), context->getUserName()))
         modified_settings->auth_settings.updateFrom(endpoint_settings->auth_settings);
@@ -595,11 +585,7 @@
     if (options.allow_client_change
         && (current_settings->auth_settings.hasUpdates(modified_settings->auth_settings) || for_disk_s3))
     {
-<<<<<<< HEAD
         auto new_client = getClient(uri, *new_s3_settings, context, for_disk_s3);
-=======
-        auto new_client = getClient(config, config_prefix, context, *modified_settings, for_disk_s3, &uri);
->>>>>>> 3a6f2ccf
         client.set(std::move(new_client));
     }
     s3_settings.set(std::move(modified_settings));
