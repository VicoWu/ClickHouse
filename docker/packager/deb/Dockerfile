# rebuild in #33610
# docker build -t clickhouse/deb-builder .
FROM ubuntu:20.04

# ARG for quick switch to a given ubuntu mirror
ARG apt_archive="http://archive.ubuntu.com"
RUN sed -i "s|http://archive.ubuntu.com|$apt_archive|g" /etc/apt/sources.list

ENV DEBIAN_FRONTEND=noninteractive LLVM_VERSION=13

RUN apt-get update \
    && apt-get install ca-certificates lsb-release wget gnupg apt-transport-https \
        --yes --no-install-recommends --verbose-versions \
    && export LLVM_PUBKEY_HASH="bda960a8da687a275a2078d43c111d66b1c6a893a3275271beedf266c1ff4a0cdecb429c7a5cccf9f486ea7aa43fd27f" \
    && wget -nv -O /tmp/llvm-snapshot.gpg.key https://apt.llvm.org/llvm-snapshot.gpg.key \
    && echo "${LLVM_PUBKEY_HASH} /tmp/llvm-snapshot.gpg.key" | sha384sum -c \
    && apt-key add /tmp/llvm-snapshot.gpg.key \
    && export CODENAME="$(lsb_release --codename --short | tr 'A-Z' 'a-z')" \
    && echo "deb [trusted=yes] http://apt.llvm.org/${CODENAME}/ llvm-toolchain-${CODENAME}-${LLVM_VERSION} main" >> \
        /etc/apt/sources.list

# initial packages
RUN apt-get update \
    && apt-get install \
        bash \
        fakeroot \
        ccache \
        curl \
        software-properties-common \
        --yes --no-install-recommends

# Architecture of the image when BuildKit/buildx is used
ARG TARGETARCH

# Special dpkg-deb (https://github.com/ClickHouse-Extras/dpkg) version which is able
# to compress files using pigz (https://zlib.net/pigz/) instead of gzip.
# Significantly increase deb packaging speed and compatible with old systems
RUN arch=${TARGETARCH:-amd64} \
  && curl -Lo /usr/bin/dpkg-deb https://github.com/ClickHouse-Extras/dpkg/releases/download/1.21.1-clickhouse/dpkg-deb-${arch}

RUN apt-get update \
    && apt-get install \
        alien \
        clang-${LLVM_VERSION} \
        clang-tidy-${LLVM_VERSION} \
        cmake \
        debhelper \
        devscripts \
        gdb  \
        git \
        gperf \
        lld-${LLVM_VERSION} \
        llvm-${LLVM_VERSION} \
        llvm-${LLVM_VERSION}-dev \
        moreutils \
        ninja-build \
        perl \
        pigz \
        pixz \
        pkg-config \
        tzdata \
        --yes --no-install-recommends

# Rust toolchain
RUN curl https://sh.rustup.rs -sSf | bash -s -- -y
ENV PATH="/root/.cargo/bin:${PATH}"
<<<<<<< HEAD
RUN rustup target add aarch64-unknown-linux-gnu && \
=======
RUN rustup target add aarch64-unknown-linux-gnu
>>>>>>> aca1f2d6
RUN apt-get install \
        gcc-aarch64-linux-gnu \
        build-essential \
        libc6 \
        libc6-dev \
        --yes


# NOTE: Seems like gcc-11 is too new for ubuntu20 repository
RUN add-apt-repository ppa:ubuntu-toolchain-r/test --yes \
    && apt-get update \
    && apt-get install gcc-11 g++-11 --yes


# These symlinks are required:
# /usr/bin/ld.lld: by gcc to find lld compiler
# /usr/bin/aarch64-linux-gnu-obj*: for debug symbols stripping
RUN ln -s /usr/bin/lld-${LLVM_VERSION} /usr/bin/ld.lld \
    && ln -sf /usr/lib/llvm-${LLVM_VERSION}/bin/llvm-objcopy /usr/bin/aarch64-linux-gnu-strip \
    && ln -sf /usr/lib/llvm-${LLVM_VERSION}/bin/llvm-objcopy /usr/bin/aarch64-linux-gnu-objcopy \
    && ln -sf /usr/lib/llvm-${LLVM_VERSION}/bin/llvm-objdump /usr/bin/aarch64-linux-gnu-objdump


COPY build.sh /

CMD ["/bin/bash", "/build.sh"]<|MERGE_RESOLUTION|>--- conflicted
+++ resolved
@@ -64,11 +64,7 @@
 # Rust toolchain
 RUN curl https://sh.rustup.rs -sSf | bash -s -- -y
 ENV PATH="/root/.cargo/bin:${PATH}"
-<<<<<<< HEAD
-RUN rustup target add aarch64-unknown-linux-gnu && \
-=======
 RUN rustup target add aarch64-unknown-linux-gnu
->>>>>>> aca1f2d6
 RUN apt-get install \
         gcc-aarch64-linux-gnu \
         build-essential \
