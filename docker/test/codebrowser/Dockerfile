# docker build --network=host -t yandex/clickhouse-codebrowser .
# docker run --volume=path_to_repo:/repo_folder --volume=path_to_result:/test_output yandex/clickhouse-codebrowser
FROM yandex/clickhouse-binary-builder

<<<<<<< HEAD
RUN apt-get update && apt-get --yes --allow-unauthenticated install clang-12 libllvm12 libclang-12-dev
=======
RUN sed -i 's|http://archive|http://ru.archive|g' /etc/apt/sources.list

RUN apt-get update && apt-get --yes --allow-unauthenticated install clang-9 libllvm9 libclang-9-dev
>>>>>>> e42b0291

# repo versions doesn't work correctly with C++17
# also we push reports to s3, so we add index.html to subfolder urls
# https://github.com/ClickHouse-Extras/woboq_codebrowser/commit/37e15eaf377b920acb0b48dbe82471be9203f76b
RUN git clone https://github.com/ClickHouse-Extras/woboq_codebrowser

RUN cd woboq_codebrowser && cmake . -DCMAKE_BUILD_TYPE=Release -DCMAKE_CXX_COMPILER=clang\+\+-12 -DCMAKE_C_COMPILER=clang-12 && make -j

ENV CODEGEN=/woboq_codebrowser/generator/codebrowser_generator
ENV CODEINDEX=/woboq_codebrowser/indexgenerator/codebrowser_indexgenerator
ENV STATIC_DATA=/woboq_codebrowser/data

ENV SOURCE_DIRECTORY=/repo_folder
ENV BUILD_DIRECTORY=/build
ENV HTML_RESULT_DIRECTORY=$BUILD_DIRECTORY/html_report
ENV SHA=nosha
ENV DATA="data"

CMD mkdir -p $BUILD_DIRECTORY && cd $BUILD_DIRECTORY && \
    cmake $SOURCE_DIRECTORY -DCMAKE_CXX_COMPILER=/usr/bin/clang\+\+-12 -DCMAKE_C_COMPILER=/usr/bin/clang-12 -DCMAKE_EXPORT_COMPILE_COMMANDS=ON -DENABLE_EMBEDDED_COMPILER=0 -DENABLE_S3=0 && \
    mkdir -p $HTML_RESULT_DIRECTORY && \
    $CODEGEN -b $BUILD_DIRECTORY -a -o $HTML_RESULT_DIRECTORY -p ClickHouse:$SOURCE_DIRECTORY:$SHA -d $DATA | ts '%Y-%m-%d %H:%M:%S' && \
    cp -r $STATIC_DATA $HTML_RESULT_DIRECTORY/ &&\
    $CODEINDEX $HTML_RESULT_DIRECTORY -d $DATA | ts '%Y-%m-%d %H:%M:%S' && \
    mv $HTML_RESULT_DIRECTORY /test_output<|MERGE_RESOLUTION|>--- conflicted
+++ resolved
@@ -2,13 +2,9 @@
 # docker run --volume=path_to_repo:/repo_folder --volume=path_to_result:/test_output yandex/clickhouse-codebrowser
 FROM yandex/clickhouse-binary-builder
 
-<<<<<<< HEAD
-RUN apt-get update && apt-get --yes --allow-unauthenticated install clang-12 libllvm12 libclang-12-dev
-=======
 RUN sed -i 's|http://archive|http://ru.archive|g' /etc/apt/sources.list
 
 RUN apt-get update && apt-get --yes --allow-unauthenticated install clang-9 libllvm9 libclang-9-dev
->>>>>>> e42b0291
 
 # repo versions doesn't work correctly with C++17
 # also we push reports to s3, so we add index.html to subfolder urls
