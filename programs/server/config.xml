<!--
  NOTE: User and query level settings are set up in "users.xml" file.
  If you have accidentally specified user-level settings here, server won't start.
  You can either move the settings to the right place inside "users.xml" file
   or add <skip_check_for_incorrect_settings>1</skip_check_for_incorrect_settings> here.
-->
<clickhouse>
    <logger>
        <!-- Possible levels [1]:

          - none (turns off logging)
          - fatal
          - critical
          - error
          - warning
          - notice
          - information
          - debug
          - trace
          - test (not for production usage)

            [1]: https://github.com/pocoproject/poco/blob/poco-1.9.4-release/Foundation/include/Poco/Logger.h#L105-L114
        -->
        <level>trace</level>
        <log>/var/log/clickhouse-server/clickhouse-server.log</log>
        <errorlog>/var/log/clickhouse-server/clickhouse-server.err.log</errorlog>
        <!-- Rotation policy
             See https://github.com/pocoproject/poco/blob/poco-1.9.4-release/Foundation/include/Poco/FileChannel.h#L54-L85
          -->
        <size>1000M</size>
        <count>10</count>
        <!-- <console>1</console> --> <!-- Default behavior is autodetection (log to console if not daemon mode and is tty) -->

        <!-- Per level overrides (legacy):

        For example to suppress logging of the ConfigReloader you can use:
        NOTE: levels.logger is reserved, see below.
        -->
        <!--
        <levels>
          <ConfigReloader>none</ConfigReloader>
        </levels>
        -->

        <!-- Per level overrides:

        For example to suppress logging of the RBAC for default user you can use:
        (But please note that the logger name maybe changed from version to version, even after minor upgrade)
        -->
        <!--
        <levels>
          <logger>
            <name>ContextAccess (default)</name>
            <level>none</level>
          </logger>
          <logger>
            <name>DatabaseOrdinary (test)</name>
            <level>none</level>
          </logger>
        </levels>
        -->
        <!-- Structured log formatting:
        You can specify log format(for now, JSON only). In that case, the console log will be printed
        in specified format like JSON.
        For example, as below:
        {"date_time":"1650918987.180175","thread_name":"#1","thread_id":"254545","level":"Trace","query_id":"","logger_name":"BaseDaemon","message":"Received signal 2","source_file":"../base/daemon/BaseDaemon.cpp; virtual void SignalListener::run()","source_line":"192"}
        To enable JSON logging support, please uncomment the entire <formatting> tag below.

        a) You can modify key names by changing values under tag values inside <names> tag.
        For example, to change DATE_TIME to MY_DATE_TIME, you can do like:
            <date_time>MY_DATE_TIME</date_time>
        b) You can stop unwanted log properties to appear in logs. To do so, you can simply comment out (recommended)
        that property from this file.
        For example, if you do not want your log to print query_id, you can comment out only <query_id> tag.
        However, if you comment out all the tags under <names>, the program will print default values for as
        below.
        -->
        <!-- <formatting>
            <type>json</type>
            <names>
                <date_time>date_time</date_time>
                <thread_name>thread_name</thread_name>
                <thread_id>thread_id</thread_id>
                <level>level</level>
                <query_id>query_id</query_id>
                <logger_name>logger_name</logger_name>
                <message>message</message>
                <source_file>source_file</source_file>
                <source_line>source_line</source_line>
            </names>
        </formatting> -->
    </logger>

    <!-- Add headers to response in options request. OPTIONS method is used in CORS preflight requests. -->
    <!-- It is off by default. Next headers are obligate for CORS.-->
    <!-- http_options_response>
        <header>
            <name>Access-Control-Allow-Origin</name>
            <value>*</value>
        </header>
        <header>
            <name>Access-Control-Allow-Headers</name>
            <value>origin, x-requested-with</value>
        </header>
        <header>
            <name>Access-Control-Allow-Methods</name>
            <value>POST, GET, OPTIONS</value>
        </header>
        <header>
            <name>Access-Control-Max-Age</name>
            <value>86400</value>
        </header>
    </http_options_response -->

    <!-- It is the name that will be shown in the clickhouse-client.
         By default, anything with "production" will be highlighted in red in query prompt.
    -->
    <!--display_name>production</display_name-->

    <!-- Port for HTTP API. See also 'https_port' for secure connections.
         This interface is also used by ODBC and JDBC drivers (DataGrip, Dbeaver, ...)
         and by most of web interfaces (embedded UI, Grafana, Redash, ...).
      -->
    <http_port>8123</http_port>

    <!-- Port for interaction by native protocol with:
         - clickhouse-client and other native ClickHouse tools (clickhouse-benchmark, clickhouse-copier);
         - clickhouse-server with other clickhouse-servers for distributed query processing;
         - ClickHouse drivers and applications supporting native protocol
         (this protocol is also informally called as "the TCP protocol");
         See also 'tcp_port_secure' for secure connections.
    -->
    <tcp_port>9000</tcp_port>

    <!-- Compatibility with MySQL protocol.
         ClickHouse will pretend to be MySQL for applications connecting to this port.
    -->
    <mysql_port>9004</mysql_port>

    <!-- Compatibility with PostgreSQL protocol.
         ClickHouse will pretend to be PostgreSQL for applications connecting to this port.
    -->
    <postgresql_port>9005</postgresql_port>

    <!-- HTTP API with TLS (HTTPS).
         You have to configure certificate to enable this interface.
         See the openSSL section below.
    -->
    <!-- <https_port>8443</https_port> -->

    <!-- Native interface with TLS.
         You have to configure certificate to enable this interface.
         See the openSSL section below.
    -->
    <!-- <tcp_port_secure>9440</tcp_port_secure> -->

    <!-- Native interface wrapped with PROXYv1 protocol
         PROXYv1 header sent for every connection.
         ClickHouse will extract information about proxy-forwarded client address from the header.
    -->
    <!-- <tcp_with_proxy_port>9011</tcp_with_proxy_port> -->

    <!-- Port for communication between replicas. Used for data exchange.
         It provides low-level data access between servers.
         This port should not be accessible from untrusted networks.
         See also 'interserver_http_credentials'.
         Data transferred over connections to this port should not go through untrusted networks.
         See also 'interserver_https_port'.
      -->
    <interserver_http_port>9009</interserver_http_port>

    <!-- Port for communication between replicas with TLS.
         You have to configure certificate to enable this interface.
         See the openSSL section below.
         See also 'interserver_http_credentials'.
      -->
    <!-- <interserver_https_port>9010</interserver_https_port> -->

    <!-- Hostname that is used by other replicas to request this server.
         If not specified, then it is determined analogous to 'hostname -f' command.
         This setting could be used to switch replication to another network interface
         (the server may be connected to multiple networks via multiple addresses)
      -->

    <!--
    <interserver_http_host>example.clickhouse.com</interserver_http_host>
    -->

    <!-- You can specify credentials for authenthication between replicas.
         This is required when interserver_https_port is accessible from untrusted networks,
         and also recommended to avoid SSRF attacks from possibly compromised services in your network.
      -->
    <!--<interserver_http_credentials>
        <user>interserver</user>
        <password></password>
    </interserver_http_credentials>-->

    <!-- Listen specified address.
         Use :: (wildcard IPv6 address), if you want to accept connections both with IPv4 and IPv6 from everywhere.
         Notes:
         If you open connections from wildcard address, make sure that at least one of the following measures applied:
         - server is protected by firewall and not accessible from untrusted networks;
         - all users are restricted to subset of network addresses (see users.xml);
         - all users have strong passwords, only secure (TLS) interfaces are accessible, or connections are only made via TLS interfaces.
         - users without password have readonly access.
         See also: https://www.shodan.io/search?query=clickhouse
      -->
    <!-- <listen_host>::</listen_host> -->


    <!-- Same for hosts without support for IPv6: -->
    <!-- <listen_host>0.0.0.0</listen_host> -->

    <!-- Default values - try listen localhost on IPv4 and IPv6. -->
    <!--
    <listen_host>::1</listen_host>
    <listen_host>127.0.0.1</listen_host>
    -->

    <!-- <interserver_listen_host>::</interserver_listen_host> -->
    <!-- Listen host for communication between replicas. Used for data exchange -->
    <!-- Default values - equal to listen_host -->

    <!-- Don't exit if IPv6 or IPv4 networks are unavailable while trying to listen. -->
    <!-- <listen_try>0</listen_try> -->

    <!-- Allow multiple servers to listen on the same address:port. This is not recommended.
      -->
    <!-- <listen_reuse_port>0</listen_reuse_port> -->

    <!-- <listen_backlog>4096</listen_backlog> -->

    <max_connections>4096</max_connections>

    <!-- For 'Connection: keep-alive' in HTTP 1.1 -->
    <keep_alive_timeout>3</keep_alive_timeout>

    <!-- gRPC protocol (see src/Server/grpc_protos/clickhouse_grpc.proto for the API) -->
    <!-- <grpc_port>9100</grpc_port> -->
    <grpc>
        <enable_ssl>false</enable_ssl>

        <!-- The following two files are used only if enable_ssl=1 -->
        <ssl_cert_file>/path/to/ssl_cert_file</ssl_cert_file>
        <ssl_key_file>/path/to/ssl_key_file</ssl_key_file>

        <!-- Whether server will request client for a certificate -->
        <ssl_require_client_auth>false</ssl_require_client_auth>

        <!-- The following file is used only if ssl_require_client_auth=1 -->
        <ssl_ca_cert_file>/path/to/ssl_ca_cert_file</ssl_ca_cert_file>

        <!-- Default transport compression type (can be overridden by client, see the transport_compression_type field in QueryInfo).
             Supported algorithms: none, deflate, gzip, stream_gzip -->
        <transport_compression_type>none</transport_compression_type>

        <!-- Default transport compression level. Supported levels: 0..3 -->
        <transport_compression_level>0</transport_compression_level>

        <!-- Send/receive message size limits in bytes. -1 means unlimited -->
        <max_send_message_size>-1</max_send_message_size>
        <max_receive_message_size>-1</max_receive_message_size>

        <!-- Enable if you want very detailed logs -->
        <verbose_logs>false</verbose_logs>
    </grpc>

    <!-- Used with https_port and tcp_port_secure. Full ssl options list: https://github.com/ClickHouse-Extras/poco/blob/master/NetSSL_OpenSSL/include/Poco/Net/SSLManager.h#L71 -->
    <openSSL>
        <server> <!-- Used for https server AND secure tcp port -->
            <!-- openssl req -subj "/CN=localhost" -new -newkey rsa:2048 -days 365 -nodes -x509 -keyout /etc/clickhouse-server/server.key -out /etc/clickhouse-server/server.crt -->
            <!-- <certificateFile>/etc/clickhouse-server/server.crt</certificateFile>
            <privateKeyFile>/etc/clickhouse-server/server.key</privateKeyFile> -->
            <!-- dhparams are optional. You can delete the <dhParamsFile> element.
                 To generate dhparams, use the following command:
                  openssl dhparam -out /etc/clickhouse-server/dhparam.pem 4096
                 Only file format with BEGIN DH PARAMETERS is supported.
              -->
            <!-- <dhParamsFile>/etc/clickhouse-server/dhparam.pem</dhParamsFile>-->
            <verificationMode>none</verificationMode>
            <loadDefaultCAFile>true</loadDefaultCAFile>
            <cacheSessions>true</cacheSessions>
            <disableProtocols>sslv2,sslv3</disableProtocols>
            <preferServerCiphers>true</preferServerCiphers>
        </server>

        <client> <!-- Used for connecting to https dictionary source and secured Zookeeper communication -->
            <loadDefaultCAFile>true</loadDefaultCAFile>
            <cacheSessions>true</cacheSessions>
            <disableProtocols>sslv2,sslv3</disableProtocols>
            <preferServerCiphers>true</preferServerCiphers>
            <!-- Use for self-signed: <verificationMode>none</verificationMode> -->
            <invalidCertificateHandler>
                <!-- Use for self-signed: <name>AcceptCertificateHandler</name> -->
                <name>RejectCertificateHandler</name>
            </invalidCertificateHandler>
        </client>
    </openSSL>

    <!-- Default root page on http[s] server. For example load UI from https://tabix.io/ when opening http://localhost:8123 -->
    <!--
    <http_server_default_response><![CDATA[<html ng-app="SMI2"><head><base href="http://ui.tabix.io/"></head><body><div ui-view="" class="content-ui"></div><script src="http://loader.tabix.io/master.js"></script></body></html>]]></http_server_default_response>
    -->

    <!-- The maximum number of query processing threads, excluding threads for retrieving data from remote servers, allowed to run all queries.
         This is not a hard limit. In case if the limit is reached the query will still get at least one thread to run.
         Query can upscale to desired number of threads during execution if more threads become available.
    -->
    <concurrent_threads_soft_limit_num>0</concurrent_threads_soft_limit_num>
    <concurrent_threads_soft_limit_ratio_to_cores>0</concurrent_threads_soft_limit_ratio_to_cores>

    <!-- Maximum number of concurrent queries. -->
    <max_concurrent_queries>100</max_concurrent_queries>

    <!-- Maximum memory usage (resident set size) for server process.
         Zero value or unset means default. Default is "max_server_memory_usage_to_ram_ratio" of available physical RAM.
         If the value is larger than "max_server_memory_usage_to_ram_ratio" of available physical RAM, it will be cut down.

         The constraint is checked on query execution time.
         If a query tries to allocate memory and the current memory usage plus allocation is greater
          than specified threshold, exception will be thrown.

         It is not practical to set this constraint to small values like just a few gigabytes,
          because memory allocator will keep this amount of memory in caches and the server will deny service of queries.
      -->
    <max_server_memory_usage>0</max_server_memory_usage>

    <!-- Maximum number of threads in the Global thread pool.
    This will default to a maximum of 10000 threads if not specified.
    This setting will be useful in scenarios where there are a large number
    of distributed queries that are running concurrently but are idling most
    of the time, in which case a higher number of threads might be required.
    -->

    <max_thread_pool_size>10000</max_thread_pool_size>

    <!-- Configure other thread pools: -->
    <!--
    <background_buffer_flush_schedule_pool_size>16</background_buffer_flush_schedule_pool_size>
    <background_pool_size>16</background_pool_size>
    <background_merges_mutations_concurrency_ratio>2</background_merges_mutations_concurrency_ratio>
    <background_merges_mutations_scheduling_policy>round_robin</background_merges_mutations_scheduling_policy>
    <background_move_pool_size>8</background_move_pool_size>
    <background_fetches_pool_size>8</background_fetches_pool_size>
    <background_common_pool_size>8</background_common_pool_size>
    <background_schedule_pool_size>128</background_schedule_pool_size>
    <background_message_broker_schedule_pool_size>16</background_message_broker_schedule_pool_size>
    <background_distributed_schedule_pool_size>16</background_distributed_schedule_pool_size>
    -->

    <!-- On memory constrained environments you may have to set this to value larger than 1.
      -->
    <max_server_memory_usage_to_ram_ratio>0.9</max_server_memory_usage_to_ram_ratio>

    <!-- Simple server-wide memory profiler. Collect a stack trace at every peak allocation step (in bytes).
         Data will be stored in system.trace_log table with query_id = empty string.
         Zero means disabled.
      -->
    <total_memory_profiler_step>4194304</total_memory_profiler_step>

    <!-- Collect random allocations and deallocations and write them into system.trace_log with 'MemorySample' trace_type.
         The probability is for every alloc/free regardless to the size of the allocation.
         Note that sampling happens only when the amount of untracked memory exceeds the untracked memory limit,
          which is 4 MiB by default but can be lowered if 'total_memory_profiler_step' is lowered.
         You may want to set 'total_memory_profiler_step' to 1 for extra fine grained sampling.
      -->
    <total_memory_tracker_sample_probability>0</total_memory_tracker_sample_probability>

    <!-- Set limit on number of open files (default: maximum). This setting makes sense on Mac OS X because getrlimit() fails to retrieve
         correct maximum value. -->
    <!-- <max_open_files>262144</max_open_files> -->

    <!-- Size of cache of uncompressed blocks of data, used in tables of MergeTree family.
         In bytes. Cache is single for server. Memory is allocated only on demand.
         Cache is used when 'use_uncompressed_cache' user setting turned on (off by default).
         Uncompressed cache is advantageous only for very short queries and in rare cases.

         Note: uncompressed cache can be pointless for lz4, because memory bandwidth
         is slower than multi-core decompression on some server configurations.
         Enabling it can sometimes paradoxically make queries slower.
      -->
    <uncompressed_cache_size>8589934592</uncompressed_cache_size>

    <!-- Approximate size of mark cache, used in tables of MergeTree family.
         In bytes. Cache is single for server. Memory is allocated only on demand.
         You should not lower this value.
      -->
    <mark_cache_size>5368709120</mark_cache_size>


    <!-- If you enable the `min_bytes_to_use_mmap_io` setting,
         the data in MergeTree tables can be read with mmap to avoid copying from kernel to userspace.
         It makes sense only for large files and helps only if data reside in page cache.
         To avoid frequent open/mmap/munmap/close calls (which are very expensive due to consequent page faults)
         and to reuse mappings from several threads and queries,
         the cache of mapped files is maintained. Its size is the number of mapped regions (usually equal to the number of mapped files).
         The amount of data in mapped files can be monitored
         in system.metrics, system.metric_log by the MMappedFiles, MMappedFileBytes metrics
         and in system.asynchronous_metrics, system.asynchronous_metrics_log by the MMapCacheCells metric,
         and also in system.events, system.processes, system.query_log, system.query_thread_log, system.query_views_log by the
         CreatedReadBufferMMap, CreatedReadBufferMMapFailed, MMappedFileCacheHits, MMappedFileCacheMisses events.
         Note that the amount of data in mapped files does not consume memory directly and is not accounted
         in query or server memory usage - because this memory can be discarded similar to OS page cache.
         The cache is dropped (the files are closed) automatically on removal of old parts in MergeTree,
         also it can be dropped manually by the SYSTEM DROP MMAP CACHE query.
      -->
    <mmap_cache_size>1000</mmap_cache_size>

    <!-- Cache size in bytes for compiled expressions.-->
    <compiled_expression_cache_size>134217728</compiled_expression_cache_size>

    <!-- Cache size in elements for compiled expressions.-->
    <compiled_expression_cache_elements_size>10000</compiled_expression_cache_elements_size>

    <!-- Path to data directory, with trailing slash. -->
    <path>/var/lib/clickhouse/</path>

    <!-- Multi-disk configuration example: -->
    <!--
    <storage_configuration>
        <disks>
            <default>
                <keep_free_space_bytes>0</keep_free_space_bytes>
            </default>
            <data>
                <path>/data/</path>
                <keep_free_space_bytes>0</keep_free_space_bytes>
            </data>
            <s3>
                <type>s3</type>
                <endpoint>http://path/to/endpoint</endpoint>
                <access_key_id>your_access_key_id</access_key_id>
                <secret_access_key>your_secret_access_key</secret_access_key>
            </s3>
            <blob_storage_disk>
                <type>azure_blob_storage</type>
                <storage_account_url>http://account.blob.core.windows.net</storage_account_url>
                <container_name>container</container_name>
                <account_name>account</account_name>
                <account_key>pass123</account_key>
                <metadata_path>/var/lib/clickhouse/disks/blob_storage_disk/</metadata_path>
                <cache_enabled>true</cache_enabled>
                <cache_path>/var/lib/clickhouse/disks/blob_storage_disk/cache/</cache_path>
                <skip_access_check>false</skip_access_check>
            </blob_storage_disk>
        </disks>

        <policies>
            <all>
                <volumes>
                    <main>
                        <disk>default</disk>
                        <disk>data</disk>
                        <disk>s3</disk>
                        <disk>blob_storage_disk</disk>

                        <max_data_part_size_bytes></max_data_part_size_bytes>
                        <max_data_part_size_ratio></max_data_part_size_ratio>
                        <perform_ttl_move_on_insert>true</perform_ttl_move_on_insert>
                        <prefer_not_to_merge>false</prefer_not_to_merge>
                        <load_balancing>round_robin</load_balancing>
                    </main>
                </volumes>
                <move_factor>0.2</move_factor>
            </all>
        </policies>
    </storage_configuration>
    -->


    <!-- Path to temporary data for processing hard queries. -->
    <tmp_path>/var/lib/clickhouse/tmp/</tmp_path>

    <!-- Disable AuthType plaintext_password and no_password for ACL. -->
    <allow_plaintext_password>1</allow_plaintext_password>
    <allow_no_password>1</allow_no_password>
    <allow_implicit_no_password>1</allow_implicit_no_password>

<<<<<<< HEAD
    <bcrypt_workfactor>12</bcrypt_workfactor>
=======
    <!-- When a user does not specify a password type in the CREATE USER query, the default password type is used.
         Accepted values are: 'plaintext_password', 'sha256_password', and 'double_sha1_password'.
      -->
    <default_password_type>sha256_password</default_password_type>
>>>>>>> fd3c588c

    <!-- Complexity requirements for user passwords. -->
    <!-- <password_complexity>
        <rule>
            <pattern>.{12}</pattern>
            <message>be at least 12 characters long</message>
        </rule>
        <rule>
            <pattern>\p{N}</pattern>
            <message>contain at least 1 numeric character</message>
        </rule>
        <rule>
            <pattern>\p{Ll}</pattern>
            <message>contain at least 1 lowercase character</message>
        </rule>
        <rule>
            <pattern>\p{Lu}</pattern>
            <message>contain at least 1 uppercase character</message>
        </rule>
        <rule>
            <pattern>[^\p{L}\p{N}]</pattern>
            <message>contain at least 1 special character</message>
        </rule>
    </password_complexity> -->

    <!-- Policy from the <storage_configuration> for the temporary files.
         If not set <tmp_path> is used, otherwise <tmp_path> is ignored.

         Notes:
         - move_factor              is ignored
         - keep_free_space_bytes    is ignored
         - max_data_part_size_bytes is ignored
         - you must have exactly one volume in that policy
    -->
    <!-- <tmp_policy>tmp</tmp_policy> -->

    <!-- Directory with user provided files that are accessible by 'file' table function. -->
    <user_files_path>/var/lib/clickhouse/user_files/</user_files_path>

    <!-- LDAP server definitions. -->
    <ldap_servers>
        <!-- List LDAP servers with their connection parameters here to later 1) use them as authenticators for dedicated local users,
              who have 'ldap' authentication mechanism specified instead of 'password', or to 2) use them as remote user directories.
             Parameters:
                host - LDAP server hostname or IP, this parameter is mandatory and cannot be empty.
                port - LDAP server port, default is 636 if enable_tls is set to true, 389 otherwise.
                bind_dn - template used to construct the DN to bind to.
                        The resulting DN will be constructed by replacing all '{user_name}' substrings of the template with the actual
                         user name during each authentication attempt.
                user_dn_detection - section with LDAP search parameters for detecting the actual user DN of the bound user.
                        This is mainly used in search filters for further role mapping when the server is Active Directory. The
                         resulting user DN will be used when replacing '{user_dn}' substrings wherever they are allowed. By default,
                         user DN is set equal to bind DN, but once search is performed, it will be updated with to the actual detected
                         user DN value.
                    base_dn - template used to construct the base DN for the LDAP search.
                            The resulting DN will be constructed by replacing all '{user_name}' and '{bind_dn}' substrings
                             of the template with the actual user name and bind DN during the LDAP search.
                    scope - scope of the LDAP search.
                            Accepted values are: 'base', 'one_level', 'children', 'subtree' (the default).
                    search_filter - template used to construct the search filter for the LDAP search.
                            The resulting filter will be constructed by replacing all '{user_name}', '{bind_dn}', and '{base_dn}'
                             substrings of the template with the actual user name, bind DN, and base DN during the LDAP search.
                            Note, that the special characters must be escaped properly in XML.
                verification_cooldown - a period of time, in seconds, after a successful bind attempt, during which a user will be assumed
                         to be successfully authenticated for all consecutive requests without contacting the LDAP server.
                        Specify 0 (the default) to disable caching and force contacting the LDAP server for each authentication request.
                enable_tls - flag to trigger use of secure connection to the LDAP server.
                        Specify 'no' for plain text (ldap://) protocol (not recommended).
                        Specify 'yes' for LDAP over SSL/TLS (ldaps://) protocol (recommended, the default).
                        Specify 'starttls' for legacy StartTLS protocol (plain text (ldap://) protocol, upgraded to TLS).
                tls_minimum_protocol_version - the minimum protocol version of SSL/TLS.
                        Accepted values are: 'ssl2', 'ssl3', 'tls1.0', 'tls1.1', 'tls1.2' (the default).
                tls_require_cert - SSL/TLS peer certificate verification behavior.
                        Accepted values are: 'never', 'allow', 'try', 'demand' (the default).
                tls_cert_file - path to certificate file.
                tls_key_file - path to certificate key file.
                tls_ca_cert_file - path to CA certificate file.
                tls_ca_cert_dir - path to the directory containing CA certificates.
                tls_cipher_suite - allowed cipher suite (in OpenSSL notation).
             Example:
                <my_ldap_server>
                    <host>localhost</host>
                    <port>636</port>
                    <bind_dn>uid={user_name},ou=users,dc=example,dc=com</bind_dn>
                    <verification_cooldown>300</verification_cooldown>
                    <enable_tls>yes</enable_tls>
                    <tls_minimum_protocol_version>tls1.2</tls_minimum_protocol_version>
                    <tls_require_cert>demand</tls_require_cert>
                    <tls_cert_file>/path/to/tls_cert_file</tls_cert_file>
                    <tls_key_file>/path/to/tls_key_file</tls_key_file>
                    <tls_ca_cert_file>/path/to/tls_ca_cert_file</tls_ca_cert_file>
                    <tls_ca_cert_dir>/path/to/tls_ca_cert_dir</tls_ca_cert_dir>
                    <tls_cipher_suite>ECDHE-ECDSA-AES256-GCM-SHA384:ECDHE-RSA-AES256-GCM-SHA384:AES256-GCM-SHA384</tls_cipher_suite>
                </my_ldap_server>
             Example (typical Active Directory with configured user DN detection for further role mapping):
                <my_ad_server>
                    <host>localhost</host>
                    <port>389</port>
                    <bind_dn>EXAMPLE\{user_name}</bind_dn>
                    <user_dn_detection>
                        <base_dn>CN=Users,DC=example,DC=com</base_dn>
                        <search_filter>(&amp;(objectClass=user)(sAMAccountName={user_name}))</search_filter>
                    </user_dn_detection>
                    <enable_tls>no</enable_tls>
                </my_ad_server>
        -->
    </ldap_servers>

    <!-- To enable Kerberos authentication support for HTTP requests (GSS-SPNEGO), for those users who are explicitly configured
          to authenticate via Kerberos, define a single 'kerberos' section here.
         Parameters:
            principal - canonical service principal name, that will be acquired and used when accepting security contexts.
                    This parameter is optional, if omitted, the default principal will be used.
                    This parameter cannot be specified together with 'realm' parameter.
            realm - a realm, that will be used to restrict authentication to only those requests whose initiator's realm matches it.
                    This parameter is optional, if omitted, no additional filtering by realm will be applied.
                    This parameter cannot be specified together with 'principal' parameter.
         Example:
            <kerberos />
         Example:
            <kerberos>
                <principal>HTTP/clickhouse.example.com@EXAMPLE.COM</principal>
            </kerberos>
         Example:
            <kerberos>
                <realm>EXAMPLE.COM</realm>
            </kerberos>
    -->

    <!-- Sources to read users, roles, access rights, profiles of settings, quotas. -->
    <user_directories>
        <users_xml>
            <!-- Path to configuration file with predefined users. -->
            <path>users.xml</path>
        </users_xml>
        <local_directory>
            <!-- Path to folder where users created by SQL commands are stored. -->
            <path>/var/lib/clickhouse/access/</path>
        </local_directory>

        <!-- To add an LDAP server as a remote user directory of users that are not defined locally, define a single 'ldap' section
              with the following parameters:
                server - one of LDAP server names defined in 'ldap_servers' config section above.
                        This parameter is mandatory and cannot be empty.
                roles - section with a list of locally defined roles that will be assigned to each user retrieved from the LDAP server.
                        If no roles are specified here or assigned during role mapping (below), user will not be able to perform any
                         actions after authentication.
                role_mapping - section with LDAP search parameters and mapping rules.
                        When a user authenticates, while still bound to LDAP, an LDAP search is performed using search_filter and the
                         name of the logged in user. For each entry found during that search, the value of the specified attribute is
                         extracted. For each attribute value that has the specified prefix, the prefix is removed, and the rest of the
                         value becomes the name of a local role defined in ClickHouse, which is expected to be created beforehand by
                         CREATE ROLE command.
                        There can be multiple 'role_mapping' sections defined inside the same 'ldap' section. All of them will be
                         applied.
                    base_dn - template used to construct the base DN for the LDAP search.
                            The resulting DN will be constructed by replacing all '{user_name}', '{bind_dn}', and '{user_dn}'
                             substrings of the template with the actual user name, bind DN, and user DN during each LDAP search.
                    scope - scope of the LDAP search.
                            Accepted values are: 'base', 'one_level', 'children', 'subtree' (the default).
                    search_filter - template used to construct the search filter for the LDAP search.
                            The resulting filter will be constructed by replacing all '{user_name}', '{bind_dn}', '{user_dn}', and
                             '{base_dn}' substrings of the template with the actual user name, bind DN, user DN, and base DN during
                             each LDAP search.
                            Note, that the special characters must be escaped properly in XML.
                    attribute - attribute name whose values will be returned by the LDAP search. 'cn', by default.
                    prefix - prefix, that will be expected to be in front of each string in the original list of strings returned by
                             the LDAP search. Prefix will be removed from the original strings and resulting strings will be treated
                             as local role names. Empty, by default.
             Example:
                <ldap>
                    <server>my_ldap_server</server>
                    <roles>
                        <my_local_role1 />
                        <my_local_role2 />
                    </roles>
                    <role_mapping>
                        <base_dn>ou=groups,dc=example,dc=com</base_dn>
                        <scope>subtree</scope>
                        <search_filter>(&amp;(objectClass=groupOfNames)(member={bind_dn}))</search_filter>
                        <attribute>cn</attribute>
                        <prefix>clickhouse_</prefix>
                    </role_mapping>
                </ldap>
             Example (typical Active Directory with role mapping that relies on the detected user DN):
                <ldap>
                    <server>my_ad_server</server>
                    <role_mapping>
                        <base_dn>CN=Users,DC=example,DC=com</base_dn>
                        <attribute>CN</attribute>
                        <scope>subtree</scope>
                        <search_filter>(&amp;(objectClass=group)(member={user_dn}))</search_filter>
                        <prefix>clickhouse_</prefix>
                    </role_mapping>
                </ldap>
        -->
    </user_directories>

    <access_control_improvements>
        <!-- Enables logic that users without permissive row policies can still read rows using a SELECT query.
             For example, if there two users A, B and a row policy is defined only for A, then
             if this setting is true the user B will see all rows, and if this setting is false the user B will see no rows.
             By default this setting is false for compatibility with earlier access configurations. -->
        <users_without_row_policies_can_read_rows>false</users_without_row_policies_can_read_rows>

        <!-- By default, for backward compatibility ON CLUSTER queries ignore CLUSTER grant,
             however you can change this behaviour by setting this to true -->
        <on_cluster_queries_require_cluster_grant>false</on_cluster_queries_require_cluster_grant>

        <!-- By default, for backward compatibility "SELECT * FROM system.<table>" doesn't require any grants and can be executed
             by any user. You can change this behaviour by setting this to true.
             If it's set to true then this query requires "GRANT SELECT ON system.<table>" just like as for non-system tables.
             Exceptions: a few system tables ("tables", "columns", "databases", and some constant tables like "one", "contributors")
             are still accessible for everyone; and if there is a SHOW privilege (e.g. "SHOW USERS") granted the corresponding system
             table (i.e. "system.users") will be accessible. -->
        <select_from_system_db_requires_grant>false</select_from_system_db_requires_grant>

        <!-- By default, for backward compatibility "SELECT * FROM information_schema.<table>" doesn't require any grants and can be
             executed by any user. You can change this behaviour by setting this to true.
             If it's set to true then this query requires "GRANT SELECT ON information_schema.<table>" just like as for ordinary tables. -->
        <select_from_information_schema_requires_grant>false</select_from_information_schema_requires_grant>

        <!-- By default, for backward compatibility a settings profile constraint for a specific setting inherit every not set field from
             previous profile. You can change this behaviour by setting this to true.
             If it's set to true then if settings profile has a constraint for a specific setting, then this constraint completely cancels all
             actions of previous constraint (defined in other profiles) for the same specific setting, including fields that are not set by new constraint.
             It also enables 'changeable_in_readonly' constraint type -->
        <settings_constraints_replace_previous>false</settings_constraints_replace_previous>

        <!-- Number of seconds since last access a role is stored in the Role Cache -->
        <role_cache_expiration_time_seconds>600</role_cache_expiration_time_seconds>
    </access_control_improvements>

    <!-- Default profile of settings. -->
    <default_profile>default</default_profile>

    <!-- Comma-separated list of prefixes for user-defined settings. -->
    <custom_settings_prefixes></custom_settings_prefixes>

    <!-- System profile of settings. This settings are used by internal processes (Distributed DDL worker and so on). -->
    <!-- <system_profile>default</system_profile> -->

    <!-- Buffer profile of settings.
         This settings are used by Buffer storage to flush data to the underlying table.
         Default: used from system_profile directive.
    -->
    <!-- <buffer_profile>default</buffer_profile> -->

    <!-- Default database. -->
    <default_database>default</default_database>

    <!-- Server time zone could be set here.

         Time zone is used when converting between String and DateTime types,
          when printing DateTime in text formats and parsing DateTime from text,
          it is used in date and time related functions, if specific time zone was not passed as an argument.

         Time zone is specified as identifier from IANA time zone database, like UTC or Africa/Abidjan.
         If not specified, system time zone at server startup is used.

         Please note, that server could display time zone alias instead of specified name.
         Example: Zulu is an alias for UTC.
    -->
    <!-- <timezone>UTC</timezone> -->

    <!-- You can specify umask here (see "man umask"). Server will apply it on startup.
         Number is always parsed as octal. Default umask is 027 (other users cannot read logs, data files, etc; group can only read).
    -->
    <!-- <umask>022</umask> -->

    <!-- Perform mlockall after startup to lower first queries latency
          and to prevent clickhouse executable from being paged out under high IO load.
         Enabling this option is recommended but will lead to increased startup time for up to a few seconds.
    -->
    <mlock_executable>true</mlock_executable>

    <!-- Reallocate memory for machine code ("text") using huge pages. Highly experimental. -->
    <remap_executable>false</remap_executable>

    <![CDATA[
         Uncomment below in order to use JDBC table engine and function.

         To install and run JDBC bridge in background:
         * [Debian/Ubuntu]
           export MVN_URL=https://repo1.maven.org/maven2/com/clickhouse/clickhouse-jdbc-bridge/
           export PKG_VER=$(curl -sL $MVN_URL/maven-metadata.xml | grep '<release>' | sed -e 's|.*>\(.*\)<.*|\1|')
           wget https://github.com/ClickHouse/clickhouse-jdbc-bridge/releases/download/v$PKG_VER/clickhouse-jdbc-bridge_$PKG_VER-1_all.deb
           apt install --no-install-recommends -f ./clickhouse-jdbc-bridge_$PKG_VER-1_all.deb
           clickhouse-jdbc-bridge &

         * [CentOS/RHEL]
           export MVN_URL=https://repo1.maven.org/maven2/com/clickhouse/clickhouse-jdbc-bridge/
           export PKG_VER=$(curl -sL $MVN_URL/maven-metadata.xml | grep '<release>' | sed -e 's|.*>\(.*\)<.*|\1|')
           wget https://github.com/ClickHouse/clickhouse-jdbc-bridge/releases/download/v$PKG_VER/clickhouse-jdbc-bridge-$PKG_VER-1.noarch.rpm
           yum localinstall -y clickhouse-jdbc-bridge-$PKG_VER-1.noarch.rpm
           clickhouse-jdbc-bridge &

         Please refer to https://github.com/ClickHouse/clickhouse-jdbc-bridge#usage for more information.
    ]]>
    <!--
    <jdbc_bridge>
        <host>127.0.0.1</host>
        <port>9019</port>
    </jdbc_bridge>
    -->

    <!-- Configuration of clusters that could be used in Distributed tables.
         https://clickhouse.com/docs/en/operations/table_engines/distributed/
      -->
    <remote_servers>
        <!-- Test only shard config for testing distributed storage -->
        <test_shard_localhost>
            <!-- Inter-server per-cluster secret for Distributed queries
                 default: no secret (no authentication will be performed)

                 If set, then Distributed queries will be validated on shards, so at least:
                 - such cluster should exist on the shard,
                 - such cluster should have the same secret.

                 And also (and which is more important), the initial_user will
                 be used as current user for the query.

                 Right now the protocol is pretty simple and it only takes into account:
                 - cluster name
                 - query

                 Also it will be nice if the following will be implemented:
                 - source hostname (see interserver_http_host), but then it will depends from DNS,
                   it can use IP address instead, but then the you need to get correct on the initiator node.
                 - target hostname / ip address (same notes as for source hostname)
                 - time-based security tokens
            -->
            <!-- <secret></secret> -->

            <shard>
                <!-- Optional. Whether to write data to just one of the replicas. Default: false (write data to all replicas). -->
                <!-- <internal_replication>false</internal_replication> -->
                <!-- Optional. Shard weight when writing data. Default: 1. -->
                <!-- <weight>1</weight> -->
                <replica>
                    <host>localhost</host>
                    <port>9000</port>
                    <!-- Optional. Priority of the replica for load_balancing. Default: 1 (less value has more priority). -->
                    <!-- <priority>1</priority> -->
                </replica>
            </shard>
        </test_shard_localhost>
        <test_cluster_one_shard_three_replicas_localhost>
            <shard>
                <internal_replication>false</internal_replication>
                <replica>
                    <host>127.0.0.1</host>
                    <port>9000</port>
                </replica>
                <replica>
                    <host>127.0.0.2</host>
                    <port>9000</port>
                </replica>
                <replica>
                    <host>127.0.0.3</host>
                    <port>9000</port>
                </replica>
            </shard>
            <!--shard>
                <internal_replication>false</internal_replication>
                <replica>
                    <host>127.0.0.1</host>
                    <port>9000</port>
                </replica>
                <replica>
                    <host>127.0.0.2</host>
                    <port>9000</port>
                </replica>
                <replica>
                    <host>127.0.0.3</host>
                    <port>9000</port>
                </replica>
            </shard-->
        </test_cluster_one_shard_three_replicas_localhost>
	<parallel_replicas>
		<shard>
            <internal_replication>false</internal_replication>
            <replica>
                <host>127.0.0.1</host>
                <port>9000</port>
            </replica>
            <replica>
                <host>127.0.0.2</host>
                <port>9000</port>
            </replica>
            <replica>
                <host>127.0.0.3</host>
                <port>9000</port>
            </replica>
            <replica>
                <host>127.0.0.4</host>
                <port>9000</port>
            </replica>
            <replica>
                <host>127.0.0.5</host>
                <port>9000</port>
            </replica>
            <replica>
                <host>127.0.0.6</host>
                <port>9000</port>
            </replica>
            <replica>
                <host>127.0.0.7</host>
                <port>9000</port>
            </replica>
            <replica>
                <host>127.0.0.8</host>
                <port>9000</port>
            </replica>
            <replica>
                <host>127.0.0.9</host>
                <port>9000</port>
            </replica>
            <replica>
                <host>127.0.0.10</host>
                <port>9000</port>
            </replica>
        </shard>
	</parallel_replicas>
        <test_cluster_two_shards_localhost>
             <shard>
                 <replica>
                     <host>localhost</host>
                     <port>9000</port>
                 </replica>
             </shard>
             <shard>
                 <replica>
                     <host>localhost</host>
                     <port>9000</port>
                 </replica>
             </shard>
        </test_cluster_two_shards_localhost>
        <test_cluster_two_shards>
            <shard>
                <replica>
                    <host>127.0.0.1</host>
                    <port>9000</port>
                </replica>
            </shard>
            <shard>
                <replica>
                    <host>127.0.0.2</host>
                    <port>9000</port>
                </replica>
            </shard>
        </test_cluster_two_shards>
        <test_cluster_two_shards_internal_replication>
            <shard>
                <internal_replication>true</internal_replication>
                <replica>
                    <host>127.0.0.1</host>
                    <port>9000</port>
                </replica>
            </shard>
            <shard>
                <internal_replication>true</internal_replication>
                <replica>
                    <host>127.0.0.2</host>
                    <port>9000</port>
                </replica>
            </shard>
        </test_cluster_two_shards_internal_replication>
        <test_shard_localhost_secure>
            <shard>
                <replica>
                    <host>localhost</host>
                    <port>9440</port>
                    <secure>1</secure>
                </replica>
            </shard>
        </test_shard_localhost_secure>
        <test_unavailable_shard>
            <shard>
                <replica>
                    <host>localhost</host>
                    <port>9000</port>
                </replica>
            </shard>
            <shard>
                <replica>
                    <host>localhost</host>
                    <port>1</port>
                </replica>
            </shard>
        </test_unavailable_shard>
    </remote_servers>

    <!-- The list of hosts allowed to use in URL-related storage engines and table functions.
        If this section is not present in configuration, all hosts are allowed.
    -->
    <!--<remote_url_allow_hosts>-->
        <!-- Host should be specified exactly as in URL. The name is checked before DNS resolution.
            Example: "clickhouse.com", "clickhouse.com." and "www.clickhouse.com" are different hosts.
                    If port is explicitly specified in URL, the host:port is checked as a whole.
                    If host specified here without port, any port with this host allowed.
                    "clickhouse.com" -> "clickhouse.com:443", "clickhouse.com:80" etc. is allowed, but "clickhouse.com:80" -> only "clickhouse.com:80" is allowed.
            If the host is specified as IP address, it is checked as specified in URL. Example: "[2a02:6b8:a::a]".
            If there are redirects and support for redirects is enabled, every redirect (the Location field) is checked.
            Host should be specified using the host xml tag:
                    <host>clickhouse.com</host>
        -->

        <!-- Regular expression can be specified. RE2 engine is used for regexps.
            Regexps are not aligned: don't forget to add ^ and $. Also don't forget to escape dot (.) metacharacter
            (forgetting to do so is a common source of error).
        -->
    <!--</remote_url_allow_hosts>-->

    <!-- If element has 'incl' attribute, then for it's value will be used corresponding substitution from another file.
         By default, path to file with substitutions is /etc/metrika.xml. It could be changed in config in 'include_from' element.
         Values for substitutions are specified in /clickhouse/name_of_substitution elements in that file.
      -->

    <!-- ZooKeeper is used to store metadata about replicas, when using Replicated tables.
         Optional. If you don't use replicated tables, you could omit that.

         See https://clickhouse.com/docs/en/engines/table-engines/mergetree-family/replication/
      -->

    <!--
    <zookeeper>
        <node>
            <host>example1</host>
            <port>2181</port>
        </node>
        <node>
            <host>example2</host>
            <port>2181</port>
        </node>
        <node>
            <host>example3</host>
            <port>2181</port>
        </node>
    </zookeeper>
    -->

    <!-- Substitutions for parameters of replicated tables.
          Optional. If you don't use replicated tables, you could omit that.

         See https://clickhouse.com/docs/en/engines/table-engines/mergetree-family/replication/#creating-replicated-tables
      -->
    <!--
    <macros>
        <shard>01</shard>
        <replica>example01-01-1</replica>
    </macros>
    -->


    <!-- Reloading interval for embedded dictionaries, in seconds. Default: 3600. -->
    <builtin_dictionaries_reload_interval>3600</builtin_dictionaries_reload_interval>


    <!-- Maximum session timeout, in seconds. Default: 3600. -->
    <max_session_timeout>3600</max_session_timeout>

    <!-- Default session timeout, in seconds. Default: 60. -->
    <default_session_timeout>60</default_session_timeout>

    <!-- Sending data to Graphite for monitoring. Several sections can be defined. -->
    <!--
        interval - send every X second
        root_path - prefix for keys
        hostname_in_path - append hostname to root_path (default = true)
        metrics - send data from table system.metrics
        events - send data from table system.events
        asynchronous_metrics - send data from table system.asynchronous_metrics
    -->
    <!--
    <graphite>
        <host>localhost</host>
        <port>42000</port>
        <timeout>0.1</timeout>
        <interval>60</interval>
        <root_path>one_min</root_path>
        <hostname_in_path>true</hostname_in_path>

        <metrics>true</metrics>
        <events>true</events>
        <events_cumulative>false</events_cumulative>
        <asynchronous_metrics>true</asynchronous_metrics>
    </graphite>
    <graphite>
        <host>localhost</host>
        <port>42000</port>
        <timeout>0.1</timeout>
        <interval>1</interval>
        <root_path>one_sec</root_path>

        <metrics>true</metrics>
        <events>true</events>
        <events_cumulative>false</events_cumulative>
        <asynchronous_metrics>false</asynchronous_metrics>
    </graphite>
    -->

    <!-- Serve endpoint for Prometheus monitoring. -->
    <!--
        endpoint - mertics path (relative to root, statring with "/")
        port - port to setup server. If not defined or 0 than http_port used
        metrics - send data from table system.metrics
        events - send data from table system.events
        asynchronous_metrics - send data from table system.asynchronous_metrics
        status_info - send data from different component from CH, ex: Dictionaries status
    -->
    <!--
    <prometheus>
        <endpoint>/metrics</endpoint>
        <port>9363</port>

        <metrics>true</metrics>
        <events>true</events>
        <asynchronous_metrics>true</asynchronous_metrics>
        <status_info>true</status_info>
    </prometheus>
    -->

    <!-- Query log. Used only for queries with setting log_queries = 1. -->
    <query_log>
        <!-- What table to insert data. If table is not exist, it will be created.
             When query log structure is changed after system update,
              then old table will be renamed and new table will be created automatically.
        -->
        <database>system</database>
        <table>query_log</table>
        <!--
            PARTITION BY expr: https://clickhouse.com/docs/en/table_engines/mergetree-family/custom_partitioning_key/
            Example:
                event_date
                toMonday(event_date)
                toYYYYMM(event_date)
                toStartOfHour(event_time)
        -->
        <partition_by>toYYYYMM(event_date)</partition_by>
        <!--
            Table TTL specification: https://clickhouse.com/docs/en/engines/table-engines/mergetree-family/mergetree/#mergetree-table-ttl
            Example:
                event_date + INTERVAL 1 WEEK
                event_date + INTERVAL 7 DAY DELETE
                event_date + INTERVAL 2 WEEK TO DISK 'bbb'

        <ttl>event_date + INTERVAL 30 DAY DELETE</ttl>
        -->

        <!-- Instead of partition_by, you can provide full engine expression (starting with ENGINE = ) with parameters,
             Example: <engine>ENGINE = MergeTree PARTITION BY toYYYYMM(event_date) ORDER BY (event_date, event_time) SETTINGS index_granularity = 1024</engine>
          -->

        <!-- Interval of flushing data. -->
        <flush_interval_milliseconds>7500</flush_interval_milliseconds>

        <!-- example of using a different storage policy for a system table -->
        <!-- storage_policy>local_ssd</storage_policy -->
    </query_log>

    <!-- Trace log. Stores stack traces collected by query profilers.
         See query_profiler_real_time_period_ns and query_profiler_cpu_time_period_ns settings. -->
    <trace_log>
        <database>system</database>
        <table>trace_log</table>

        <partition_by>toYYYYMM(event_date)</partition_by>
        <flush_interval_milliseconds>7500</flush_interval_milliseconds>
    </trace_log>

    <!-- Query thread log. Has information about all threads participated in query execution.
         Used only for queries with setting log_query_threads = 1. -->
    <query_thread_log>
        <database>system</database>
        <table>query_thread_log</table>
        <partition_by>toYYYYMM(event_date)</partition_by>
        <flush_interval_milliseconds>7500</flush_interval_milliseconds>
    </query_thread_log>

    <!-- Query views log. Has information about all dependent views associated with a query.
         Used only for queries with setting log_query_views = 1. -->
    <query_views_log>
        <database>system</database>
        <table>query_views_log</table>
        <partition_by>toYYYYMM(event_date)</partition_by>
        <flush_interval_milliseconds>7500</flush_interval_milliseconds>
    </query_views_log>

    <!-- Uncomment if use part log.
         Part log contains information about all actions with parts in MergeTree tables (creation, deletion, merges, downloads).-->
    <part_log>
        <database>system</database>
        <table>part_log</table>
        <partition_by>toYYYYMM(event_date)</partition_by>
        <flush_interval_milliseconds>7500</flush_interval_milliseconds>
    </part_log>

    <!-- Uncomment to write text log into table.
         Text log contains all information from usual server log but stores it in structured and efficient way.
         The level of the messages that goes to the table can be limited (<level>), if not specified all messages will go to the table.
    <text_log>
        <database>system</database>
        <table>text_log</table>
        <flush_interval_milliseconds>7500</flush_interval_milliseconds>
        <level></level>
    </text_log>
    -->

    <!-- Metric log contains rows with current values of ProfileEvents, CurrentMetrics collected with "collect_interval_milliseconds" interval. -->
    <metric_log>
        <database>system</database>
        <table>metric_log</table>
        <flush_interval_milliseconds>7500</flush_interval_milliseconds>
        <collect_interval_milliseconds>1000</collect_interval_milliseconds>
    </metric_log>

    <!--
        Asynchronous metric log contains values of metrics from
        system.asynchronous_metrics.
    -->
    <asynchronous_metric_log>
        <database>system</database>
        <table>asynchronous_metric_log</table>
        <flush_interval_milliseconds>7000</flush_interval_milliseconds>
    </asynchronous_metric_log>

    <!--
        OpenTelemetry log contains OpenTelemetry trace spans.
    -->
    <opentelemetry_span_log>
        <!--
            The default table creation code is insufficient, this <engine> spec
            is a workaround. There is no 'event_time' for this log, but two times,
            start and finish. It is sorted by finish time, to avoid inserting
            data too far away in the past (probably we can sometimes insert a span
            that is seconds earlier than the last span in the table, due to a race
            between several spans inserted in parallel). This gives the spans a
            global order that we can use to e.g. retry insertion into some external
            system.
        -->
        <engine>
            engine MergeTree
            partition by toYYYYMM(finish_date)
            order by (finish_date, finish_time_us, trace_id)
        </engine>
        <database>system</database>
        <table>opentelemetry_span_log</table>
        <flush_interval_milliseconds>7500</flush_interval_milliseconds>
    </opentelemetry_span_log>


    <!-- Crash log. Stores stack traces for fatal errors.
         This table is normally empty. -->
    <crash_log>
        <database>system</database>
        <table>crash_log</table>

        <partition_by />
        <flush_interval_milliseconds>1000</flush_interval_milliseconds>
    </crash_log>

    <!-- Session log. Stores user log in (successful or not) and log out events.

        Note: session log has known security issues and should not be used in production.
    -->
    <!-- <session_log>
        <database>system</database>
        <table>session_log</table>

        <partition_by>toYYYYMM(event_date)</partition_by>
        <flush_interval_milliseconds>7500</flush_interval_milliseconds>
    </session_log> -->

    <!-- Profiling on Processors level. -->
    <processors_profile_log>
        <database>system</database>
        <table>processors_profile_log</table>

        <partition_by>toYYYYMM(event_date)</partition_by>
        <flush_interval_milliseconds>7500</flush_interval_milliseconds>
    </processors_profile_log>

    <!-- Log of asynchronous inserts. It allows to check status
         of insert query in fire-and-forget mode.
    -->
    <asynchronous_insert_log>
        <database>system</database>
        <table>asynchronous_insert_log</table>

        <flush_interval_milliseconds>7500</flush_interval_milliseconds>
        <partition_by>event_date</partition_by>
        <ttl>event_date + INTERVAL 3 DAY</ttl>
    </asynchronous_insert_log>

    <!-- <top_level_domains_path>/var/lib/clickhouse/top_level_domains/</top_level_domains_path> -->
    <!-- Custom TLD lists.
         Format: <name>/path/to/file</name>

         Changes will not be applied w/o server restart.
         Path to the list is under top_level_domains_path (see above).
    -->
    <top_level_domains_lists>
        <!--
        <public_suffix_list>/path/to/public_suffix_list.dat</public_suffix_list>
        -->
    </top_level_domains_lists>

    <!-- Configuration of external dictionaries. See:
         https://clickhouse.com/docs/en/sql-reference/dictionaries/external-dictionaries/external-dicts
    -->
    <dictionaries_config>*_dictionary.xml</dictionaries_config>

    <!-- Configuration of user defined executable functions -->
    <user_defined_executable_functions_config>*_function.xml</user_defined_executable_functions_config>

    <!-- Path in ZooKeeper to store user-defined SQL functions created by the command CREATE FUNCTION.
     If not specified they will be stored locally. -->
    <!-- <user_defined_zookeeper_path>/clickhouse/user_defined</user_defined_zookeeper_path> -->

    <!-- Uncomment if you want data to be compressed 30-100% better.
         Don't do that if you just started using ClickHouse.
      -->
    <!--
    <compression>
        <!- - Set of variants. Checked in order. Last matching case wins. If nothing matches, lz4 will be used. - ->
        <case>

            <!- - Conditions. All must be satisfied. Some conditions may be omitted. - ->
            <min_part_size>10000000000</min_part_size>        <!- - Min part size in bytes. - ->
            <min_part_size_ratio>0.01</min_part_size_ratio>   <!- - Min size of part relative to whole table size. - ->

            <!- - What compression method to use. - ->
            <method>zstd</method>
        </case>
    </compression>
    -->

    <!-- Configuration of encryption. The server executes a command to
         obtain an encryption key at startup if such a command is
         defined, or encryption codecs will be disabled otherwise. The
         command is executed through /bin/sh and is expected to write
         a Base64-encoded key to the stdout. -->
    <encryption_codecs>
        <!-- aes_128_gcm_siv -->
            <!-- Example of getting hex key from env -->
            <!-- the code should use this key and throw an exception if its length is not 16 bytes -->
            <!--key_hex from_env="..."></key_hex -->

            <!-- Example of multiple hex keys. They can be imported from env or be written down in config-->
            <!-- the code should use these keys and throw an exception if their length is not 16 bytes -->
            <!-- key_hex id="0">...</key_hex -->
            <!-- key_hex id="1" from_env=".."></key_hex -->
            <!-- key_hex id="2">...</key_hex -->
            <!-- current_key_id>2</current_key_id -->

            <!-- Example of getting hex key from config -->
            <!-- the code should use this key and throw an exception if its length is not 16 bytes -->
            <!-- key>...</key -->

            <!-- example of adding nonce -->
            <!-- nonce>...</nonce -->

        <!-- /aes_128_gcm_siv -->
    </encryption_codecs>

    <!-- Allow to execute distributed DDL queries (CREATE, DROP, ALTER, RENAME) on cluster.
         Works only if ZooKeeper is enabled. Comment it if such functionality isn't required. -->
    <distributed_ddl>
        <!-- Path in ZooKeeper to queue with DDL queries -->
        <path>/clickhouse/task_queue/ddl</path>

        <!-- Settings from this profile will be used to execute DDL queries -->
        <!-- <profile>default</profile> -->

        <!-- Controls how much ON CLUSTER queries can be run simultaneously. -->
        <!-- <pool_size>1</pool_size> -->

        <!--
             Cleanup settings (active tasks will not be removed)
        -->

        <!-- Controls task TTL (default 1 week) -->
        <!-- <task_max_lifetime>604800</task_max_lifetime> -->

        <!-- Controls how often cleanup should be performed (in seconds) -->
        <!-- <cleanup_delay_period>60</cleanup_delay_period> -->

        <!-- Controls how many tasks could be in the queue -->
        <!-- <max_tasks_in_queue>1000</max_tasks_in_queue> -->
    </distributed_ddl>

    <!-- Settings to fine tune MergeTree tables. See documentation in source code, in MergeTreeSettings.h -->
    <!--
    <merge_tree>
        <max_suspicious_broken_parts>5</max_suspicious_broken_parts>
    </merge_tree>
    -->

    <!-- Protection from accidental DROP.
         If size of a MergeTree table is greater than max_table_size_to_drop (in bytes) than table could not be dropped with any DROP query.
         If you want do delete one table and don't want to change clickhouse-server config, you could create special file <clickhouse-path>/flags/force_drop_table and make DROP once.
         By default max_table_size_to_drop is 50GB; max_table_size_to_drop=0 allows to DROP any tables.
         The same for max_partition_size_to_drop.
         Uncomment to disable protection.
    -->
    <!-- <max_table_size_to_drop>0</max_table_size_to_drop> -->
    <!-- <max_partition_size_to_drop>0</max_partition_size_to_drop> -->

    <!-- Example of parameters for GraphiteMergeTree table engine -->
    <graphite_rollup_example>
        <pattern>
            <regexp>click_cost</regexp>
            <function>any</function>
            <retention>
                <age>0</age>
                <precision>3600</precision>
            </retention>
            <retention>
                <age>86400</age>
                <precision>60</precision>
            </retention>
        </pattern>
        <default>
            <function>max</function>
            <retention>
                <age>0</age>
                <precision>60</precision>
            </retention>
            <retention>
                <age>3600</age>
                <precision>300</precision>
            </retention>
            <retention>
                <age>86400</age>
                <precision>3600</precision>
            </retention>
        </default>
    </graphite_rollup_example>

    <!-- Directory in <clickhouse-path> containing schema files for various input formats.
         The directory will be created if it doesn't exist.
      -->
    <format_schema_path>/var/lib/clickhouse/format_schemas/</format_schema_path>

    <!-- Default query masking rules, matching lines would be replaced with something else in the logs
        (both text logs and system.query_log).
        name - name for the rule (optional)
        regexp - RE2 compatible regular expression (mandatory)
        replace - substitution string for sensitive data (optional, by default - six asterisks)
    <query_masking_rules>
        <rule>
            <name>hide encrypt/decrypt arguments</name>
            <regexp>((?:aes_)?(?:encrypt|decrypt)(?:_mysql)?)\s*\(\s*(?:'(?:\\'|.)+'|.*?)\s*\)</regexp>
            <replace>\1(???)</replace>
        </rule>
    </query_masking_rules> -->

    <!-- Uncomment to use custom http handlers.
        rules are checked from top to bottom, first match runs the handler
            url - to match request URL, you can use 'regex:' prefix to use regex match(optional)
            methods - to match request method, you can use commas to separate multiple method matches(optional)
            headers - to match request headers, match each child element(child element name is header name), you can use 'regex:' prefix to use regex match(optional)
        handler is request handler
            type - supported types: static, dynamic_query_handler, predefined_query_handler
            query - use with predefined_query_handler type, executes query when the handler is called
            query_param_name - use with dynamic_query_handler type, extracts and executes the value corresponding to the <query_param_name> value in HTTP request params
            status - use with static type, response status code
            content_type - use with static type, response content-type
            response_content - use with static type, Response content sent to client, when using the prefix 'file://' or 'config://', find the content from the file or configuration send to client.

    <http_handlers>
        <rule>
            <url>/</url>
            <methods>POST,GET</methods>
            <headers><pragma>no-cache</pragma></headers>
            <handler>
                <type>dynamic_query_handler</type>
                <query_param_name>query</query_param_name>
            </handler>
        </rule>

        <rule>
            <url>/predefined_query</url>
            <methods>POST,GET</methods>
            <handler>
                <type>predefined_query_handler</type>
                <query>SELECT * FROM system.settings</query>
            </handler>
        </rule>

        <rule>
            <handler>
                <type>static</type>
                <status>200</status>
                <content_type>text/plain; charset=UTF-8</content_type>
                <response_content>config://http_server_default_response</response_content>
            </handler>
        </rule>
    </http_handlers>
    -->

    <send_crash_reports>
        <!-- Changing <enabled> to true allows sending crash reports to -->
        <!-- the ClickHouse core developers team via Sentry https://sentry.io -->
        <!-- Doing so at least in pre-production environments is highly appreciated -->
        <enabled>false</enabled>
        <!-- Change <anonymize> to true if you don't feel comfortable attaching the server hostname to the crash report -->
        <anonymize>false</anonymize>
        <!-- Default endpoint should be changed to different Sentry DSN only if you have -->
        <!-- some in-house engineers or hired consultants who're going to debug ClickHouse issues for you -->
        <endpoint>https://6f33034cfe684dd7a3ab9875e57b1c8d@o388870.ingest.sentry.io/5226277</endpoint>
    </send_crash_reports>

    <!-- Uncomment to disable ClickHouse internal DNS caching. -->
    <!-- <disable_internal_dns_cache>1</disable_internal_dns_cache> -->

    <!-- You can also configure rocksdb like this: -->
    <!--
    <rocksdb>
        <options>
            <max_background_jobs>8</max_background_jobs>
        </options>
        <column_family_options>
            <num_levels>2</num_levels>
        </column_family_options>
        <tables>
            <table>
                <name>TABLE</name>
                <options>
                    <max_background_jobs>8</max_background_jobs>
                </options>
                <column_family_options>
                    <num_levels>2</num_levels>
                </column_family_options>
            </table>
        </tables>
    </rocksdb>
    -->

    <!-- Configuration for the query cache -->
    <!-- <query_cache> -->
    <!--     <max_size_in_bytes>1073741824</max_size_in_bytes> -->
    <!--     <max_entries>1024</max_entries> -->
    <!--     <max_entry_size_in_bytes>1048576</max_entry_size_in_bytes> -->
    <!--     <max_entry_size_in_rows>30000000</max_entry_size_in_rows> -->
    <!-- </query_cache> -->

    <!-- Uncomment if enable merge tree metadata cache -->
    <!--merge_tree_metadata_cache>
        <lru_cache_size>268435456</lru_cache_size>
        <continue_if_corrupted>true</continue_if_corrupted>
    </merge_tree_metadata_cache-->

    <!-- This allows to disable exposing addresses in stack traces for security reasons.
         Please be aware that it does not improve security much, but makes debugging much harder.
         The addresses that are small offsets from zero will be displayed nevertheless to show nullptr dereferences.
         Regardless of this configuration, the addresses are visible in the system.stack_trace and system.trace_log tables
         if the user has access to these tables.
         I don't recommend to change this setting.
    <show_addresses_in_stack_traces>false</show_addresses_in_stack_traces>
    -->

    <!-- On Linux systems this can control the behavior of OOM killer.
    <oom_score>-1000</oom_score>
    -->
</clickhouse><|MERGE_RESOLUTION|>--- conflicted
+++ resolved
@@ -476,14 +476,13 @@
     <allow_no_password>1</allow_no_password>
     <allow_implicit_no_password>1</allow_implicit_no_password>
 
-<<<<<<< HEAD
+    <!-- When a user does not specify a password type in the CREATE USER query, the default password type is used.
+         Accepted values are: 'plaintext_password', 'sha256_password', 'double_sha1_password', 'bcrypt_password'.
+      -->
+    <default_password_type>sha256_password</default_password_type>
+
+    <!-- Work factor for bcrypt_password authentication type-->
     <bcrypt_workfactor>12</bcrypt_workfactor>
-=======
-    <!-- When a user does not specify a password type in the CREATE USER query, the default password type is used.
-         Accepted values are: 'plaintext_password', 'sha256_password', and 'double_sha1_password'.
-      -->
-    <default_password_type>sha256_password</default_password_type>
->>>>>>> fd3c588c
 
     <!-- Complexity requirements for user passwords. -->
     <!-- <password_complexity>
